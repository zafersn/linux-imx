DEBUG_CFLAGS	:=
<<<<<<< HEAD
=======
DEBUG_RUSTFLAGS	:=

>>>>>>> 9abf2313
debug-flags-y	:= -g

ifdef CONFIG_DEBUG_INFO_SPLIT
DEBUG_CFLAGS	+= -gsplit-dwarf
endif

debug-flags-$(CONFIG_DEBUG_INFO_DWARF4)	+= -gdwarf-4
debug-flags-$(CONFIG_DEBUG_INFO_DWARF5)	+= -gdwarf-5
ifeq ($(CONFIG_CC_IS_CLANG)$(CONFIG_AS_IS_GNU),yy)
# Clang does not pass -g or -gdwarf-* option down to GAS.
# Add -Wa, prefix to explicitly specify the flags.
KBUILD_AFLAGS	+= $(addprefix -Wa$(comma), $(debug-flags-y))
endif
DEBUG_CFLAGS	+= $(debug-flags-y)
KBUILD_AFLAGS	+= $(debug-flags-y)

ifdef CONFIG_DEBUG_INFO_REDUCED
DEBUG_CFLAGS	+= -fno-var-tracking
DEBUG_RUSTFLAGS	+= -Cdebuginfo=1
ifdef CONFIG_CC_IS_GCC
DEBUG_CFLAGS	+= -femit-struct-debug-baseonly
endif
else
DEBUG_RUSTFLAGS	+= -Cdebuginfo=2
endif

ifdef CONFIG_DEBUG_INFO_COMPRESSED
DEBUG_CFLAGS	+= -gz=zlib
KBUILD_AFLAGS	+= -gz=zlib
KBUILD_LDFLAGS	+= --compress-debug-sections=zlib
endif

KBUILD_CFLAGS	+= $(DEBUG_CFLAGS)
<<<<<<< HEAD
export DEBUG_CFLAGS
=======
export DEBUG_CFLAGS

KBUILD_RUSTFLAGS += $(DEBUG_RUSTFLAGS)
export DEBUG_RUSTFLAGS
>>>>>>> 9abf2313
<|MERGE_RESOLUTION|>--- conflicted
+++ resolved
@@ -1,9 +1,6 @@
 DEBUG_CFLAGS	:=
-<<<<<<< HEAD
-=======
 DEBUG_RUSTFLAGS	:=
 
->>>>>>> 9abf2313
 debug-flags-y	:= -g
 
 ifdef CONFIG_DEBUG_INFO_SPLIT
@@ -37,11 +34,7 @@
 endif
 
 KBUILD_CFLAGS	+= $(DEBUG_CFLAGS)
-<<<<<<< HEAD
-export DEBUG_CFLAGS
-=======
 export DEBUG_CFLAGS
 
 KBUILD_RUSTFLAGS += $(DEBUG_RUSTFLAGS)
-export DEBUG_RUSTFLAGS
->>>>>>> 9abf2313
+export DEBUG_RUSTFLAGS