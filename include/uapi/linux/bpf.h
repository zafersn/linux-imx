--- conflicted
+++ resolved
@@ -4899,8 +4899,6 @@
  *		**-EINVAL** if *flags* is not zero.
  *
  *		**-ENOENT** if architecture does not support branch records.
-<<<<<<< HEAD
-=======
  *
  * long bpf_trace_vprintk(const char *fmt, u32 fmt_size, const void *data, u32 data_len)
  *	Description
@@ -4911,7 +4909,6 @@
  *	Return
  *		The number of bytes written to the buffer, or a negative error
  *		in case of failure.
->>>>>>> 6b7b0c30
  */
 #define __BPF_FUNC_MAPPER(FN)		\
 	FN(unspec),			\
@@ -5091,10 +5088,7 @@
 	FN(get_attach_cookie),		\
 	FN(task_pt_regs),		\
 	FN(get_branch_snapshot),	\
-<<<<<<< HEAD
-=======
 	FN(trace_vprintk),		\
->>>>>>> 6b7b0c30
 	/* */
 
 /* integer value in 'imm' field of BPF_CALL instruction selects which helper
