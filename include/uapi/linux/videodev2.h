--- conflicted
+++ resolved
@@ -781,11 +781,8 @@
 #define V4L2_PIX_FMT_H264_SLICE v4l2_fourcc('S', '2', '6', '4') /* H264 parsed slices */
 #define V4L2_PIX_FMT_HEVC_SLICE v4l2_fourcc('S', '2', '6', '5') /* HEVC parsed slices */
 #define V4L2_PIX_FMT_SPK      v4l2_fourcc('S', 'P', 'K', '0') /* Sorenson Spark */
-<<<<<<< HEAD
-=======
 #define V4L2_PIX_FMT_RV30     v4l2_fourcc('R', 'V', '3', '0') /* RealVideo 8 */
 #define V4L2_PIX_FMT_RV40     v4l2_fourcc('R', 'V', '4', '0') /* RealVideo 9 & 10 */
->>>>>>> c468654f
 
 /*  Vendor-specific formats   */
 #define V4L2_PIX_FMT_CPIA1    v4l2_fourcc('C', 'P', 'I', 'A') /* cpia1 YUV */
