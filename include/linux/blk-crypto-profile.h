--- conflicted
+++ resolved
@@ -60,11 +60,7 @@
 
 	/**
 	 * @derive_sw_secret: Derive the software secret from a hardware-wrapped
-<<<<<<< HEAD
-	 *		      key.
-=======
 	 *		      key in ephemerally-wrapped form.
->>>>>>> 93e4fc4c
 	 *
 	 * This only needs to be implemented if BLK_CRYPTO_KEY_TYPE_HW_WRAPPED
 	 * is supported.
@@ -73,12 +69,7 @@
 	 * -errno code on other errors.
 	 */
 	int (*derive_sw_secret)(struct blk_crypto_profile *profile,
-<<<<<<< HEAD
-				const u8 *wrapped_key,
-				unsigned int wrapped_key_size,
-=======
 				const u8 *eph_key, size_t eph_key_size,
->>>>>>> 93e4fc4c
 				u8 sw_secret[BLK_CRYPTO_SW_SECRET_SIZE]);
 };
 
@@ -108,11 +99,7 @@
 	unsigned int max_dun_bytes_supported;
 
 	/**
-<<<<<<< HEAD
-	 * @key_types_supported: Supported types of keys --
-=======
 	 * @key_types_supported: A bitmask of the supported key types:
->>>>>>> 93e4fc4c
 	 * BLK_CRYPTO_KEY_TYPE_STANDARD and/or BLK_CRYPTO_KEY_TYPE_HW_WRAPPED.
 	 */
 	unsigned int key_types_supported;
@@ -175,11 +162,6 @@
 
 void blk_crypto_profile_destroy(struct blk_crypto_profile *profile);
 
-int blk_crypto_derive_sw_secret(struct blk_crypto_profile *profile,
-				const u8 *wrapped_key,
-				unsigned int wrapped_key_size,
-				u8 sw_secret[BLK_CRYPTO_SW_SECRET_SIZE]);
-
 void blk_crypto_intersect_capabilities(struct blk_crypto_profile *parent,
 				       const struct blk_crypto_profile *child);
 
