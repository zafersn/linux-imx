--- conflicted
+++ resolved
@@ -831,11 +831,8 @@
 				   inet_twsk(sk)->tw_priority : sk->sk_priority;
 		transmit_time = tcp_transmit_time(sk);
 		xfrm_sk_clone_policy(ctl_sk, sk);
-<<<<<<< HEAD
-=======
 		txhash = (sk->sk_state == TCP_TIME_WAIT) ?
 			 inet_twsk(sk)->tw_txhash : sk->sk_txhash;
->>>>>>> 7732c16f
 	} else {
 		ctl_sk->sk_mark = 0;
 		ctl_sk->sk_priority = 0;
