// SPDX-License-Identifier: GPL-2.0-only
/*
 * net/sched/sch_netem.c	Network emulator
 *
 *  		Many of the algorithms and ideas for this came from
 *		NIST Net which is not copyrighted.
 *
 * Authors:	Stephen Hemminger <shemminger@osdl.org>
 *		Catalin(ux aka Dino) BOIE <catab at umbrella dot ro>
 */

#include <linux/mm.h>
#include <linux/module.h>
#include <linux/slab.h>
#include <linux/types.h>
#include <linux/kernel.h>
#include <linux/errno.h>
#include <linux/skbuff.h>
#include <linux/vmalloc.h>
#include <linux/rtnetlink.h>
#include <linux/reciprocal_div.h>
#include <linux/rbtree.h>

#include <net/netlink.h>
#include <net/pkt_sched.h>
#include <net/inet_ecn.h>

#define VERSION "1.3"

/*	Network Emulation Queuing algorithm.
	====================================

	Sources: [1] Mark Carson, Darrin Santay, "NIST Net - A Linux-based
		 Network Emulation Tool
		 [2] Luigi Rizzo, DummyNet for FreeBSD

	 ----------------------------------------------------------------

	 This started out as a simple way to delay outgoing packets to
	 test TCP but has grown to include most of the functionality
	 of a full blown network emulator like NISTnet. It can delay
	 packets and add random jitter (and correlation). The random
	 distribution can be loaded from a table as well to provide
	 normal, Pareto, or experimental curves. Packet loss,
	 duplication, and reordering can also be emulated.

	 This qdisc does not do classification that can be handled in
	 layering other disciplines.  It does not need to do bandwidth
	 control either since that can be handled by using token
	 bucket or other rate control.

     Correlated Loss Generator models

	Added generation of correlated loss according to the
	"Gilbert-Elliot" model, a 4-state markov model.

	References:
	[1] NetemCLG Home http://netgroup.uniroma2.it/NetemCLG
	[2] S. Salsano, F. Ludovici, A. Ordine, "Definition of a general
	and intuitive loss model for packet networks and its implementation
	in the Netem module in the Linux kernel", available in [1]

	Authors: Stefano Salsano <stefano.salsano at uniroma2.it
		 Fabio Ludovici <fabio.ludovici at yahoo.it>
*/

struct disttable {
	u32  size;
	s16 table[];
};

struct netem_sched_data {
	/* internal t(ime)fifo qdisc uses t_root and sch->limit */
	struct rb_root t_root;

	/* a linear queue; reduces rbtree rebalancing when jitter is low */
	struct sk_buff	*t_head;
	struct sk_buff	*t_tail;

	/* optional qdisc for classful handling (NULL at netem init) */
	struct Qdisc	*qdisc;

	struct qdisc_watchdog watchdog;

	s64 latency;
	s64 jitter;

	u32 loss;
	u32 ecn;
	u32 limit;
	u32 counter;
	u32 gap;
	u32 duplicate;
	u32 reorder;
	u32 corrupt;
	u64 rate;
	s32 packet_overhead;
	u32 cell_size;
	struct reciprocal_value cell_size_reciprocal;
	s32 cell_overhead;

	struct crndstate {
		u32 last;
		u32 rho;
	} delay_cor, loss_cor, dup_cor, reorder_cor, corrupt_cor;

	struct disttable *delay_dist;

	enum  {
		CLG_RANDOM,
		CLG_4_STATES,
		CLG_GILB_ELL,
	} loss_model;

	enum {
		TX_IN_GAP_PERIOD = 1,
		TX_IN_BURST_PERIOD,
		LOST_IN_GAP_PERIOD,
		LOST_IN_BURST_PERIOD,
	} _4_state_model;

	enum {
		GOOD_STATE = 1,
		BAD_STATE,
	} GE_state_model;

	/* Correlated Loss Generation models */
	struct clgstate {
		/* state of the Markov chain */
		u8 state;

		/* 4-states and Gilbert-Elliot models */
		u32 a1;	/* p13 for 4-states or p for GE */
		u32 a2;	/* p31 for 4-states or r for GE */
		u32 a3;	/* p32 for 4-states or h for GE */
		u32 a4;	/* p14 for 4-states or 1-k for GE */
		u32 a5; /* p23 used only in 4-states */
	} clg;

	struct tc_netem_slot slot_config;
	struct slotstate {
		u64 slot_next;
		s32 packets_left;
		s32 bytes_left;
	} slot;

	struct disttable *slot_dist;
};

/* Time stamp put into socket buffer control block
 * Only valid when skbs are in our internal t(ime)fifo queue.
 *
 * As skb->rbnode uses same storage than skb->next, skb->prev and skb->tstamp,
 * and skb->next & skb->prev are scratch space for a qdisc,
 * we save skb->tstamp value in skb->cb[] before destroying it.
 */
struct netem_skb_cb {
	u64	        time_to_send;
};

static inline struct netem_skb_cb *netem_skb_cb(struct sk_buff *skb)
{
	/* we assume we can use skb next/prev/tstamp as storage for rb_node */
	qdisc_cb_private_validate(skb, sizeof(struct netem_skb_cb));
	return (struct netem_skb_cb *)qdisc_skb_cb(skb)->data;
}

/* init_crandom - initialize correlated random number generator
 * Use entropy source for initial seed.
 */
static void init_crandom(struct crndstate *state, unsigned long rho)
{
	state->rho = rho;
	state->last = get_random_u32();
}

/* get_crandom - correlated random number generator
 * Next number depends on last value.
 * rho is scaled to avoid floating point.
 */
static u32 get_crandom(struct crndstate *state)
{
	u64 value, rho;
	unsigned long answer;

	if (!state || state->rho == 0)	/* no correlation */
		return get_random_u32();

	value = get_random_u32();
	rho = (u64)state->rho + 1;
	answer = (value * ((1ull<<32) - rho) + state->last * rho) >> 32;
	state->last = answer;
	return answer;
}

/* loss_4state - 4-state model loss generator
 * Generates losses according to the 4-state Markov chain adopted in
 * the GI (General and Intuitive) loss model.
 */
static bool loss_4state(struct netem_sched_data *q)
{
	struct clgstate *clg = &q->clg;
	u32 rnd = get_random_u32();

	/*
	 * Makes a comparison between rnd and the transition
	 * probabilities outgoing from the current state, then decides the
	 * next state and if the next packet has to be transmitted or lost.
	 * The four states correspond to:
	 *   TX_IN_GAP_PERIOD => successfully transmitted packets within a gap period
	 *   LOST_IN_GAP_PERIOD => isolated losses within a gap period
	 *   LOST_IN_BURST_PERIOD => lost packets within a burst period
	 *   TX_IN_BURST_PERIOD => successfully transmitted packets within a burst period
	 */
	switch (clg->state) {
	case TX_IN_GAP_PERIOD:
		if (rnd < clg->a4) {
			clg->state = LOST_IN_GAP_PERIOD;
			return true;
		} else if (clg->a4 < rnd && rnd < clg->a1 + clg->a4) {
			clg->state = LOST_IN_BURST_PERIOD;
			return true;
		} else if (clg->a1 + clg->a4 < rnd) {
			clg->state = TX_IN_GAP_PERIOD;
		}

		break;
	case TX_IN_BURST_PERIOD:
		if (rnd < clg->a5) {
			clg->state = LOST_IN_BURST_PERIOD;
			return true;
		} else {
			clg->state = TX_IN_BURST_PERIOD;
		}

		break;
	case LOST_IN_BURST_PERIOD:
		if (rnd < clg->a3)
			clg->state = TX_IN_BURST_PERIOD;
		else if (clg->a3 < rnd && rnd < clg->a2 + clg->a3) {
			clg->state = TX_IN_GAP_PERIOD;
		} else if (clg->a2 + clg->a3 < rnd) {
			clg->state = LOST_IN_BURST_PERIOD;
			return true;
		}
		break;
	case LOST_IN_GAP_PERIOD:
		clg->state = TX_IN_GAP_PERIOD;
		break;
	}

	return false;
}

/* loss_gilb_ell - Gilbert-Elliot model loss generator
 * Generates losses according to the Gilbert-Elliot loss model or
 * its special cases  (Gilbert or Simple Gilbert)
 *
 * Makes a comparison between random number and the transition
 * probabilities outgoing from the current state, then decides the
 * next state. A second random number is extracted and the comparison
 * with the loss probability of the current state decides if the next
 * packet will be transmitted or lost.
 */
static bool loss_gilb_ell(struct netem_sched_data *q)
{
	struct clgstate *clg = &q->clg;

	switch (clg->state) {
	case GOOD_STATE:
		if (get_random_u32() < clg->a1)
			clg->state = BAD_STATE;
		if (get_random_u32() < clg->a4)
			return true;
		break;
	case BAD_STATE:
		if (get_random_u32() < clg->a2)
			clg->state = GOOD_STATE;
		if (get_random_u32() > clg->a3)
			return true;
	}

	return false;
}

static bool loss_event(struct netem_sched_data *q)
{
	switch (q->loss_model) {
	case CLG_RANDOM:
		/* Random packet drop 0 => none, ~0 => all */
		return q->loss && q->loss >= get_crandom(&q->loss_cor);

	case CLG_4_STATES:
		/* 4state loss model algorithm (used also for GI model)
		* Extracts a value from the markov 4 state loss generator,
		* if it is 1 drops a packet and if needed writes the event in
		* the kernel logs
		*/
		return loss_4state(q);

	case CLG_GILB_ELL:
		/* Gilbert-Elliot loss model algorithm
		* Extracts a value from the Gilbert-Elliot loss generator,
		* if it is 1 drops a packet and if needed writes the event in
		* the kernel logs
		*/
		return loss_gilb_ell(q);
	}

	return false;	/* not reached */
}


/* tabledist - return a pseudo-randomly distributed value with mean mu and
 * std deviation sigma.  Uses table lookup to approximate the desired
 * distribution, and a uniformly-distributed pseudo-random source.
 */
static s64 tabledist(s64 mu, s32 sigma,
		     struct crndstate *state,
		     const struct disttable *dist)
{
	s64 x;
	long t;
	u32 rnd;

	if (sigma == 0)
		return mu;

	rnd = get_crandom(state);

	/* default uniform distribution */
	if (dist == NULL)
		return ((rnd % (2 * (u32)sigma)) + mu) - sigma;

	t = dist->table[rnd % dist->size];
	x = (sigma % NETEM_DIST_SCALE) * t;
	if (x >= 0)
		x += NETEM_DIST_SCALE/2;
	else
		x -= NETEM_DIST_SCALE/2;

	return  x / NETEM_DIST_SCALE + (sigma / NETEM_DIST_SCALE) * t + mu;
}

static u64 packet_time_ns(u64 len, const struct netem_sched_data *q)
{
	len += q->packet_overhead;

	if (q->cell_size) {
		u32 cells = reciprocal_divide(len, q->cell_size_reciprocal);

		if (len > cells * q->cell_size)	/* extra cell needed for remainder */
			cells++;
		len = cells * (q->cell_size + q->cell_overhead);
	}

	return div64_u64(len * NSEC_PER_SEC, q->rate);
}

static void tfifo_reset(struct Qdisc *sch)
{
	struct netem_sched_data *q = qdisc_priv(sch);
	struct rb_node *p = rb_first(&q->t_root);

	while (p) {
		struct sk_buff *skb = rb_to_skb(p);

		p = rb_next(p);
		rb_erase(&skb->rbnode, &q->t_root);
		rtnl_kfree_skbs(skb, skb);
	}

	rtnl_kfree_skbs(q->t_head, q->t_tail);
	q->t_head = NULL;
	q->t_tail = NULL;
}

static void tfifo_enqueue(struct sk_buff *nskb, struct Qdisc *sch)
{
	struct netem_sched_data *q = qdisc_priv(sch);
	u64 tnext = netem_skb_cb(nskb)->time_to_send;

	if (!q->t_tail || tnext >= netem_skb_cb(q->t_tail)->time_to_send) {
		if (q->t_tail)
			q->t_tail->next = nskb;
		else
			q->t_head = nskb;
		q->t_tail = nskb;
	} else {
		struct rb_node **p = &q->t_root.rb_node, *parent = NULL;

		while (*p) {
			struct sk_buff *skb;

			parent = *p;
			skb = rb_to_skb(parent);
			if (tnext >= netem_skb_cb(skb)->time_to_send)
				p = &parent->rb_right;
			else
				p = &parent->rb_left;
		}
		rb_link_node(&nskb->rbnode, parent, p);
		rb_insert_color(&nskb->rbnode, &q->t_root);
	}
	sch->q.qlen++;
}

/* netem can't properly corrupt a megapacket (like we get from GSO), so instead
 * when we statistically choose to corrupt one, we instead segment it, returning
 * the first packet to be corrupted, and re-enqueue the remaining frames
 */
static struct sk_buff *netem_segment(struct sk_buff *skb, struct Qdisc *sch,
				     struct sk_buff **to_free)
{
	struct sk_buff *segs;
	netdev_features_t features = netif_skb_features(skb);

	segs = skb_gso_segment(skb, features & ~NETIF_F_GSO_MASK);

	if (IS_ERR_OR_NULL(segs)) {
		qdisc_drop(skb, sch, to_free);
		return NULL;
	}
	consume_skb(skb);
	return segs;
}

/*
 * Insert one skb into qdisc.
 * Note: parent depends on return value to account for queue length.
 * 	NET_XMIT_DROP: queue length didn't change.
 *      NET_XMIT_SUCCESS: one skb was queued.
 */
static int netem_enqueue(struct sk_buff *skb, struct Qdisc *sch,
			 struct sk_buff **to_free)
{
	struct netem_sched_data *q = qdisc_priv(sch);
	/* We don't fill cb now as skb_unshare() may invalidate it */
	struct netem_skb_cb *cb;
	struct sk_buff *skb2;
	struct sk_buff *segs = NULL;
	unsigned int prev_len = qdisc_pkt_len(skb);
	int count = 1;
	int rc = NET_XMIT_SUCCESS;
	int rc_drop = NET_XMIT_DROP;

	/* Do not fool qdisc_drop_all() */
	skb->prev = NULL;

	/* Random duplication */
	if (q->duplicate && q->duplicate >= get_crandom(&q->dup_cor))
		++count;

	/* Drop packet? */
	if (loss_event(q)) {
		if (q->ecn && INET_ECN_set_ce(skb))
			qdisc_qstats_drop(sch); /* mark packet */
		else
			--count;
	}
	if (count == 0) {
		qdisc_qstats_drop(sch);
		__qdisc_drop(skb, to_free);
		return NET_XMIT_SUCCESS | __NET_XMIT_BYPASS;
	}

	/* If a delay is expected, orphan the skb. (orphaning usually takes
	 * place at TX completion time, so _before_ the link transit delay)
	 */
	if (q->latency || q->jitter || q->rate)
		skb_orphan_partial(skb);

	/*
	 * If we need to duplicate packet, then re-insert at top of the
	 * qdisc tree, since parent queuer expects that only one
	 * skb will be queued.
	 */
	if (count > 1 && (skb2 = skb_clone(skb, GFP_ATOMIC)) != NULL) {
		struct Qdisc *rootq = qdisc_root_bh(sch);
		u32 dupsave = q->duplicate; /* prevent duplicating a dup... */

		q->duplicate = 0;
		rootq->enqueue(skb2, rootq, to_free);
		q->duplicate = dupsave;
		rc_drop = NET_XMIT_SUCCESS;
	}

	/*
	 * Randomized packet corruption.
	 * Make copy if needed since we are modifying
	 * If packet is going to be hardware checksummed, then
	 * do it now in software before we mangle it.
	 */
	if (q->corrupt && q->corrupt >= get_crandom(&q->corrupt_cor)) {
		if (skb_is_gso(skb)) {
			skb = netem_segment(skb, sch, to_free);
			if (!skb)
				return rc_drop;
			segs = skb->next;
			skb_mark_not_on_list(skb);
			qdisc_skb_cb(skb)->pkt_len = skb->len;
		}

		skb = skb_unshare(skb, GFP_ATOMIC);
		if (unlikely(!skb)) {
			qdisc_qstats_drop(sch);
			goto finish_segs;
		}
		if (skb->ip_summed == CHECKSUM_PARTIAL &&
		    skb_checksum_help(skb)) {
			qdisc_drop(skb, sch, to_free);
			skb = NULL;
			goto finish_segs;
		}

		skb->data[prandom_u32_max(skb_headlen(skb))] ^=
			1<<prandom_u32_max(8);
	}

	if (unlikely(sch->q.qlen >= sch->limit)) {
		/* re-link segs, so that qdisc_drop_all() frees them all */
		skb->next = segs;
		qdisc_drop_all(skb, sch, to_free);
		return rc_drop;
	}

	qdisc_qstats_backlog_inc(sch, skb);

	cb = netem_skb_cb(skb);
	if (q->gap == 0 ||		/* not doing reordering */
	    q->counter < q->gap - 1 ||	/* inside last reordering gap */
	    q->reorder < get_crandom(&q->reorder_cor)) {
		u64 now;
		s64 delay;

		delay = tabledist(q->latency, q->jitter,
				  &q->delay_cor, q->delay_dist);

		now = ktime_get_ns();

		if (q->rate) {
			struct netem_skb_cb *last = NULL;

			if (sch->q.tail)
				last = netem_skb_cb(sch->q.tail);
			if (q->t_root.rb_node) {
				struct sk_buff *t_skb;
				struct netem_skb_cb *t_last;

				t_skb = skb_rb_last(&q->t_root);
				t_last = netem_skb_cb(t_skb);
				if (!last ||
				    t_last->time_to_send > last->time_to_send)
					last = t_last;
			}
			if (q->t_tail) {
				struct netem_skb_cb *t_last =
					netem_skb_cb(q->t_tail);

				if (!last ||
				    t_last->time_to_send > last->time_to_send)
					last = t_last;
			}

			if (last) {
				/*
				 * Last packet in queue is reference point (now),
				 * calculate this time bonus and subtract
				 * from delay.
				 */
				delay -= last->time_to_send - now;
				delay = max_t(s64, 0, delay);
				now = last->time_to_send;
			}

			delay += packet_time_ns(qdisc_pkt_len(skb), q);
		}

		cb->time_to_send = now + delay;
		++q->counter;
		tfifo_enqueue(skb, sch);
	} else {
		/*
		 * Do re-ordering by putting one out of N packets at the front
		 * of the queue.
		 */
		cb->time_to_send = ktime_get_ns();
		q->counter = 0;

		__qdisc_enqueue_head(skb, &sch->q);
		sch->qstats.requeues++;
	}

finish_segs:
	if (segs) {
		unsigned int len, last_len;
		int nb;

		len = skb ? skb->len : 0;
		nb = skb ? 1 : 0;

		while (segs) {
			skb2 = segs->next;
			skb_mark_not_on_list(segs);
			qdisc_skb_cb(segs)->pkt_len = segs->len;
			last_len = segs->len;
			rc = qdisc_enqueue(segs, sch, to_free);
			if (rc != NET_XMIT_SUCCESS) {
				if (net_xmit_drop_count(rc))
					qdisc_qstats_drop(sch);
			} else {
				nb++;
				len += last_len;
			}
			segs = skb2;
		}
		/* Parent qdiscs accounted for 1 skb of size @prev_len */
		qdisc_tree_reduce_backlog(sch, -(nb - 1), -(len - prev_len));
	} else if (!skb) {
		return NET_XMIT_DROP;
	}
	return NET_XMIT_SUCCESS;
}

/* Delay the next round with a new future slot with a
 * correct number of bytes and packets.
 */

static void get_slot_next(struct netem_sched_data *q, u64 now)
{
	s64 next_delay;

	if (!q->slot_dist)
		next_delay = q->slot_config.min_delay +
				(get_random_u32() *
				 (q->slot_config.max_delay -
				  q->slot_config.min_delay) >> 32);
	else
		next_delay = tabledist(q->slot_config.dist_delay,
				       (s32)(q->slot_config.dist_jitter),
				       NULL, q->slot_dist);

	q->slot.slot_next = now + next_delay;
	q->slot.packets_left = q->slot_config.max_packets;
	q->slot.bytes_left = q->slot_config.max_bytes;
}

static struct sk_buff *netem_peek(struct netem_sched_data *q)
{
	struct sk_buff *skb = skb_rb_first(&q->t_root);
	u64 t1, t2;

	if (!skb)
		return q->t_head;
	if (!q->t_head)
		return skb;

	t1 = netem_skb_cb(skb)->time_to_send;
	t2 = netem_skb_cb(q->t_head)->time_to_send;
	if (t1 < t2)
		return skb;
	return q->t_head;
}

static void netem_erase_head(struct netem_sched_data *q, struct sk_buff *skb)
{
	if (skb == q->t_head) {
		q->t_head = skb->next;
		if (!q->t_head)
			q->t_tail = NULL;
	} else {
		rb_erase(&skb->rbnode, &q->t_root);
	}
}

static struct sk_buff *netem_dequeue(struct Qdisc *sch)
{
	struct netem_sched_data *q = qdisc_priv(sch);
	struct sk_buff *skb;

tfifo_dequeue:
	skb = __qdisc_dequeue_head(&sch->q);
	if (skb) {
		qdisc_qstats_backlog_dec(sch, skb);
deliver:
		qdisc_bstats_update(sch, skb);
		return skb;
	}
	skb = netem_peek(q);
	if (skb) {
		u64 time_to_send;
		u64 now = ktime_get_ns();

		/* if more time remaining? */
		time_to_send = netem_skb_cb(skb)->time_to_send;
		if (q->slot.slot_next && q->slot.slot_next < time_to_send)
			get_slot_next(q, now);

		if (time_to_send <= now && q->slot.slot_next <= now) {
			netem_erase_head(q, skb);
			sch->q.qlen--;
			qdisc_qstats_backlog_dec(sch, skb);
			skb->next = NULL;
			skb->prev = NULL;
			/* skb->dev shares skb->rbnode area,
			 * we need to restore its value.
			 */
			skb->dev = qdisc_dev(sch);

			if (q->slot.slot_next) {
				q->slot.packets_left--;
				q->slot.bytes_left -= qdisc_pkt_len(skb);
				if (q->slot.packets_left <= 0 ||
				    q->slot.bytes_left <= 0)
					get_slot_next(q, now);
			}

			if (q->qdisc) {
				unsigned int pkt_len = qdisc_pkt_len(skb);
				struct sk_buff *to_free = NULL;
				int err;

				err = qdisc_enqueue(skb, q->qdisc, &to_free);
				kfree_skb_list(to_free);
				if (err != NET_XMIT_SUCCESS &&
				    net_xmit_drop_count(err)) {
					qdisc_qstats_drop(sch);
					qdisc_tree_reduce_backlog(sch, 1,
								  pkt_len);
				}
				goto tfifo_dequeue;
			}
			goto deliver;
		}

		if (q->qdisc) {
			skb = q->qdisc->ops->dequeue(q->qdisc);
			if (skb)
				goto deliver;
		}

		qdisc_watchdog_schedule_ns(&q->watchdog,
					   max(time_to_send,
					       q->slot.slot_next));
	}

	if (q->qdisc) {
		skb = q->qdisc->ops->dequeue(q->qdisc);
		if (skb)
			goto deliver;
	}
	return NULL;
}

static void netem_reset(struct Qdisc *sch)
{
	struct netem_sched_data *q = qdisc_priv(sch);

	qdisc_reset_queue(sch);
	tfifo_reset(sch);
	if (q->qdisc)
		qdisc_reset(q->qdisc);
	qdisc_watchdog_cancel(&q->watchdog);
}

static void dist_free(struct disttable *d)
{
	kvfree(d);
}

/*
 * Distribution data is a variable size payload containing
 * signed 16 bit values.
 */

static int get_dist_table(struct disttable **tbl, const struct nlattr *attr)
{
	size_t n = nla_len(attr)/sizeof(__s16);
	const __s16 *data = nla_data(attr);
	struct disttable *d;
	int i;

	if (!n || n > NETEM_DIST_MAX)
		return -EINVAL;

	d = kvmalloc(struct_size(d, table, n), GFP_KERNEL);
	if (!d)
		return -ENOMEM;

	d->size = n;
	for (i = 0; i < n; i++)
		d->table[i] = data[i];

	*tbl = d;
	return 0;
}

static void get_slot(struct netem_sched_data *q, const struct nlattr *attr)
{
	const struct tc_netem_slot *c = nla_data(attr);

	q->slot_config = *c;
	if (q->slot_config.max_packets == 0)
		q->slot_config.max_packets = INT_MAX;
	if (q->slot_config.max_bytes == 0)
		q->slot_config.max_bytes = INT_MAX;

	/* capping dist_jitter to the range acceptable by tabledist() */
	q->slot_config.dist_jitter = min_t(__s64, INT_MAX, abs(q->slot_config.dist_jitter));

	q->slot.packets_left = q->slot_config.max_packets;
	q->slot.bytes_left = q->slot_config.max_bytes;
	if (q->slot_config.min_delay | q->slot_config.max_delay |
	    q->slot_config.dist_jitter)
		q->slot.slot_next = ktime_get_ns();
	else
		q->slot.slot_next = 0;
}

static void get_correlation(struct netem_sched_data *q, const struct nlattr *attr)
{
	const struct tc_netem_corr *c = nla_data(attr);

	init_crandom(&q->delay_cor, c->delay_corr);
	init_crandom(&q->loss_cor, c->loss_corr);
	init_crandom(&q->dup_cor, c->dup_corr);
}

static void get_reorder(struct netem_sched_data *q, const struct nlattr *attr)
{
	const struct tc_netem_reorder *r = nla_data(attr);

	q->reorder = r->probability;
	init_crandom(&q->reorder_cor, r->correlation);
}

static void get_corrupt(struct netem_sched_data *q, const struct nlattr *attr)
{
	const struct tc_netem_corrupt *r = nla_data(attr);

	q->corrupt = r->probability;
	init_crandom(&q->corrupt_cor, r->correlation);
}

static void get_rate(struct netem_sched_data *q, const struct nlattr *attr)
{
	const struct tc_netem_rate *r = nla_data(attr);

	q->rate = r->rate;
	q->packet_overhead = r->packet_overhead;
	q->cell_size = r->cell_size;
	q->cell_overhead = r->cell_overhead;
	if (q->cell_size)
		q->cell_size_reciprocal = reciprocal_value(q->cell_size);
	else
		q->cell_size_reciprocal = (struct reciprocal_value) { 0 };
}

static int get_loss_clg(struct netem_sched_data *q, const struct nlattr *attr)
{
	const struct nlattr *la;
	int rem;

	nla_for_each_nested(la, attr, rem) {
		u16 type = nla_type(la);

		switch (type) {
		case NETEM_LOSS_GI: {
			const struct tc_netem_gimodel *gi = nla_data(la);

			if (nla_len(la) < sizeof(struct tc_netem_gimodel)) {
				pr_info("netem: incorrect gi model size\n");
				return -EINVAL;
			}

			q->loss_model = CLG_4_STATES;

			q->clg.state = TX_IN_GAP_PERIOD;
			q->clg.a1 = gi->p13;
			q->clg.a2 = gi->p31;
			q->clg.a3 = gi->p32;
			q->clg.a4 = gi->p14;
			q->clg.a5 = gi->p23;
			break;
		}

		case NETEM_LOSS_GE: {
			const struct tc_netem_gemodel *ge = nla_data(la);

			if (nla_len(la) < sizeof(struct tc_netem_gemodel)) {
				pr_info("netem: incorrect ge model size\n");
				return -EINVAL;
			}

			q->loss_model = CLG_GILB_ELL;
			q->clg.state = GOOD_STATE;
			q->clg.a1 = ge->p;
			q->clg.a2 = ge->r;
			q->clg.a3 = ge->h;
			q->clg.a4 = ge->k1;
			break;
		}

		default:
			pr_info("netem: unknown loss type %u\n", type);
			return -EINVAL;
		}
	}

	return 0;
}

static const struct nla_policy netem_policy[TCA_NETEM_MAX + 1] = {
	[TCA_NETEM_CORR]	= { .len = sizeof(struct tc_netem_corr) },
	[TCA_NETEM_REORDER]	= { .len = sizeof(struct tc_netem_reorder) },
	[TCA_NETEM_CORRUPT]	= { .len = sizeof(struct tc_netem_corrupt) },
	[TCA_NETEM_RATE]	= { .len = sizeof(struct tc_netem_rate) },
	[TCA_NETEM_LOSS]	= { .type = NLA_NESTED },
	[TCA_NETEM_ECN]		= { .type = NLA_U32 },
	[TCA_NETEM_RATE64]	= { .type = NLA_U64 },
	[TCA_NETEM_LATENCY64]	= { .type = NLA_S64 },
	[TCA_NETEM_JITTER64]	= { .type = NLA_S64 },
	[TCA_NETEM_SLOT]	= { .len = sizeof(struct tc_netem_slot) },
};

static int parse_attr(struct nlattr *tb[], int maxtype, struct nlattr *nla,
		      const struct nla_policy *policy, int len)
{
	int nested_len = nla_len(nla) - NLA_ALIGN(len);

	if (nested_len < 0) {
		pr_info("netem: invalid attributes len %d\n", nested_len);
		return -EINVAL;
	}

	if (nested_len >= nla_attr_size(0))
		return nla_parse_deprecated(tb, maxtype,
					    nla_data(nla) + NLA_ALIGN(len),
					    nested_len, policy, NULL);

	memset(tb, 0, sizeof(struct nlattr *) * (maxtype + 1));
	return 0;
}

/* Parse netlink message to set options */
static int netem_change(struct Qdisc *sch, struct nlattr *opt,
			struct netlink_ext_ack *extack)
{
	struct netem_sched_data *q = qdisc_priv(sch);
	struct nlattr *tb[TCA_NETEM_MAX + 1];
	struct disttable *delay_dist = NULL;
	struct disttable *slot_dist = NULL;
	struct tc_netem_qopt *qopt;
	struct clgstate old_clg;
	int old_loss_model = CLG_RANDOM;
	int ret;

	qopt = nla_data(opt);
	ret = parse_attr(tb, TCA_NETEM_MAX, opt, netem_policy, sizeof(*qopt));
	if (ret < 0)
		return ret;

<<<<<<< HEAD
=======
	if (tb[TCA_NETEM_DELAY_DIST]) {
		ret = get_dist_table(&delay_dist, tb[TCA_NETEM_DELAY_DIST]);
		if (ret)
			goto table_free;
	}

	if (tb[TCA_NETEM_SLOT_DIST]) {
		ret = get_dist_table(&slot_dist, tb[TCA_NETEM_SLOT_DIST]);
		if (ret)
			goto table_free;
	}

>>>>>>> 7732c16f
	sch_tree_lock(sch);
	/* backup q->clg and q->loss_model */
	old_clg = q->clg;
	old_loss_model = q->loss_model;

	if (tb[TCA_NETEM_LOSS]) {
		ret = get_loss_clg(q, tb[TCA_NETEM_LOSS]);
		if (ret) {
			q->loss_model = old_loss_model;
<<<<<<< HEAD
=======
			q->clg = old_clg;
>>>>>>> 7732c16f
			goto unlock;
		}
	} else {
		q->loss_model = CLG_RANDOM;
	}

	if (delay_dist)
		swap(q->delay_dist, delay_dist);
	if (slot_dist)
		swap(q->slot_dist, slot_dist);
	sch->limit = qopt->limit;

	q->latency = PSCHED_TICKS2NS(qopt->latency);
	q->jitter = PSCHED_TICKS2NS(qopt->jitter);
	q->limit = qopt->limit;
	q->gap = qopt->gap;
	q->counter = 0;
	q->loss = qopt->loss;
	q->duplicate = qopt->duplicate;

	/* for compatibility with earlier versions.
	 * if gap is set, need to assume 100% probability
	 */
	if (q->gap)
		q->reorder = ~0;

	if (tb[TCA_NETEM_CORR])
		get_correlation(q, tb[TCA_NETEM_CORR]);

	if (tb[TCA_NETEM_REORDER])
		get_reorder(q, tb[TCA_NETEM_REORDER]);

	if (tb[TCA_NETEM_CORRUPT])
		get_corrupt(q, tb[TCA_NETEM_CORRUPT]);

	if (tb[TCA_NETEM_RATE])
		get_rate(q, tb[TCA_NETEM_RATE]);

	if (tb[TCA_NETEM_RATE64])
		q->rate = max_t(u64, q->rate,
				nla_get_u64(tb[TCA_NETEM_RATE64]));

	if (tb[TCA_NETEM_LATENCY64])
		q->latency = nla_get_s64(tb[TCA_NETEM_LATENCY64]);

	if (tb[TCA_NETEM_JITTER64])
		q->jitter = nla_get_s64(tb[TCA_NETEM_JITTER64]);

	if (tb[TCA_NETEM_ECN])
		q->ecn = nla_get_u32(tb[TCA_NETEM_ECN]);

	if (tb[TCA_NETEM_SLOT])
		get_slot(q, tb[TCA_NETEM_SLOT]);

	/* capping jitter to the range acceptable by tabledist() */
	q->jitter = min_t(s64, abs(q->jitter), INT_MAX);

unlock:
	sch_tree_unlock(sch);
<<<<<<< HEAD
	return ret;

get_table_failure:
	/* recover clg and loss_model, in case of
	 * q->clg and q->loss_model were modified
	 * in get_loss_clg()
	 */
	q->clg = old_clg;
	q->loss_model = old_loss_model;

	goto unlock;
=======

table_free:
	dist_free(delay_dist);
	dist_free(slot_dist);
	return ret;
>>>>>>> 7732c16f
}

static int netem_init(struct Qdisc *sch, struct nlattr *opt,
		      struct netlink_ext_ack *extack)
{
	struct netem_sched_data *q = qdisc_priv(sch);
	int ret;

	qdisc_watchdog_init(&q->watchdog, sch);

	if (!opt)
		return -EINVAL;

	q->loss_model = CLG_RANDOM;
	ret = netem_change(sch, opt, extack);
	if (ret)
		pr_info("netem: change failed\n");
	return ret;
}

static void netem_destroy(struct Qdisc *sch)
{
	struct netem_sched_data *q = qdisc_priv(sch);

	qdisc_watchdog_cancel(&q->watchdog);
	if (q->qdisc)
		qdisc_put(q->qdisc);
	dist_free(q->delay_dist);
	dist_free(q->slot_dist);
}

static int dump_loss_model(const struct netem_sched_data *q,
			   struct sk_buff *skb)
{
	struct nlattr *nest;

	nest = nla_nest_start_noflag(skb, TCA_NETEM_LOSS);
	if (nest == NULL)
		goto nla_put_failure;

	switch (q->loss_model) {
	case CLG_RANDOM:
		/* legacy loss model */
		nla_nest_cancel(skb, nest);
		return 0;	/* no data */

	case CLG_4_STATES: {
		struct tc_netem_gimodel gi = {
			.p13 = q->clg.a1,
			.p31 = q->clg.a2,
			.p32 = q->clg.a3,
			.p14 = q->clg.a4,
			.p23 = q->clg.a5,
		};

		if (nla_put(skb, NETEM_LOSS_GI, sizeof(gi), &gi))
			goto nla_put_failure;
		break;
	}
	case CLG_GILB_ELL: {
		struct tc_netem_gemodel ge = {
			.p = q->clg.a1,
			.r = q->clg.a2,
			.h = q->clg.a3,
			.k1 = q->clg.a4,
		};

		if (nla_put(skb, NETEM_LOSS_GE, sizeof(ge), &ge))
			goto nla_put_failure;
		break;
	}
	}

	nla_nest_end(skb, nest);
	return 0;

nla_put_failure:
	nla_nest_cancel(skb, nest);
	return -1;
}

static int netem_dump(struct Qdisc *sch, struct sk_buff *skb)
{
	const struct netem_sched_data *q = qdisc_priv(sch);
	struct nlattr *nla = (struct nlattr *) skb_tail_pointer(skb);
	struct tc_netem_qopt qopt;
	struct tc_netem_corr cor;
	struct tc_netem_reorder reorder;
	struct tc_netem_corrupt corrupt;
	struct tc_netem_rate rate;
	struct tc_netem_slot slot;

	qopt.latency = min_t(psched_time_t, PSCHED_NS2TICKS(q->latency),
			     UINT_MAX);
	qopt.jitter = min_t(psched_time_t, PSCHED_NS2TICKS(q->jitter),
			    UINT_MAX);
	qopt.limit = q->limit;
	qopt.loss = q->loss;
	qopt.gap = q->gap;
	qopt.duplicate = q->duplicate;
	if (nla_put(skb, TCA_OPTIONS, sizeof(qopt), &qopt))
		goto nla_put_failure;

	if (nla_put(skb, TCA_NETEM_LATENCY64, sizeof(q->latency), &q->latency))
		goto nla_put_failure;

	if (nla_put(skb, TCA_NETEM_JITTER64, sizeof(q->jitter), &q->jitter))
		goto nla_put_failure;

	cor.delay_corr = q->delay_cor.rho;
	cor.loss_corr = q->loss_cor.rho;
	cor.dup_corr = q->dup_cor.rho;
	if (nla_put(skb, TCA_NETEM_CORR, sizeof(cor), &cor))
		goto nla_put_failure;

	reorder.probability = q->reorder;
	reorder.correlation = q->reorder_cor.rho;
	if (nla_put(skb, TCA_NETEM_REORDER, sizeof(reorder), &reorder))
		goto nla_put_failure;

	corrupt.probability = q->corrupt;
	corrupt.correlation = q->corrupt_cor.rho;
	if (nla_put(skb, TCA_NETEM_CORRUPT, sizeof(corrupt), &corrupt))
		goto nla_put_failure;

	if (q->rate >= (1ULL << 32)) {
		if (nla_put_u64_64bit(skb, TCA_NETEM_RATE64, q->rate,
				      TCA_NETEM_PAD))
			goto nla_put_failure;
		rate.rate = ~0U;
	} else {
		rate.rate = q->rate;
	}
	rate.packet_overhead = q->packet_overhead;
	rate.cell_size = q->cell_size;
	rate.cell_overhead = q->cell_overhead;
	if (nla_put(skb, TCA_NETEM_RATE, sizeof(rate), &rate))
		goto nla_put_failure;

	if (q->ecn && nla_put_u32(skb, TCA_NETEM_ECN, q->ecn))
		goto nla_put_failure;

	if (dump_loss_model(q, skb) != 0)
		goto nla_put_failure;

	if (q->slot_config.min_delay | q->slot_config.max_delay |
	    q->slot_config.dist_jitter) {
		slot = q->slot_config;
		if (slot.max_packets == INT_MAX)
			slot.max_packets = 0;
		if (slot.max_bytes == INT_MAX)
			slot.max_bytes = 0;
		if (nla_put(skb, TCA_NETEM_SLOT, sizeof(slot), &slot))
			goto nla_put_failure;
	}

	return nla_nest_end(skb, nla);

nla_put_failure:
	nlmsg_trim(skb, nla);
	return -1;
}

static int netem_dump_class(struct Qdisc *sch, unsigned long cl,
			  struct sk_buff *skb, struct tcmsg *tcm)
{
	struct netem_sched_data *q = qdisc_priv(sch);

	if (cl != 1 || !q->qdisc) 	/* only one class */
		return -ENOENT;

	tcm->tcm_handle |= TC_H_MIN(1);
	tcm->tcm_info = q->qdisc->handle;

	return 0;
}

static int netem_graft(struct Qdisc *sch, unsigned long arg, struct Qdisc *new,
		     struct Qdisc **old, struct netlink_ext_ack *extack)
{
	struct netem_sched_data *q = qdisc_priv(sch);

	*old = qdisc_replace(sch, new, &q->qdisc);
	return 0;
}

static struct Qdisc *netem_leaf(struct Qdisc *sch, unsigned long arg)
{
	struct netem_sched_data *q = qdisc_priv(sch);
	return q->qdisc;
}

static unsigned long netem_find(struct Qdisc *sch, u32 classid)
{
	return 1;
}

static void netem_walk(struct Qdisc *sch, struct qdisc_walker *walker)
{
	if (!walker->stop) {
		if (!tc_qdisc_stats_dump(sch, 1, walker))
			return;
	}
}

static const struct Qdisc_class_ops netem_class_ops = {
	.graft		=	netem_graft,
	.leaf		=	netem_leaf,
	.find		=	netem_find,
	.walk		=	netem_walk,
	.dump		=	netem_dump_class,
};

static struct Qdisc_ops netem_qdisc_ops __read_mostly = {
	.id		=	"netem",
	.cl_ops		=	&netem_class_ops,
	.priv_size	=	sizeof(struct netem_sched_data),
	.enqueue	=	netem_enqueue,
	.dequeue	=	netem_dequeue,
	.peek		=	qdisc_peek_dequeued,
	.init		=	netem_init,
	.reset		=	netem_reset,
	.destroy	=	netem_destroy,
	.change		=	netem_change,
	.dump		=	netem_dump,
	.owner		=	THIS_MODULE,
};


static int __init netem_module_init(void)
{
	pr_info("netem: version " VERSION "\n");
	return register_qdisc(&netem_qdisc_ops);
}
static void __exit netem_module_exit(void)
{
	unregister_qdisc(&netem_qdisc_ops);
}
module_init(netem_module_init)
module_exit(netem_module_exit)
MODULE_LICENSE("GPL");<|MERGE_RESOLUTION|>--- conflicted
+++ resolved
@@ -960,8 +960,6 @@
 	if (ret < 0)
 		return ret;
 
-<<<<<<< HEAD
-=======
 	if (tb[TCA_NETEM_DELAY_DIST]) {
 		ret = get_dist_table(&delay_dist, tb[TCA_NETEM_DELAY_DIST]);
 		if (ret)
@@ -974,7 +972,6 @@
 			goto table_free;
 	}
 
->>>>>>> 7732c16f
 	sch_tree_lock(sch);
 	/* backup q->clg and q->loss_model */
 	old_clg = q->clg;
@@ -984,10 +981,7 @@
 		ret = get_loss_clg(q, tb[TCA_NETEM_LOSS]);
 		if (ret) {
 			q->loss_model = old_loss_model;
-<<<<<<< HEAD
-=======
 			q->clg = old_clg;
->>>>>>> 7732c16f
 			goto unlock;
 		}
 	} else {
@@ -1047,25 +1041,11 @@
 
 unlock:
 	sch_tree_unlock(sch);
-<<<<<<< HEAD
-	return ret;
-
-get_table_failure:
-	/* recover clg and loss_model, in case of
-	 * q->clg and q->loss_model were modified
-	 * in get_loss_clg()
-	 */
-	q->clg = old_clg;
-	q->loss_model = old_loss_model;
-
-	goto unlock;
-=======
 
 table_free:
 	dist_free(delay_dist);
 	dist_free(slot_dist);
 	return ret;
->>>>>>> 7732c16f
 }
 
 static int netem_init(struct Qdisc *sch, struct nlattr *opt,
