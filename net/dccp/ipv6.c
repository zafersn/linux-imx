// SPDX-License-Identifier: GPL-2.0-or-later
/*
 *	DCCP over IPv6
 *	Linux INET6 implementation
 *
 *	Based on net/dccp6/ipv6.c
 *
 *	Arnaldo Carvalho de Melo <acme@ghostprotocols.net>
 */

#include <linux/module.h>
#include <linux/random.h>
#include <linux/slab.h>
#include <linux/xfrm.h>
#include <linux/string.h>

#include <net/addrconf.h>
#include <net/inet_common.h>
#include <net/inet_hashtables.h>
#include <net/inet_sock.h>
#include <net/inet6_connection_sock.h>
#include <net/inet6_hashtables.h>
#include <net/ip6_route.h>
#include <net/ipv6.h>
#include <net/protocol.h>
#include <net/transp_v6.h>
#include <net/ip6_checksum.h>
#include <net/xfrm.h>
#include <net/secure_seq.h>
#include <net/netns/generic.h>
#include <net/sock.h>

#include "dccp.h"
#include "ipv6.h"
#include "feat.h"

struct dccp_v6_pernet {
	struct sock *v6_ctl_sk;
};

static unsigned int dccp_v6_pernet_id __read_mostly;

/* The per-net v6_ctl_sk is used for sending RSTs and ACKs */

static const struct inet_connection_sock_af_ops dccp_ipv6_mapped;
static const struct inet_connection_sock_af_ops dccp_ipv6_af_ops;

/* add pseudo-header to DCCP checksum stored in skb->csum */
static inline __sum16 dccp_v6_csum_finish(struct sk_buff *skb,
				      const struct in6_addr *saddr,
				      const struct in6_addr *daddr)
{
	return csum_ipv6_magic(saddr, daddr, skb->len, IPPROTO_DCCP, skb->csum);
}

static inline void dccp_v6_send_check(struct sock *sk, struct sk_buff *skb)
{
	struct ipv6_pinfo *np = inet6_sk(sk);
	struct dccp_hdr *dh = dccp_hdr(skb);

	dccp_csum_outgoing(skb);
	dh->dccph_checksum = dccp_v6_csum_finish(skb, &np->saddr, &sk->sk_v6_daddr);
}

static inline __u64 dccp_v6_init_sequence(struct sk_buff *skb)
{
	return secure_dccpv6_sequence_number(ipv6_hdr(skb)->daddr.s6_addr32,
					     ipv6_hdr(skb)->saddr.s6_addr32,
					     dccp_hdr(skb)->dccph_dport,
					     dccp_hdr(skb)->dccph_sport     );

}

static int dccp_v6_err(struct sk_buff *skb, struct inet6_skb_parm *opt,
			u8 type, u8 code, int offset, __be32 info)
{
	const struct ipv6hdr *hdr;
	const struct dccp_hdr *dh;
	struct dccp_sock *dp;
	struct ipv6_pinfo *np;
	struct sock *sk;
	int err;
	__u64 seq;
	struct net *net = dev_net(skb->dev);

<<<<<<< HEAD
	/* For the first __dccp_basic_hdr_len() check, we only need dh->dccph_x,
	 * which is in byte 7 of the dccp header.
	 * Our caller (icmpv6_notify()) already pulled 8 bytes for us.
	 *
	 * Later on, we want to access the sequence number fields, which are
	 * beyond 8 bytes, so we have to pskb_may_pull() ourselves.
	 */
=======
	if (!pskb_may_pull(skb, offset + sizeof(*dh)))
		return -EINVAL;
>>>>>>> e6712ed4
	dh = (struct dccp_hdr *)(skb->data + offset);
	if (!pskb_may_pull(skb, offset + __dccp_basic_hdr_len(dh)))
		return -EINVAL;
	hdr = (const struct ipv6hdr *)skb->data;
	dh = (struct dccp_hdr *)(skb->data + offset);

	sk = __inet6_lookup_established(net, &dccp_hashinfo,
					&hdr->daddr, dh->dccph_dport,
					&hdr->saddr, ntohs(dh->dccph_sport),
					inet6_iif(skb), 0);

	if (!sk) {
		__ICMP6_INC_STATS(net, __in6_dev_get(skb->dev),
				  ICMP6_MIB_INERRORS);
		return -ENOENT;
	}

	if (sk->sk_state == DCCP_TIME_WAIT) {
		inet_twsk_put(inet_twsk(sk));
		return 0;
	}
	seq = dccp_hdr_seq(dh);
	if (sk->sk_state == DCCP_NEW_SYN_RECV) {
		dccp_req_err(sk, seq);
		return 0;
	}

	bh_lock_sock(sk);
	if (sock_owned_by_user(sk))
		__NET_INC_STATS(net, LINUX_MIB_LOCKDROPPEDICMPS);

	if (sk->sk_state == DCCP_CLOSED)
		goto out;

	dp = dccp_sk(sk);
	if ((1 << sk->sk_state) & ~(DCCPF_REQUESTING | DCCPF_LISTEN) &&
	    !between48(seq, dp->dccps_awl, dp->dccps_awh)) {
		__NET_INC_STATS(net, LINUX_MIB_OUTOFWINDOWICMPS);
		goto out;
	}

	np = inet6_sk(sk);

	if (type == NDISC_REDIRECT) {
		if (!sock_owned_by_user(sk)) {
			struct dst_entry *dst = __sk_dst_check(sk, np->dst_cookie);

			if (dst)
				dst->ops->redirect(dst, sk, skb);
		}
		goto out;
	}

	if (type == ICMPV6_PKT_TOOBIG) {
		struct dst_entry *dst = NULL;

		if (!ip6_sk_accept_pmtu(sk))
			goto out;

		if (sock_owned_by_user(sk))
			goto out;
		if ((1 << sk->sk_state) & (DCCPF_LISTEN | DCCPF_CLOSED))
			goto out;

		dst = inet6_csk_update_pmtu(sk, ntohl(info));
		if (!dst)
			goto out;

		if (inet_csk(sk)->icsk_pmtu_cookie > dst_mtu(dst))
			dccp_sync_mss(sk, dst_mtu(dst));
		goto out;
	}

	icmpv6_err_convert(type, code, &err);

	/* Might be for an request_sock */
	switch (sk->sk_state) {
	case DCCP_REQUESTING:
	case DCCP_RESPOND:  /* Cannot happen.
			       It can, it SYNs are crossed. --ANK */
		if (!sock_owned_by_user(sk)) {
			__DCCP_INC_STATS(DCCP_MIB_ATTEMPTFAILS);
			sk->sk_err = err;
			/*
			 * Wake people up to see the error
			 * (see connect in sock.c)
			 */
			sk_error_report(sk);
			dccp_done(sk);
		} else
			sk->sk_err_soft = err;
		goto out;
	}

	if (!sock_owned_by_user(sk) && np->recverr) {
		sk->sk_err = err;
		sk_error_report(sk);
	} else
		sk->sk_err_soft = err;

out:
	bh_unlock_sock(sk);
	sock_put(sk);
	return 0;
}


static int dccp_v6_send_response(const struct sock *sk, struct request_sock *req)
{
	struct inet_request_sock *ireq = inet_rsk(req);
	struct ipv6_pinfo *np = inet6_sk(sk);
	struct sk_buff *skb;
	struct in6_addr *final_p, final;
	struct flowi6 fl6;
	int err = -1;
	struct dst_entry *dst;

	memset(&fl6, 0, sizeof(fl6));
	fl6.flowi6_proto = IPPROTO_DCCP;
	fl6.daddr = ireq->ir_v6_rmt_addr;
	fl6.saddr = ireq->ir_v6_loc_addr;
	fl6.flowlabel = 0;
	fl6.flowi6_oif = ireq->ir_iif;
	fl6.fl6_dport = ireq->ir_rmt_port;
	fl6.fl6_sport = htons(ireq->ir_num);
	security_req_classify_flow(req, flowi6_to_flowi_common(&fl6));


	rcu_read_lock();
	final_p = fl6_update_dst(&fl6, rcu_dereference(np->opt), &final);
	rcu_read_unlock();

	dst = ip6_dst_lookup_flow(sock_net(sk), sk, &fl6, final_p);
	if (IS_ERR(dst)) {
		err = PTR_ERR(dst);
		dst = NULL;
		goto done;
	}

	skb = dccp_make_response(sk, dst, req);
	if (skb != NULL) {
		struct dccp_hdr *dh = dccp_hdr(skb);
		struct ipv6_txoptions *opt;

		dh->dccph_checksum = dccp_v6_csum_finish(skb,
							 &ireq->ir_v6_loc_addr,
							 &ireq->ir_v6_rmt_addr);
		fl6.daddr = ireq->ir_v6_rmt_addr;
		rcu_read_lock();
		opt = ireq->ipv6_opt;
		if (!opt)
			opt = rcu_dereference(np->opt);
		err = ip6_xmit(sk, skb, &fl6, READ_ONCE(sk->sk_mark), opt,
			       np->tclass, sk->sk_priority);
		rcu_read_unlock();
		err = net_xmit_eval(err);
	}

done:
	dst_release(dst);
	return err;
}

static void dccp_v6_reqsk_destructor(struct request_sock *req)
{
	dccp_feat_list_purge(&dccp_rsk(req)->dreq_featneg);
	kfree(inet_rsk(req)->ipv6_opt);
	kfree_skb(inet_rsk(req)->pktopts);
}

static void dccp_v6_ctl_send_reset(const struct sock *sk, struct sk_buff *rxskb)
{
	const struct ipv6hdr *rxip6h;
	struct sk_buff *skb;
	struct flowi6 fl6;
	struct net *net = dev_net(skb_dst(rxskb)->dev);
	struct dccp_v6_pernet *pn;
	struct sock *ctl_sk;
	struct dst_entry *dst;

	if (dccp_hdr(rxskb)->dccph_type == DCCP_PKT_RESET)
		return;

	if (!ipv6_unicast_destination(rxskb))
		return;

	pn = net_generic(net, dccp_v6_pernet_id);
	ctl_sk = pn->v6_ctl_sk;
	skb = dccp_ctl_make_reset(ctl_sk, rxskb);
	if (skb == NULL)
		return;

	rxip6h = ipv6_hdr(rxskb);
	dccp_hdr(skb)->dccph_checksum = dccp_v6_csum_finish(skb, &rxip6h->saddr,
							    &rxip6h->daddr);

	memset(&fl6, 0, sizeof(fl6));
	fl6.daddr = rxip6h->saddr;
	fl6.saddr = rxip6h->daddr;

	fl6.flowi6_proto = IPPROTO_DCCP;
	fl6.flowi6_oif = inet6_iif(rxskb);
	fl6.fl6_dport = dccp_hdr(skb)->dccph_dport;
	fl6.fl6_sport = dccp_hdr(skb)->dccph_sport;
	security_skb_classify_flow(rxskb, flowi6_to_flowi_common(&fl6));

	/* sk = NULL, but it is safe for now. RST socket required. */
	dst = ip6_dst_lookup_flow(sock_net(ctl_sk), ctl_sk, &fl6, NULL);
	if (!IS_ERR(dst)) {
		skb_dst_set(skb, dst);
		ip6_xmit(ctl_sk, skb, &fl6, 0, NULL, 0, 0);
		DCCP_INC_STATS(DCCP_MIB_OUTSEGS);
		DCCP_INC_STATS(DCCP_MIB_OUTRSTS);
		return;
	}

	kfree_skb(skb);
}

static struct request_sock_ops dccp6_request_sock_ops = {
	.family		= AF_INET6,
	.obj_size	= sizeof(struct dccp6_request_sock),
	.rtx_syn_ack	= dccp_v6_send_response,
	.send_ack	= dccp_reqsk_send_ack,
	.destructor	= dccp_v6_reqsk_destructor,
	.send_reset	= dccp_v6_ctl_send_reset,
	.syn_ack_timeout = dccp_syn_ack_timeout,
};

static int dccp_v6_conn_request(struct sock *sk, struct sk_buff *skb)
{
	struct request_sock *req;
	struct dccp_request_sock *dreq;
	struct inet_request_sock *ireq;
	struct ipv6_pinfo *np = inet6_sk(sk);
	const __be32 service = dccp_hdr_request(skb)->dccph_req_service;
	struct dccp_skb_cb *dcb = DCCP_SKB_CB(skb);

	if (skb->protocol == htons(ETH_P_IP))
		return dccp_v4_conn_request(sk, skb);

	if (!ipv6_unicast_destination(skb))
		return 0;	/* discard, don't send a reset here */

	if (ipv6_addr_v4mapped(&ipv6_hdr(skb)->saddr)) {
		__IP6_INC_STATS(sock_net(sk), NULL, IPSTATS_MIB_INHDRERRORS);
		return 0;
	}

	if (dccp_bad_service_code(sk, service)) {
		dcb->dccpd_reset_code = DCCP_RESET_CODE_BAD_SERVICE_CODE;
		goto drop;
	}
	/*
	 * There are no SYN attacks on IPv6, yet...
	 */
	dcb->dccpd_reset_code = DCCP_RESET_CODE_TOO_BUSY;
	if (inet_csk_reqsk_queue_is_full(sk))
		goto drop;

	if (sk_acceptq_is_full(sk))
		goto drop;

	req = inet_reqsk_alloc(&dccp6_request_sock_ops, sk, true);
	if (req == NULL)
		goto drop;

	if (dccp_reqsk_init(req, dccp_sk(sk), skb))
		goto drop_and_free;

	dreq = dccp_rsk(req);
	if (dccp_parse_options(sk, dreq, skb))
		goto drop_and_free;

	if (security_inet_conn_request(sk, skb, req))
		goto drop_and_free;

	ireq = inet_rsk(req);
	ireq->ir_v6_rmt_addr = ipv6_hdr(skb)->saddr;
	ireq->ir_v6_loc_addr = ipv6_hdr(skb)->daddr;
	ireq->ireq_family = AF_INET6;
	ireq->ir_mark = inet_request_mark(sk, skb);

	if (ipv6_opt_accepted(sk, skb, IP6CB(skb)) ||
	    np->rxopt.bits.rxinfo || np->rxopt.bits.rxoinfo ||
	    np->rxopt.bits.rxhlim || np->rxopt.bits.rxohlim) {
		refcount_inc(&skb->users);
		ireq->pktopts = skb;
	}
	ireq->ir_iif = READ_ONCE(sk->sk_bound_dev_if);

	/* So that link locals have meaning */
	if (!ireq->ir_iif &&
	    ipv6_addr_type(&ireq->ir_v6_rmt_addr) & IPV6_ADDR_LINKLOCAL)
		ireq->ir_iif = inet6_iif(skb);

	/*
	 * Step 3: Process LISTEN state
	 *
	 *   Set S.ISR, S.GSR, S.SWL, S.SWH from packet or Init Cookie
	 *
	 * Setting S.SWL/S.SWH to is deferred to dccp_create_openreq_child().
	 */
	dreq->dreq_isr	   = dcb->dccpd_seq;
	dreq->dreq_gsr     = dreq->dreq_isr;
	dreq->dreq_iss	   = dccp_v6_init_sequence(skb);
	dreq->dreq_gss     = dreq->dreq_iss;
	dreq->dreq_service = service;

	if (dccp_v6_send_response(sk, req))
		goto drop_and_free;

	inet_csk_reqsk_queue_hash_add(sk, req, DCCP_TIMEOUT_INIT);
	reqsk_put(req);
	return 0;

drop_and_free:
	reqsk_free(req);
drop:
	__DCCP_INC_STATS(DCCP_MIB_ATTEMPTFAILS);
	return -1;
}

static struct sock *dccp_v6_request_recv_sock(const struct sock *sk,
					      struct sk_buff *skb,
					      struct request_sock *req,
					      struct dst_entry *dst,
					      struct request_sock *req_unhash,
					      bool *own_req)
{
	struct inet_request_sock *ireq = inet_rsk(req);
	struct ipv6_pinfo *newnp;
	const struct ipv6_pinfo *np = inet6_sk(sk);
	struct ipv6_txoptions *opt;
	struct inet_sock *newinet;
	struct dccp6_sock *newdp6;
	struct sock *newsk;

	if (skb->protocol == htons(ETH_P_IP)) {
		/*
		 *	v6 mapped
		 */
		newsk = dccp_v4_request_recv_sock(sk, skb, req, dst,
						  req_unhash, own_req);
		if (newsk == NULL)
			return NULL;

		newdp6 = (struct dccp6_sock *)newsk;
		newinet = inet_sk(newsk);
		newinet->pinet6 = &newdp6->inet6;
		newnp = inet6_sk(newsk);

		memcpy(newnp, np, sizeof(struct ipv6_pinfo));

		newnp->saddr = newsk->sk_v6_rcv_saddr;

		inet_csk(newsk)->icsk_af_ops = &dccp_ipv6_mapped;
		newsk->sk_backlog_rcv = dccp_v4_do_rcv;
		newnp->pktoptions  = NULL;
		newnp->opt	   = NULL;
		newnp->ipv6_mc_list = NULL;
		newnp->ipv6_ac_list = NULL;
		newnp->ipv6_fl_list = NULL;
		newnp->mcast_oif   = inet_iif(skb);
		newnp->mcast_hops  = ip_hdr(skb)->ttl;

		/*
		 * No need to charge this sock to the relevant IPv6 refcnt debug socks count
		 * here, dccp_create_openreq_child now does this for us, see the comment in
		 * that function for the gory details. -acme
		 */

		/* It is tricky place. Until this moment IPv4 tcp
		   worked with IPv6 icsk.icsk_af_ops.
		   Sync it now.
		 */
		dccp_sync_mss(newsk, inet_csk(newsk)->icsk_pmtu_cookie);

		return newsk;
	}


	if (sk_acceptq_is_full(sk))
		goto out_overflow;

	if (!dst) {
		struct flowi6 fl6;

		dst = inet6_csk_route_req(sk, &fl6, req, IPPROTO_DCCP);
		if (!dst)
			goto out;
	}

	newsk = dccp_create_openreq_child(sk, req, skb);
	if (newsk == NULL)
		goto out_nonewsk;

	/*
	 * No need to charge this sock to the relevant IPv6 refcnt debug socks
	 * count here, dccp_create_openreq_child now does this for us, see the
	 * comment in that function for the gory details. -acme
	 */

	ip6_dst_store(newsk, dst, NULL, NULL);
	newsk->sk_route_caps = dst->dev->features & ~(NETIF_F_IP_CSUM |
						      NETIF_F_TSO);
	newdp6 = (struct dccp6_sock *)newsk;
	newinet = inet_sk(newsk);
	newinet->pinet6 = &newdp6->inet6;
	newnp = inet6_sk(newsk);

	memcpy(newnp, np, sizeof(struct ipv6_pinfo));

	newsk->sk_v6_daddr	= ireq->ir_v6_rmt_addr;
	newnp->saddr		= ireq->ir_v6_loc_addr;
	newsk->sk_v6_rcv_saddr	= ireq->ir_v6_loc_addr;
	newsk->sk_bound_dev_if	= ireq->ir_iif;

	/* Now IPv6 options...

	   First: no IPv4 options.
	 */
	newinet->inet_opt = NULL;

	/* Clone RX bits */
	newnp->rxopt.all = np->rxopt.all;

	newnp->ipv6_mc_list = NULL;
	newnp->ipv6_ac_list = NULL;
	newnp->ipv6_fl_list = NULL;
	newnp->pktoptions = NULL;
	newnp->opt	  = NULL;
	newnp->mcast_oif  = inet6_iif(skb);
	newnp->mcast_hops = ipv6_hdr(skb)->hop_limit;

	/*
	 * Clone native IPv6 options from listening socket (if any)
	 *
	 * Yes, keeping reference count would be much more clever, but we make
	 * one more one thing there: reattach optmem to newsk.
	 */
	opt = ireq->ipv6_opt;
	if (!opt)
		opt = rcu_dereference(np->opt);
	if (opt) {
		opt = ipv6_dup_options(newsk, opt);
		RCU_INIT_POINTER(newnp->opt, opt);
	}
	inet_csk(newsk)->icsk_ext_hdr_len = 0;
	if (opt)
		inet_csk(newsk)->icsk_ext_hdr_len = opt->opt_nflen +
						    opt->opt_flen;

	dccp_sync_mss(newsk, dst_mtu(dst));

	newinet->inet_daddr = newinet->inet_saddr = LOOPBACK4_IPV6;
	newinet->inet_rcv_saddr = LOOPBACK4_IPV6;

	if (__inet_inherit_port(sk, newsk) < 0) {
		inet_csk_prepare_forced_close(newsk);
		dccp_done(newsk);
		goto out;
	}
	*own_req = inet_ehash_nolisten(newsk, req_to_sk(req_unhash), NULL);
	/* Clone pktoptions received with SYN, if we own the req */
	if (*own_req && ireq->pktopts) {
		newnp->pktoptions = skb_clone_and_charge_r(ireq->pktopts, newsk);
		consume_skb(ireq->pktopts);
		ireq->pktopts = NULL;
	}

	return newsk;

out_overflow:
	__NET_INC_STATS(sock_net(sk), LINUX_MIB_LISTENOVERFLOWS);
out_nonewsk:
	dst_release(dst);
out:
	__NET_INC_STATS(sock_net(sk), LINUX_MIB_LISTENDROPS);
	return NULL;
}

/* The socket must have it's spinlock held when we get
 * here.
 *
 * We have a potential double-lock case here, so even when
 * doing backlog processing we use the BH locking scheme.
 * This is because we cannot sleep with the original spinlock
 * held.
 */
static int dccp_v6_do_rcv(struct sock *sk, struct sk_buff *skb)
{
	struct ipv6_pinfo *np = inet6_sk(sk);
	struct sk_buff *opt_skb = NULL;

	/* Imagine: socket is IPv6. IPv4 packet arrives,
	   goes to IPv4 receive handler and backlogged.
	   From backlog it always goes here. Kerboom...
	   Fortunately, dccp_rcv_established and rcv_established
	   handle them correctly, but it is not case with
	   dccp_v6_hnd_req and dccp_v6_ctl_send_reset().   --ANK
	 */

	if (skb->protocol == htons(ETH_P_IP))
		return dccp_v4_do_rcv(sk, skb);

	if (sk_filter(sk, skb))
		goto discard;

	/*
	 * socket locking is here for SMP purposes as backlog rcv is currently
	 * called with bh processing disabled.
	 */

	/* Do Stevens' IPV6_PKTOPTIONS.

	   Yes, guys, it is the only place in our code, where we
	   may make it not affecting IPv4.
	   The rest of code is protocol independent,
	   and I do not like idea to uglify IPv4.

	   Actually, all the idea behind IPV6_PKTOPTIONS
	   looks not very well thought. For now we latch
	   options, received in the last packet, enqueued
	   by tcp. Feel free to propose better solution.
					       --ANK (980728)
	 */
	if (np->rxopt.all)
		opt_skb = skb_clone_and_charge_r(skb, sk);

	if (sk->sk_state == DCCP_OPEN) { /* Fast path */
		if (dccp_rcv_established(sk, skb, dccp_hdr(skb), skb->len))
			goto reset;
		if (opt_skb)
			goto ipv6_pktoptions;
		return 0;
	}

	/*
	 *  Step 3: Process LISTEN state
	 *     If S.state == LISTEN,
	 *	 If P.type == Request or P contains a valid Init Cookie option,
	 *	      (* Must scan the packet's options to check for Init
	 *		 Cookies.  Only Init Cookies are processed here,
	 *		 however; other options are processed in Step 8.  This
	 *		 scan need only be performed if the endpoint uses Init
	 *		 Cookies *)
	 *	      (* Generate a new socket and switch to that socket *)
	 *	      Set S := new socket for this port pair
	 *	      S.state = RESPOND
	 *	      Choose S.ISS (initial seqno) or set from Init Cookies
	 *	      Initialize S.GAR := S.ISS
	 *	      Set S.ISR, S.GSR, S.SWL, S.SWH from packet or Init Cookies
	 *	      Continue with S.state == RESPOND
	 *	      (* A Response packet will be generated in Step 11 *)
	 *	 Otherwise,
	 *	      Generate Reset(No Connection) unless P.type == Reset
	 *	      Drop packet and return
	 *
	 * NOTE: the check for the packet types is done in
	 *	 dccp_rcv_state_process
	 */

	if (dccp_rcv_state_process(sk, skb, dccp_hdr(skb), skb->len))
		goto reset;
	if (opt_skb)
		goto ipv6_pktoptions;
	return 0;

reset:
	dccp_v6_ctl_send_reset(sk, skb);
discard:
	if (opt_skb != NULL)
		__kfree_skb(opt_skb);
	kfree_skb(skb);
	return 0;

/* Handling IPV6_PKTOPTIONS skb the similar
 * way it's done for net/ipv6/tcp_ipv6.c
 */
ipv6_pktoptions:
	if (!((1 << sk->sk_state) & (DCCPF_CLOSED | DCCPF_LISTEN))) {
		if (np->rxopt.bits.rxinfo || np->rxopt.bits.rxoinfo)
			np->mcast_oif = inet6_iif(opt_skb);
		if (np->rxopt.bits.rxhlim || np->rxopt.bits.rxohlim)
			np->mcast_hops = ipv6_hdr(opt_skb)->hop_limit;
		if (np->rxopt.bits.rxflow || np->rxopt.bits.rxtclass)
			np->rcv_flowinfo = ip6_flowinfo(ipv6_hdr(opt_skb));
		if (np->repflow)
			np->flow_label = ip6_flowlabel(ipv6_hdr(opt_skb));
		if (ipv6_opt_accepted(sk, opt_skb,
				      &DCCP_SKB_CB(opt_skb)->header.h6)) {
			memmove(IP6CB(opt_skb),
				&DCCP_SKB_CB(opt_skb)->header.h6,
				sizeof(struct inet6_skb_parm));
			opt_skb = xchg(&np->pktoptions, opt_skb);
		} else {
			__kfree_skb(opt_skb);
			opt_skb = xchg(&np->pktoptions, NULL);
		}
	}

	kfree_skb(opt_skb);
	return 0;
}

static int dccp_v6_rcv(struct sk_buff *skb)
{
	const struct dccp_hdr *dh;
	bool refcounted;
	struct sock *sk;
	int min_cov;

	/* Step 1: Check header basics */

	if (dccp_invalid_packet(skb))
		goto discard_it;

	/* Step 1: If header checksum is incorrect, drop packet and return. */
	if (dccp_v6_csum_finish(skb, &ipv6_hdr(skb)->saddr,
				     &ipv6_hdr(skb)->daddr)) {
		DCCP_WARN("dropped packet with invalid checksum\n");
		goto discard_it;
	}

	dh = dccp_hdr(skb);

	DCCP_SKB_CB(skb)->dccpd_seq  = dccp_hdr_seq(dh);
	DCCP_SKB_CB(skb)->dccpd_type = dh->dccph_type;

	if (dccp_packet_without_ack(skb))
		DCCP_SKB_CB(skb)->dccpd_ack_seq = DCCP_PKT_WITHOUT_ACK_SEQ;
	else
		DCCP_SKB_CB(skb)->dccpd_ack_seq = dccp_hdr_ack_seq(skb);

lookup:
	sk = __inet6_lookup_skb(&dccp_hashinfo, skb, __dccp_hdr_len(dh),
			        dh->dccph_sport, dh->dccph_dport,
				inet6_iif(skb), 0, &refcounted);
	if (!sk) {
		dccp_pr_debug("failed to look up flow ID in table and "
			      "get corresponding socket\n");
		goto no_dccp_socket;
	}

	/*
	 * Step 2:
	 *	... or S.state == TIMEWAIT,
	 *		Generate Reset(No Connection) unless P.type == Reset
	 *		Drop packet and return
	 */
	if (sk->sk_state == DCCP_TIME_WAIT) {
		dccp_pr_debug("sk->sk_state == DCCP_TIME_WAIT: do_time_wait\n");
		inet_twsk_put(inet_twsk(sk));
		goto no_dccp_socket;
	}

	if (sk->sk_state == DCCP_NEW_SYN_RECV) {
		struct request_sock *req = inet_reqsk(sk);
		struct sock *nsk;

		sk = req->rsk_listener;
		if (unlikely(sk->sk_state != DCCP_LISTEN)) {
			inet_csk_reqsk_queue_drop_and_put(sk, req);
			goto lookup;
		}
		sock_hold(sk);
		refcounted = true;
		nsk = dccp_check_req(sk, skb, req);
		if (!nsk) {
			reqsk_put(req);
			goto discard_and_relse;
		}
		if (nsk == sk) {
			reqsk_put(req);
		} else if (dccp_child_process(sk, nsk, skb)) {
			dccp_v6_ctl_send_reset(sk, skb);
			goto discard_and_relse;
		} else {
			sock_put(sk);
			return 0;
		}
	}
	/*
	 * RFC 4340, sec. 9.2.1: Minimum Checksum Coverage
	 *	o if MinCsCov = 0, only packets with CsCov = 0 are accepted
	 *	o if MinCsCov > 0, also accept packets with CsCov >= MinCsCov
	 */
	min_cov = dccp_sk(sk)->dccps_pcrlen;
	if (dh->dccph_cscov  &&  (min_cov == 0 || dh->dccph_cscov < min_cov))  {
		dccp_pr_debug("Packet CsCov %d does not satisfy MinCsCov %d\n",
			      dh->dccph_cscov, min_cov);
		/* FIXME: send Data Dropped option (see also dccp_v4_rcv) */
		goto discard_and_relse;
	}

	if (!xfrm6_policy_check(sk, XFRM_POLICY_IN, skb))
		goto discard_and_relse;
	nf_reset_ct(skb);

	return __sk_receive_skb(sk, skb, 1, dh->dccph_doff * 4,
				refcounted) ? -1 : 0;

no_dccp_socket:
	if (!xfrm6_policy_check(NULL, XFRM_POLICY_IN, skb))
		goto discard_it;
	/*
	 * Step 2:
	 *	If no socket ...
	 *		Generate Reset(No Connection) unless P.type == Reset
	 *		Drop packet and return
	 */
	if (dh->dccph_type != DCCP_PKT_RESET) {
		DCCP_SKB_CB(skb)->dccpd_reset_code =
					DCCP_RESET_CODE_NO_CONNECTION;
		dccp_v6_ctl_send_reset(sk, skb);
	}

discard_it:
	kfree_skb(skb);
	return 0;

discard_and_relse:
	if (refcounted)
		sock_put(sk);
	goto discard_it;
}

static int dccp_v6_connect(struct sock *sk, struct sockaddr *uaddr,
			   int addr_len)
{
	struct sockaddr_in6 *usin = (struct sockaddr_in6 *)uaddr;
	struct inet_connection_sock *icsk = inet_csk(sk);
	struct inet_sock *inet = inet_sk(sk);
	struct ipv6_pinfo *np = inet6_sk(sk);
	struct dccp_sock *dp = dccp_sk(sk);
	struct in6_addr *saddr = NULL, *final_p, final;
	struct ipv6_txoptions *opt;
	struct flowi6 fl6;
	struct dst_entry *dst;
	int addr_type;
	int err;

	dp->dccps_role = DCCP_ROLE_CLIENT;

	if (addr_len < SIN6_LEN_RFC2133)
		return -EINVAL;

	if (usin->sin6_family != AF_INET6)
		return -EAFNOSUPPORT;

	memset(&fl6, 0, sizeof(fl6));

	if (np->sndflow) {
		fl6.flowlabel = usin->sin6_flowinfo & IPV6_FLOWINFO_MASK;
		IP6_ECN_flow_init(fl6.flowlabel);
		if (fl6.flowlabel & IPV6_FLOWLABEL_MASK) {
			struct ip6_flowlabel *flowlabel;
			flowlabel = fl6_sock_lookup(sk, fl6.flowlabel);
			if (IS_ERR(flowlabel))
				return -EINVAL;
			fl6_sock_release(flowlabel);
		}
	}
	/*
	 * connect() to INADDR_ANY means loopback (BSD'ism).
	 */
	if (ipv6_addr_any(&usin->sin6_addr))
		usin->sin6_addr.s6_addr[15] = 1;

	addr_type = ipv6_addr_type(&usin->sin6_addr);

	if (addr_type & IPV6_ADDR_MULTICAST)
		return -ENETUNREACH;

	if (addr_type & IPV6_ADDR_LINKLOCAL) {
		if (addr_len >= sizeof(struct sockaddr_in6) &&
		    usin->sin6_scope_id) {
			/* If interface is set while binding, indices
			 * must coincide.
			 */
			if (sk->sk_bound_dev_if &&
			    sk->sk_bound_dev_if != usin->sin6_scope_id)
				return -EINVAL;

			sk->sk_bound_dev_if = usin->sin6_scope_id;
		}

		/* Connect to link-local address requires an interface */
		if (!sk->sk_bound_dev_if)
			return -EINVAL;
	}

	sk->sk_v6_daddr = usin->sin6_addr;
	np->flow_label = fl6.flowlabel;

	/*
	 * DCCP over IPv4
	 */
	if (addr_type == IPV6_ADDR_MAPPED) {
		u32 exthdrlen = icsk->icsk_ext_hdr_len;
		struct sockaddr_in sin;

		SOCK_DEBUG(sk, "connect: ipv4 mapped\n");

		if (ipv6_only_sock(sk))
			return -ENETUNREACH;

		sin.sin_family = AF_INET;
		sin.sin_port = usin->sin6_port;
		sin.sin_addr.s_addr = usin->sin6_addr.s6_addr32[3];

		icsk->icsk_af_ops = &dccp_ipv6_mapped;
		sk->sk_backlog_rcv = dccp_v4_do_rcv;

		err = dccp_v4_connect(sk, (struct sockaddr *)&sin, sizeof(sin));
		if (err) {
			icsk->icsk_ext_hdr_len = exthdrlen;
			icsk->icsk_af_ops = &dccp_ipv6_af_ops;
			sk->sk_backlog_rcv = dccp_v6_do_rcv;
			goto failure;
		}
		np->saddr = sk->sk_v6_rcv_saddr;
		return err;
	}

	if (!ipv6_addr_any(&sk->sk_v6_rcv_saddr))
		saddr = &sk->sk_v6_rcv_saddr;

	fl6.flowi6_proto = IPPROTO_DCCP;
	fl6.daddr = sk->sk_v6_daddr;
	fl6.saddr = saddr ? *saddr : np->saddr;
	fl6.flowi6_oif = sk->sk_bound_dev_if;
	fl6.fl6_dport = usin->sin6_port;
	fl6.fl6_sport = inet->inet_sport;
	security_sk_classify_flow(sk, flowi6_to_flowi_common(&fl6));

	opt = rcu_dereference_protected(np->opt, lockdep_sock_is_held(sk));
	final_p = fl6_update_dst(&fl6, opt, &final);

	dst = ip6_dst_lookup_flow(sock_net(sk), sk, &fl6, final_p);
	if (IS_ERR(dst)) {
		err = PTR_ERR(dst);
		goto failure;
	}

	if (saddr == NULL) {
		saddr = &fl6.saddr;

		err = inet_bhash2_update_saddr(sk, saddr, AF_INET6);
		if (err)
			goto failure;
	}

	/* set the source address */
	np->saddr = *saddr;
	inet->inet_rcv_saddr = LOOPBACK4_IPV6;

	ip6_dst_store(sk, dst, NULL, NULL);

	icsk->icsk_ext_hdr_len = 0;
	if (opt)
		icsk->icsk_ext_hdr_len = opt->opt_flen + opt->opt_nflen;

	inet->inet_dport = usin->sin6_port;

	dccp_set_state(sk, DCCP_REQUESTING);
	err = inet6_hash_connect(&dccp_death_row, sk);
	if (err)
		goto late_failure;

	dp->dccps_iss = secure_dccpv6_sequence_number(np->saddr.s6_addr32,
						      sk->sk_v6_daddr.s6_addr32,
						      inet->inet_sport,
						      inet->inet_dport);
	err = dccp_connect(sk);
	if (err)
		goto late_failure;

	return 0;

late_failure:
	dccp_set_state(sk, DCCP_CLOSED);
	inet_bhash2_reset_saddr(sk);
	__sk_dst_reset(sk);
failure:
	inet->inet_dport = 0;
	sk->sk_route_caps = 0;
	return err;
}

static const struct inet_connection_sock_af_ops dccp_ipv6_af_ops = {
	.queue_xmit	   = inet6_csk_xmit,
	.send_check	   = dccp_v6_send_check,
	.rebuild_header	   = inet6_sk_rebuild_header,
	.conn_request	   = dccp_v6_conn_request,
	.syn_recv_sock	   = dccp_v6_request_recv_sock,
	.net_header_len	   = sizeof(struct ipv6hdr),
	.setsockopt	   = ipv6_setsockopt,
	.getsockopt	   = ipv6_getsockopt,
	.addr2sockaddr	   = inet6_csk_addr2sockaddr,
	.sockaddr_len	   = sizeof(struct sockaddr_in6),
};

/*
 *	DCCP over IPv4 via INET6 API
 */
static const struct inet_connection_sock_af_ops dccp_ipv6_mapped = {
	.queue_xmit	   = ip_queue_xmit,
	.send_check	   = dccp_v4_send_check,
	.rebuild_header	   = inet_sk_rebuild_header,
	.conn_request	   = dccp_v6_conn_request,
	.syn_recv_sock	   = dccp_v6_request_recv_sock,
	.net_header_len	   = sizeof(struct iphdr),
	.setsockopt	   = ipv6_setsockopt,
	.getsockopt	   = ipv6_getsockopt,
	.addr2sockaddr	   = inet6_csk_addr2sockaddr,
	.sockaddr_len	   = sizeof(struct sockaddr_in6),
};

static void dccp_v6_sk_destruct(struct sock *sk)
{
	dccp_destruct_common(sk);
	inet6_sock_destruct(sk);
}

/* NOTE: A lot of things set to zero explicitly by call to
 *       sk_alloc() so need not be done here.
 */
static int dccp_v6_init_sock(struct sock *sk)
{
	static __u8 dccp_v6_ctl_sock_initialized;
	int err = dccp_init_sock(sk, dccp_v6_ctl_sock_initialized);

	if (err == 0) {
		if (unlikely(!dccp_v6_ctl_sock_initialized))
			dccp_v6_ctl_sock_initialized = 1;
		inet_csk(sk)->icsk_af_ops = &dccp_ipv6_af_ops;
		sk->sk_destruct = dccp_v6_sk_destruct;
	}

	return err;
}

static struct timewait_sock_ops dccp6_timewait_sock_ops = {
	.twsk_obj_size	= sizeof(struct dccp6_timewait_sock),
};

static struct proto dccp_v6_prot = {
	.name		   = "DCCPv6",
	.owner		   = THIS_MODULE,
	.close		   = dccp_close,
	.connect	   = dccp_v6_connect,
	.disconnect	   = dccp_disconnect,
	.ioctl		   = dccp_ioctl,
	.init		   = dccp_v6_init_sock,
	.setsockopt	   = dccp_setsockopt,
	.getsockopt	   = dccp_getsockopt,
	.sendmsg	   = dccp_sendmsg,
	.recvmsg	   = dccp_recvmsg,
	.backlog_rcv	   = dccp_v6_do_rcv,
	.hash		   = inet6_hash,
	.unhash		   = inet_unhash,
	.accept		   = inet_csk_accept,
	.get_port	   = inet_csk_get_port,
	.shutdown	   = dccp_shutdown,
	.destroy	   = dccp_destroy_sock,
	.orphan_count	   = &dccp_orphan_count,
	.max_header	   = MAX_DCCP_HEADER,
	.obj_size	   = sizeof(struct dccp6_sock),
	.slab_flags	   = SLAB_TYPESAFE_BY_RCU,
	.rsk_prot	   = &dccp6_request_sock_ops,
	.twsk_prot	   = &dccp6_timewait_sock_ops,
	.h.hashinfo	   = &dccp_hashinfo,
};

static const struct inet6_protocol dccp_v6_protocol = {
	.handler	= dccp_v6_rcv,
	.err_handler	= dccp_v6_err,
	.flags		= INET6_PROTO_NOPOLICY | INET6_PROTO_FINAL,
};

static const struct proto_ops inet6_dccp_ops = {
	.family		   = PF_INET6,
	.owner		   = THIS_MODULE,
	.release	   = inet6_release,
	.bind		   = inet6_bind,
	.connect	   = inet_stream_connect,
	.socketpair	   = sock_no_socketpair,
	.accept		   = inet_accept,
	.getname	   = inet6_getname,
	.poll		   = dccp_poll,
	.ioctl		   = inet6_ioctl,
	.gettstamp	   = sock_gettstamp,
	.listen		   = inet_dccp_listen,
	.shutdown	   = inet_shutdown,
	.setsockopt	   = sock_common_setsockopt,
	.getsockopt	   = sock_common_getsockopt,
	.sendmsg	   = inet_sendmsg,
	.recvmsg	   = sock_common_recvmsg,
	.mmap		   = sock_no_mmap,
	.sendpage	   = sock_no_sendpage,
#ifdef CONFIG_COMPAT
	.compat_ioctl	   = inet6_compat_ioctl,
#endif
};

static struct inet_protosw dccp_v6_protosw = {
	.type		= SOCK_DCCP,
	.protocol	= IPPROTO_DCCP,
	.prot		= &dccp_v6_prot,
	.ops		= &inet6_dccp_ops,
	.flags		= INET_PROTOSW_ICSK,
};

static int __net_init dccp_v6_init_net(struct net *net)
{
	struct dccp_v6_pernet *pn = net_generic(net, dccp_v6_pernet_id);

	if (dccp_hashinfo.bhash == NULL)
		return -ESOCKTNOSUPPORT;

	return inet_ctl_sock_create(&pn->v6_ctl_sk, PF_INET6,
				    SOCK_DCCP, IPPROTO_DCCP, net);
}

static void __net_exit dccp_v6_exit_net(struct net *net)
{
	struct dccp_v6_pernet *pn = net_generic(net, dccp_v6_pernet_id);

	inet_ctl_sock_destroy(pn->v6_ctl_sk);
}

static void __net_exit dccp_v6_exit_batch(struct list_head *net_exit_list)
{
	inet_twsk_purge(&dccp_hashinfo, AF_INET6);
}

static struct pernet_operations dccp_v6_ops = {
	.init   = dccp_v6_init_net,
	.exit   = dccp_v6_exit_net,
	.exit_batch = dccp_v6_exit_batch,
	.id	= &dccp_v6_pernet_id,
	.size   = sizeof(struct dccp_v6_pernet),
};

static int __init dccp_v6_init(void)
{
	int err = proto_register(&dccp_v6_prot, 1);

	if (err)
		goto out;

	inet6_register_protosw(&dccp_v6_protosw);

	err = register_pernet_subsys(&dccp_v6_ops);
	if (err)
		goto out_destroy_ctl_sock;

	err = inet6_add_protocol(&dccp_v6_protocol, IPPROTO_DCCP);
	if (err)
		goto out_unregister_proto;

out:
	return err;
out_unregister_proto:
	unregister_pernet_subsys(&dccp_v6_ops);
out_destroy_ctl_sock:
	inet6_unregister_protosw(&dccp_v6_protosw);
	proto_unregister(&dccp_v6_prot);
	goto out;
}

static void __exit dccp_v6_exit(void)
{
	inet6_del_protocol(&dccp_v6_protocol, IPPROTO_DCCP);
	unregister_pernet_subsys(&dccp_v6_ops);
	inet6_unregister_protosw(&dccp_v6_protosw);
	proto_unregister(&dccp_v6_prot);
}

module_init(dccp_v6_init);
module_exit(dccp_v6_exit);

/*
 * __stringify doesn't likes enums, so use SOCK_DCCP (6) and IPPROTO_DCCP (33)
 * values directly, Also cover the case where the protocol is not specified,
 * i.e. net-pf-PF_INET6-proto-0-type-SOCK_DCCP
 */
MODULE_ALIAS_NET_PF_PROTO_TYPE(PF_INET6, 33, 6);
MODULE_ALIAS_NET_PF_PROTO_TYPE(PF_INET6, 0, 6);
MODULE_LICENSE("GPL");
MODULE_AUTHOR("Arnaldo Carvalho de Melo <acme@mandriva.com>");
MODULE_DESCRIPTION("DCCPv6 - Datagram Congestion Controlled Protocol");<|MERGE_RESOLUTION|>--- conflicted
+++ resolved
@@ -83,18 +83,8 @@
 	__u64 seq;
 	struct net *net = dev_net(skb->dev);
 
-<<<<<<< HEAD
-	/* For the first __dccp_basic_hdr_len() check, we only need dh->dccph_x,
-	 * which is in byte 7 of the dccp header.
-	 * Our caller (icmpv6_notify()) already pulled 8 bytes for us.
-	 *
-	 * Later on, we want to access the sequence number fields, which are
-	 * beyond 8 bytes, so we have to pskb_may_pull() ourselves.
-	 */
-=======
 	if (!pskb_may_pull(skb, offset + sizeof(*dh)))
 		return -EINVAL;
->>>>>>> e6712ed4
 	dh = (struct dccp_hdr *)(skb->data + offset);
 	if (!pskb_may_pull(skb, offset + __dccp_basic_hdr_len(dh)))
 		return -EINVAL;
