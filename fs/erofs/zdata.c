// SPDX-License-Identifier: GPL-2.0-only
/*
 * Copyright (C) 2018 HUAWEI, Inc.
 *             https://www.huawei.com/
 * Copyright (C) 2022 Alibaba Cloud
 */
#include "compress.h"
#include <linux/psi.h>
#include <linux/cpuhotplug.h>
#include <linux/kthread.h>
#include <trace/events/erofs.h>

#define Z_EROFS_PCLUSTER_MAX_PAGES	(Z_EROFS_PCLUSTER_MAX_SIZE / PAGE_SIZE)
#define Z_EROFS_INLINE_BVECS		2

/*
 * let's leave a type here in case of introducing
 * another tagged pointer later.
 */
typedef void *z_erofs_next_pcluster_t;

struct z_erofs_bvec {
	struct page *page;
	int offset;
	unsigned int end;
};

#define __Z_EROFS_BVSET(name, total) \
struct name { \
	/* point to the next page which contains the following bvecs */ \
	struct page *nextpage; \
	struct z_erofs_bvec bvec[total]; \
}
__Z_EROFS_BVSET(z_erofs_bvset,);
__Z_EROFS_BVSET(z_erofs_bvset_inline, Z_EROFS_INLINE_BVECS);

/*
 * Structure fields follow one of the following exclusion rules.
 *
 * I: Modifiable by initialization/destruction paths and read-only
 *    for everyone else;
 *
 * L: Field should be protected by the pcluster lock;
 *
 * A: Field should be accessed / updated in atomic for parallelized code.
 */
struct z_erofs_pcluster {
	struct erofs_workgroup obj;
	struct mutex lock;

	/* A: point to next chained pcluster or TAILs */
	z_erofs_next_pcluster_t next;

	/* L: the maximum decompression size of this round */
	unsigned int length;

	/* L: total number of bvecs */
	unsigned int vcnt;

	/* I: pcluster size (compressed size) in bytes */
	unsigned int pclustersize;

	/* I: page offset of start position of decompression */
	unsigned short pageofs_out;

	/* I: page offset of inline compressed data */
	unsigned short pageofs_in;

	union {
		/* L: inline a certain number of bvec for bootstrap */
		struct z_erofs_bvset_inline bvset;

		/* I: can be used to free the pcluster by RCU. */
		struct rcu_head rcu;
	};

	/* I: compression algorithm format */
	unsigned char algorithmformat;

	/* L: whether partial decompression or not */
	bool partial;

	/* L: indicate several pageofs_outs or not */
	bool multibases;

	/* A: compressed bvecs (can be cached or inplaced pages) */
	struct z_erofs_bvec compressed_bvecs[];
};

/* let's avoid the valid 32-bit kernel addresses */

/* the end of a chain of pclusters */
#define Z_EROFS_PCLUSTER_TAIL           ((void *)0x5F0ECAFE)
#define Z_EROFS_PCLUSTER_NIL            (NULL)

struct z_erofs_decompressqueue {
	struct super_block *sb;
	atomic_t pending_bios;
	z_erofs_next_pcluster_t head;

	union {
		struct completion done;
		struct work_struct work;
		struct kthread_work kthread_work;
	} u;
	bool eio, sync;
};

static inline bool z_erofs_is_inline_pcluster(struct z_erofs_pcluster *pcl)
{
	return !pcl->obj.index;
}

static inline unsigned int z_erofs_pclusterpages(struct z_erofs_pcluster *pcl)
{
	return PAGE_ALIGN(pcl->pclustersize) >> PAGE_SHIFT;
}

/*
 * bit 30: I/O error occurred on this page
 * bit 0 - 29: remaining parts to complete this page
 */
#define Z_EROFS_PAGE_EIO			(1 << 30)

static inline void z_erofs_onlinepage_init(struct page *page)
{
	union {
		atomic_t o;
		unsigned long v;
	} u = { .o = ATOMIC_INIT(1) };

	set_page_private(page, u.v);
	smp_wmb();
	SetPagePrivate(page);
}

static inline void z_erofs_onlinepage_split(struct page *page)
{
	atomic_inc((atomic_t *)&page->private);
}

static inline void z_erofs_page_mark_eio(struct page *page)
{
	int orig;

	do {
		orig = atomic_read((atomic_t *)&page->private);
	} while (atomic_cmpxchg((atomic_t *)&page->private, orig,
				orig | Z_EROFS_PAGE_EIO) != orig);
}

static inline void z_erofs_onlinepage_endio(struct page *page)
{
	unsigned int v;

	DBG_BUGON(!PagePrivate(page));
	v = atomic_dec_return((atomic_t *)&page->private);
	if (!(v & ~Z_EROFS_PAGE_EIO)) {
		set_page_private(page, 0);
		ClearPagePrivate(page);
		if (!(v & Z_EROFS_PAGE_EIO))
			SetPageUptodate(page);
		unlock_page(page);
	}
}

#define Z_EROFS_ONSTACK_PAGES		32

/*
 * since pclustersize is variable for big pcluster feature, introduce slab
 * pools implementation for different pcluster sizes.
 */
struct z_erofs_pcluster_slab {
	struct kmem_cache *slab;
	unsigned int maxpages;
	char name[48];
};

#define _PCLP(n) { .maxpages = n }

static struct z_erofs_pcluster_slab pcluster_pool[] __read_mostly = {
	_PCLP(1), _PCLP(4), _PCLP(16), _PCLP(64), _PCLP(128),
	_PCLP(Z_EROFS_PCLUSTER_MAX_PAGES)
};

struct z_erofs_bvec_iter {
	struct page *bvpage;
	struct z_erofs_bvset *bvset;
	unsigned int nr, cur;
};

static struct page *z_erofs_bvec_iter_end(struct z_erofs_bvec_iter *iter)
{
	if (iter->bvpage)
		kunmap_local(iter->bvset);
	return iter->bvpage;
}

static struct page *z_erofs_bvset_flip(struct z_erofs_bvec_iter *iter)
{
	unsigned long base = (unsigned long)((struct z_erofs_bvset *)0)->bvec;
	/* have to access nextpage in advance, otherwise it will be unmapped */
	struct page *nextpage = iter->bvset->nextpage;
	struct page *oldpage;

	DBG_BUGON(!nextpage);
	oldpage = z_erofs_bvec_iter_end(iter);
	iter->bvpage = nextpage;
	iter->bvset = kmap_local_page(nextpage);
	iter->nr = (PAGE_SIZE - base) / sizeof(struct z_erofs_bvec);
	iter->cur = 0;
	return oldpage;
}

static void z_erofs_bvec_iter_begin(struct z_erofs_bvec_iter *iter,
				    struct z_erofs_bvset_inline *bvset,
				    unsigned int bootstrap_nr,
				    unsigned int cur)
{
	*iter = (struct z_erofs_bvec_iter) {
		.nr = bootstrap_nr,
		.bvset = (struct z_erofs_bvset *)bvset,
	};

	while (cur > iter->nr) {
		cur -= iter->nr;
		z_erofs_bvset_flip(iter);
	}
	iter->cur = cur;
}

static int z_erofs_bvec_enqueue(struct z_erofs_bvec_iter *iter,
				struct z_erofs_bvec *bvec,
				struct page **candidate_bvpage,
				struct page **pagepool)
{
	if (iter->cur >= iter->nr) {
		struct page *nextpage = *candidate_bvpage;

		if (!nextpage) {
			nextpage = erofs_allocpage(pagepool, GFP_NOFS);
			if (!nextpage)
				return -ENOMEM;
			set_page_private(nextpage, Z_EROFS_SHORTLIVED_PAGE);
		}
		DBG_BUGON(iter->bvset->nextpage);
		iter->bvset->nextpage = nextpage;
		z_erofs_bvset_flip(iter);

		iter->bvset->nextpage = NULL;
		*candidate_bvpage = NULL;
	}
	iter->bvset->bvec[iter->cur++] = *bvec;
	return 0;
}

static void z_erofs_bvec_dequeue(struct z_erofs_bvec_iter *iter,
				 struct z_erofs_bvec *bvec,
				 struct page **old_bvpage)
{
	if (iter->cur == iter->nr)
		*old_bvpage = z_erofs_bvset_flip(iter);
	else
		*old_bvpage = NULL;
	*bvec = iter->bvset->bvec[iter->cur++];
}

static void z_erofs_destroy_pcluster_pool(void)
{
	int i;

	for (i = 0; i < ARRAY_SIZE(pcluster_pool); ++i) {
		if (!pcluster_pool[i].slab)
			continue;
		kmem_cache_destroy(pcluster_pool[i].slab);
		pcluster_pool[i].slab = NULL;
	}
}

static int z_erofs_create_pcluster_pool(void)
{
	struct z_erofs_pcluster_slab *pcs;
	struct z_erofs_pcluster *a;
	unsigned int size;

	for (pcs = pcluster_pool;
	     pcs < pcluster_pool + ARRAY_SIZE(pcluster_pool); ++pcs) {
		size = struct_size(a, compressed_bvecs, pcs->maxpages);

		sprintf(pcs->name, "erofs_pcluster-%u", pcs->maxpages);
		pcs->slab = kmem_cache_create(pcs->name, size, 0,
					      SLAB_RECLAIM_ACCOUNT, NULL);
		if (pcs->slab)
			continue;

		z_erofs_destroy_pcluster_pool();
		return -ENOMEM;
	}
	return 0;
}

static struct z_erofs_pcluster *z_erofs_alloc_pcluster(unsigned int size)
{
	unsigned int nrpages = PAGE_ALIGN(size) >> PAGE_SHIFT;
	struct z_erofs_pcluster_slab *pcs = pcluster_pool;

	for (; pcs < pcluster_pool + ARRAY_SIZE(pcluster_pool); ++pcs) {
		struct z_erofs_pcluster *pcl;

		if (nrpages > pcs->maxpages)
			continue;

		pcl = kmem_cache_zalloc(pcs->slab, GFP_NOFS);
		if (!pcl)
			return ERR_PTR(-ENOMEM);
		pcl->pclustersize = size;
		return pcl;
	}
	return ERR_PTR(-EINVAL);
}

static void z_erofs_free_pcluster(struct z_erofs_pcluster *pcl)
{
	unsigned int pclusterpages = z_erofs_pclusterpages(pcl);
	int i;

	for (i = 0; i < ARRAY_SIZE(pcluster_pool); ++i) {
		struct z_erofs_pcluster_slab *pcs = pcluster_pool + i;

		if (pclusterpages > pcs->maxpages)
			continue;

		kmem_cache_free(pcs->slab, pcl);
		return;
	}
	DBG_BUGON(1);
}

static struct workqueue_struct *z_erofs_workqueue __read_mostly;

#ifdef CONFIG_EROFS_FS_PCPU_KTHREAD
static struct kthread_worker __rcu **z_erofs_pcpu_workers;

static void erofs_destroy_percpu_workers(void)
{
	struct kthread_worker *worker;
	unsigned int cpu;

	for_each_possible_cpu(cpu) {
		worker = rcu_dereference_protected(
					z_erofs_pcpu_workers[cpu], 1);
		rcu_assign_pointer(z_erofs_pcpu_workers[cpu], NULL);
		if (worker)
			kthread_destroy_worker(worker);
	}
	kfree(z_erofs_pcpu_workers);
}

static struct kthread_worker *erofs_init_percpu_worker(int cpu)
{
	struct kthread_worker *worker =
		kthread_create_worker_on_cpu(cpu, 0, "erofs_worker/%u", cpu);

	if (IS_ERR(worker))
		return worker;
	if (IS_ENABLED(CONFIG_EROFS_FS_PCPU_KTHREAD_HIPRI))
		sched_set_fifo_low(worker->task);
	else
		sched_set_normal(worker->task, 0);
	return worker;
}

static int erofs_init_percpu_workers(void)
{
	struct kthread_worker *worker;
	unsigned int cpu;

	z_erofs_pcpu_workers = kcalloc(num_possible_cpus(),
			sizeof(struct kthread_worker *), GFP_ATOMIC);
	if (!z_erofs_pcpu_workers)
		return -ENOMEM;

	for_each_online_cpu(cpu) {	/* could miss cpu{off,on}line? */
		worker = erofs_init_percpu_worker(cpu);
		if (!IS_ERR(worker))
			rcu_assign_pointer(z_erofs_pcpu_workers[cpu], worker);
	}
	return 0;
}
#else
static inline void erofs_destroy_percpu_workers(void) {}
static inline int erofs_init_percpu_workers(void) { return 0; }
#endif

#if defined(CONFIG_HOTPLUG_CPU) && defined(CONFIG_EROFS_FS_PCPU_KTHREAD)
static DEFINE_SPINLOCK(z_erofs_pcpu_worker_lock);
static enum cpuhp_state erofs_cpuhp_state;

static int erofs_cpu_online(unsigned int cpu)
{
	struct kthread_worker *worker, *old;

	worker = erofs_init_percpu_worker(cpu);
	if (IS_ERR(worker))
		return PTR_ERR(worker);

	spin_lock(&z_erofs_pcpu_worker_lock);
	old = rcu_dereference_protected(z_erofs_pcpu_workers[cpu],
			lockdep_is_held(&z_erofs_pcpu_worker_lock));
	if (!old)
		rcu_assign_pointer(z_erofs_pcpu_workers[cpu], worker);
	spin_unlock(&z_erofs_pcpu_worker_lock);
	if (old)
		kthread_destroy_worker(worker);
	return 0;
}

static int erofs_cpu_offline(unsigned int cpu)
{
	struct kthread_worker *worker;

	spin_lock(&z_erofs_pcpu_worker_lock);
	worker = rcu_dereference_protected(z_erofs_pcpu_workers[cpu],
			lockdep_is_held(&z_erofs_pcpu_worker_lock));
	rcu_assign_pointer(z_erofs_pcpu_workers[cpu], NULL);
	spin_unlock(&z_erofs_pcpu_worker_lock);

	synchronize_rcu();
	if (worker)
		kthread_destroy_worker(worker);
	return 0;
}

static int erofs_cpu_hotplug_init(void)
{
	int state;

	state = cpuhp_setup_state_nocalls(CPUHP_AP_ONLINE_DYN,
			"fs/erofs:online", erofs_cpu_online, erofs_cpu_offline);
	if (state < 0)
		return state;

	erofs_cpuhp_state = state;
	return 0;
}

static void erofs_cpu_hotplug_destroy(void)
{
	if (erofs_cpuhp_state)
		cpuhp_remove_state_nocalls(erofs_cpuhp_state);
}
#else /* !CONFIG_HOTPLUG_CPU || !CONFIG_EROFS_FS_PCPU_KTHREAD */
static inline int erofs_cpu_hotplug_init(void) { return 0; }
static inline void erofs_cpu_hotplug_destroy(void) {}
#endif

void z_erofs_exit_zip_subsystem(void)
{
	erofs_cpu_hotplug_destroy();
	erofs_destroy_percpu_workers();
	destroy_workqueue(z_erofs_workqueue);
	z_erofs_destroy_pcluster_pool();
}

int __init z_erofs_init_zip_subsystem(void)
{
	int err = z_erofs_create_pcluster_pool();

	if (err)
		goto out_error_pcluster_pool;

	z_erofs_workqueue = alloc_workqueue("erofs_worker",
			WQ_UNBOUND | WQ_HIGHPRI, num_possible_cpus());
	if (!z_erofs_workqueue) {
		err = -ENOMEM;
		goto out_error_workqueue_init;
	}

	err = erofs_init_percpu_workers();
	if (err)
		goto out_error_pcpu_worker;

	err = erofs_cpu_hotplug_init();
	if (err < 0)
		goto out_error_cpuhp_init;
	return err;

out_error_cpuhp_init:
	erofs_destroy_percpu_workers();
out_error_pcpu_worker:
	destroy_workqueue(z_erofs_workqueue);
out_error_workqueue_init:
	z_erofs_destroy_pcluster_pool();
out_error_pcluster_pool:
	return err;
}

enum z_erofs_pclustermode {
	Z_EROFS_PCLUSTER_INFLIGHT,
	/*
	 * a weak form of Z_EROFS_PCLUSTER_FOLLOWED, the difference is that it
	 * could be dispatched into bypass queue later due to uptodated managed
	 * pages. All related online pages cannot be reused for inplace I/O (or
	 * bvpage) since it can be directly decoded without I/O submission.
	 */
	Z_EROFS_PCLUSTER_FOLLOWED_NOINPLACE,
	/*
	 * The pcluster was just linked to a decompression chain by us.  It can
	 * also be linked with the remaining pclusters, which means if the
	 * processing page is the tail page of a pcluster, this pcluster can
	 * safely use the whole page (since the previous pcluster is within the
	 * same chain) for in-place I/O, as illustrated below:
	 *  ___________________________________________________
	 * |  tail (partial) page  |    head (partial) page    |
	 * |  (of the current pcl) |   (of the previous pcl)   |
	 * |___PCLUSTER_FOLLOWED___|_____PCLUSTER_FOLLOWED_____|
	 *
	 * [  (*) the page above can be used as inplace I/O.   ]
	 */
	Z_EROFS_PCLUSTER_FOLLOWED,
};

struct z_erofs_decompress_frontend {
	struct inode *const inode;
	struct erofs_map_blocks map;
	struct z_erofs_bvec_iter biter;

	struct page *pagepool;
	struct page *candidate_bvpage;
	struct z_erofs_pcluster *pcl;
	z_erofs_next_pcluster_t owned_head;
	enum z_erofs_pclustermode mode;

	/* used for applying cache strategy on the fly */
	bool backmost;
	erofs_off_t headoffset;

	/* a pointer used to pick up inplace I/O pages */
	unsigned int icur;
};

#define DECOMPRESS_FRONTEND_INIT(__i) { \
	.inode = __i, .owned_head = Z_EROFS_PCLUSTER_TAIL, \
	.mode = Z_EROFS_PCLUSTER_FOLLOWED, .backmost = true }

static bool z_erofs_should_alloc_cache(struct z_erofs_decompress_frontend *fe)
{
	unsigned int cachestrategy = EROFS_I_SB(fe->inode)->opt.cache_strategy;

	if (cachestrategy <= EROFS_ZIP_CACHE_DISABLED)
		return false;

	if (fe->backmost)
		return true;

	if (cachestrategy >= EROFS_ZIP_CACHE_READAROUND &&
	    fe->map.m_la < fe->headoffset)
		return true;

	return false;
}

static void z_erofs_bind_cache(struct z_erofs_decompress_frontend *fe)
{
	struct address_space *mc = MNGD_MAPPING(EROFS_I_SB(fe->inode));
	struct z_erofs_pcluster *pcl = fe->pcl;
	unsigned int pclusterpages = z_erofs_pclusterpages(pcl);
	bool shouldalloc = z_erofs_should_alloc_cache(fe);
	bool standalone = true;
	/*
	 * optimistic allocation without direct reclaim since inplace I/O
	 * can be used if low memory otherwise.
	 */
	gfp_t gfp = (mapping_gfp_mask(mc) & ~__GFP_DIRECT_RECLAIM) |
			__GFP_NOMEMALLOC | __GFP_NORETRY | __GFP_NOWARN;
	unsigned int i;

	if (i_blocksize(fe->inode) != PAGE_SIZE)
		return;
	if (fe->mode < Z_EROFS_PCLUSTER_FOLLOWED)
		return;

	for (i = 0; i < pclusterpages; ++i) {
		struct page *page, *newpage;
		void *t;	/* mark pages just found for debugging */

		/* the compressed page was loaded before */
		if (READ_ONCE(pcl->compressed_bvecs[i].page))
			continue;

		page = find_get_page(mc, pcl->obj.index + i);

		if (page) {
			t = (void *)((unsigned long)page | 1);
			newpage = NULL;
		} else {
			/* I/O is needed, no possible to decompress directly */
			standalone = false;
			if (!shouldalloc)
				continue;

			/*
			 * Try cached I/O if allocation succeeds or fallback to
			 * in-place I/O instead to avoid any direct reclaim.
			 */
			newpage = erofs_allocpage(&fe->pagepool, gfp);
			if (!newpage)
				continue;
			set_page_private(newpage, Z_EROFS_PREALLOCATED_PAGE);
			t = (void *)((unsigned long)newpage | 1);
		}

		if (!cmpxchg_relaxed(&pcl->compressed_bvecs[i].page, NULL, t))
			continue;

		if (page)
			put_page(page);
		else if (newpage)
			erofs_pagepool_add(&fe->pagepool, newpage);
	}

	/*
	 * don't do inplace I/O if all compressed pages are available in
	 * managed cache since it can be moved to the bypass queue instead.
	 */
	if (standalone)
		fe->mode = Z_EROFS_PCLUSTER_FOLLOWED_NOINPLACE;
}

/* called by erofs_shrinker to get rid of all compressed_pages */
int erofs_try_to_free_all_cached_pages(struct erofs_sb_info *sbi,
				       struct erofs_workgroup *grp)
{
	struct z_erofs_pcluster *const pcl =
		container_of(grp, struct z_erofs_pcluster, obj);
	unsigned int pclusterpages = z_erofs_pclusterpages(pcl);
	int i;

	DBG_BUGON(z_erofs_is_inline_pcluster(pcl));
	/*
	 * refcount of workgroup is now freezed as 1,
	 * therefore no need to worry about available decompression users.
	 */
	for (i = 0; i < pclusterpages; ++i) {
		struct page *page = pcl->compressed_bvecs[i].page;

		if (!page)
			continue;

		/* block other users from reclaiming or migrating the page */
		if (!trylock_page(page))
			return -EBUSY;

		if (!erofs_page_is_managed(sbi, page))
			continue;

		/* barrier is implied in the following 'unlock_page' */
		WRITE_ONCE(pcl->compressed_bvecs[i].page, NULL);
		detach_page_private(page);
		unlock_page(page);
	}
	return 0;
}

static bool z_erofs_cache_release_folio(struct folio *folio, gfp_t gfp)
{
	struct z_erofs_pcluster *pcl = folio_get_private(folio);
	unsigned int pclusterpages = z_erofs_pclusterpages(pcl);
	bool ret;
	int i;

	if (!folio_test_private(folio))
		return true;

	if (!erofs_workgroup_try_to_freeze(&pcl->obj, 1))
		return false;

	ret = false;
	DBG_BUGON(z_erofs_is_inline_pcluster(pcl));
	for (i = 0; i < pclusterpages; ++i) {
		if (pcl->compressed_bvecs[i].page == &folio->page) {
			WRITE_ONCE(pcl->compressed_bvecs[i].page, NULL);
			ret = true;
			break;
		}
	}
	erofs_workgroup_unfreeze(&pcl->obj, 1);

	if (ret)
		folio_detach_private(folio);
	return ret;
}

/*
 * It will be called only on inode eviction. In case that there are still some
 * decompression requests in progress, wait with rescheduling for a bit here.
 * An extra lock could be introduced instead but it seems unnecessary.
 */
static void z_erofs_cache_invalidate_folio(struct folio *folio,
					   size_t offset, size_t length)
{
	const size_t stop = length + offset;

	/* Check for potential overflow in debug mode */
	DBG_BUGON(stop > folio_size(folio) || stop < length);

	if (offset == 0 && stop == folio_size(folio))
		while (!z_erofs_cache_release_folio(folio, GFP_NOFS))
			cond_resched();
}

static const struct address_space_operations z_erofs_cache_aops = {
	.release_folio = z_erofs_cache_release_folio,
	.invalidate_folio = z_erofs_cache_invalidate_folio,
};

int erofs_init_managed_cache(struct super_block *sb)
{
	struct inode *const inode = new_inode(sb);

	if (!inode)
		return -ENOMEM;

	set_nlink(inode, 1);
	inode->i_size = OFFSET_MAX;
	inode->i_mapping->a_ops = &z_erofs_cache_aops;
	mapping_set_gfp_mask(inode->i_mapping, GFP_NOFS);
	EROFS_SB(sb)->managed_cache = inode;
	return 0;
}

static bool z_erofs_try_inplace_io(struct z_erofs_decompress_frontend *fe,
				   struct z_erofs_bvec *bvec)
{
	struct z_erofs_pcluster *const pcl = fe->pcl;

	while (fe->icur > 0) {
		if (!cmpxchg(&pcl->compressed_bvecs[--fe->icur].page,
			     NULL, bvec->page)) {
			pcl->compressed_bvecs[fe->icur] = *bvec;
			return true;
		}
	}
	return false;
}

/* callers must be with pcluster lock held */
static int z_erofs_attach_page(struct z_erofs_decompress_frontend *fe,
			       struct z_erofs_bvec *bvec, bool exclusive)
{
	int ret;

	if (exclusive) {
		/* give priority for inplaceio to use file pages first */
		if (z_erofs_try_inplace_io(fe, bvec))
			return 0;
		/* otherwise, check if it can be used as a bvpage */
		if (fe->mode >= Z_EROFS_PCLUSTER_FOLLOWED &&
		    !fe->candidate_bvpage)
			fe->candidate_bvpage = bvec->page;
	}
	ret = z_erofs_bvec_enqueue(&fe->biter, bvec, &fe->candidate_bvpage,
				   &fe->pagepool);
	fe->pcl->vcnt += (ret >= 0);
	return ret;
}

static void z_erofs_try_to_claim_pcluster(struct z_erofs_decompress_frontend *f)
{
	struct z_erofs_pcluster *pcl = f->pcl;
	z_erofs_next_pcluster_t *owned_head = &f->owned_head;

	/* type 1, nil pcluster (this pcluster doesn't belong to any chain.) */
	if (cmpxchg(&pcl->next, Z_EROFS_PCLUSTER_NIL,
		    *owned_head) == Z_EROFS_PCLUSTER_NIL) {
		*owned_head = &pcl->next;
		/* so we can attach this pcluster to our submission chain. */
		f->mode = Z_EROFS_PCLUSTER_FOLLOWED;
		return;
	}

	/* type 2, it belongs to an ongoing chain */
	f->mode = Z_EROFS_PCLUSTER_INFLIGHT;
}

static int z_erofs_register_pcluster(struct z_erofs_decompress_frontend *fe)
{
	struct erofs_map_blocks *map = &fe->map;
	struct super_block *sb = fe->inode->i_sb;
	bool ztailpacking = map->m_flags & EROFS_MAP_META;
	struct z_erofs_pcluster *pcl;
	struct erofs_workgroup *grp;
	int err;

	if (!(map->m_flags & EROFS_MAP_ENCODED) ||
	    (!ztailpacking && !erofs_blknr(sb, map->m_pa))) {
		DBG_BUGON(1);
		return -EFSCORRUPTED;
	}

	/* no available pcluster, let's allocate one */
	pcl = z_erofs_alloc_pcluster(map->m_plen);
	if (IS_ERR(pcl))
		return PTR_ERR(pcl);

	atomic_set(&pcl->obj.refcount, 1);
	pcl->algorithmformat = map->m_algorithmformat;
	pcl->length = 0;
	pcl->partial = true;

	/* new pclusters should be claimed as type 1, primary and followed */
	pcl->next = fe->owned_head;
	pcl->pageofs_out = map->m_la & ~PAGE_MASK;
	fe->mode = Z_EROFS_PCLUSTER_FOLLOWED;

	/*
	 * lock all primary followed works before visible to others
	 * and mutex_trylock *never* fails for a new pcluster.
	 */
	mutex_init(&pcl->lock);
	DBG_BUGON(!mutex_trylock(&pcl->lock));

	if (ztailpacking) {
		pcl->obj.index = 0;	/* which indicates ztailpacking */
	} else {
		pcl->obj.index = erofs_blknr(sb, map->m_pa);

		grp = erofs_insert_workgroup(fe->inode->i_sb, &pcl->obj);
		if (IS_ERR(grp)) {
			err = PTR_ERR(grp);
			goto err_out;
		}

		if (grp != &pcl->obj) {
			fe->pcl = container_of(grp,
					struct z_erofs_pcluster, obj);
			err = -EEXIST;
			goto err_out;
		}
	}
	fe->owned_head = &pcl->next;
	fe->pcl = pcl;
	return 0;

err_out:
	mutex_unlock(&pcl->lock);
	z_erofs_free_pcluster(pcl);
	return err;
}

static int z_erofs_pcluster_begin(struct z_erofs_decompress_frontend *fe)
{
	struct erofs_map_blocks *map = &fe->map;
	struct super_block *sb = fe->inode->i_sb;
	erofs_blk_t blknr = erofs_blknr(sb, map->m_pa);
	struct erofs_workgroup *grp = NULL;
	int ret;

	DBG_BUGON(fe->pcl);

	/* must be Z_EROFS_PCLUSTER_TAIL or pointed to previous pcluster */
	DBG_BUGON(fe->owned_head == Z_EROFS_PCLUSTER_NIL);

	if (!(map->m_flags & EROFS_MAP_META)) {
		grp = erofs_find_workgroup(sb, blknr);
	} else if ((map->m_pa & ~PAGE_MASK) + map->m_plen > PAGE_SIZE) {
		DBG_BUGON(1);
		return -EFSCORRUPTED;
	}

	if (grp) {
		fe->pcl = container_of(grp, struct z_erofs_pcluster, obj);
		ret = -EEXIST;
	} else {
		ret = z_erofs_register_pcluster(fe);
	}

	if (ret == -EEXIST) {
		mutex_lock(&fe->pcl->lock);
		z_erofs_try_to_claim_pcluster(fe);
	} else if (ret) {
		return ret;
	}

	z_erofs_bvec_iter_begin(&fe->biter, &fe->pcl->bvset,
				Z_EROFS_INLINE_BVECS, fe->pcl->vcnt);
	if (!z_erofs_is_inline_pcluster(fe->pcl)) {
		/* bind cache first when cached decompression is preferred */
		z_erofs_bind_cache(fe);
	} else {
		void *mptr;

		mptr = erofs_read_metabuf(&map->buf, sb, blknr, EROFS_NO_KMAP);
		if (IS_ERR(mptr)) {
			ret = PTR_ERR(mptr);
			erofs_err(sb, "failed to get inline data %d", ret);
			return ret;
		}
		get_page(map->buf.page);
		WRITE_ONCE(fe->pcl->compressed_bvecs[0].page, map->buf.page);
		fe->pcl->pageofs_in = map->m_pa & ~PAGE_MASK;
		fe->mode = Z_EROFS_PCLUSTER_FOLLOWED_NOINPLACE;
	}
	/* file-backed inplace I/O pages are traversed in reverse order */
	fe->icur = z_erofs_pclusterpages(fe->pcl);
	return 0;
}

/*
 * keep in mind that no referenced pclusters will be freed
 * only after a RCU grace period.
 */
static void z_erofs_rcu_callback(struct rcu_head *head)
{
	z_erofs_free_pcluster(container_of(head,
			struct z_erofs_pcluster, rcu));
}

void erofs_workgroup_free_rcu(struct erofs_workgroup *grp)
{
	struct z_erofs_pcluster *const pcl =
		container_of(grp, struct z_erofs_pcluster, obj);

	call_rcu(&pcl->rcu, z_erofs_rcu_callback);
}

static void z_erofs_pcluster_end(struct z_erofs_decompress_frontend *fe)
{
	struct z_erofs_pcluster *pcl = fe->pcl;

	if (!pcl)
		return;

	z_erofs_bvec_iter_end(&fe->biter);
	mutex_unlock(&pcl->lock);

	if (fe->candidate_bvpage)
		fe->candidate_bvpage = NULL;

	/*
	 * if all pending pages are added, don't hold its reference
	 * any longer if the pcluster isn't hosted by ourselves.
	 */
	if (fe->mode < Z_EROFS_PCLUSTER_FOLLOWED_NOINPLACE)
		erofs_workgroup_put(&pcl->obj);

	fe->pcl = NULL;
	fe->backmost = false;
}

static int z_erofs_read_fragment(struct super_block *sb, struct page *page,
			unsigned int cur, unsigned int end, erofs_off_t pos)
{
	struct inode *packed_inode = EROFS_SB(sb)->packed_inode;
	struct erofs_buf buf = __EROFS_BUF_INITIALIZER;
	unsigned int cnt;
	u8 *src;

	if (!packed_inode)
		return -EFSCORRUPTED;

	for (; cur < end; cur += cnt, pos += cnt) {
		cnt = min_t(unsigned int, end - cur,
			    sb->s_blocksize - erofs_blkoff(sb, pos));
		src = erofs_bread(&buf, packed_inode,
				  erofs_blknr(sb, pos), EROFS_KMAP);
		if (IS_ERR(src)) {
			erofs_put_metabuf(&buf);
			return PTR_ERR(src);
		}
		memcpy_to_page(page, cur, src + erofs_blkoff(sb, pos), cnt);
	}
	erofs_put_metabuf(&buf);
	return 0;
}

static int z_erofs_do_read_page(struct z_erofs_decompress_frontend *fe,
				struct page *page)
{
	struct inode *const inode = fe->inode;
	struct erofs_map_blocks *const map = &fe->map;
	const loff_t offset = page_offset(page);
	const unsigned int bs = i_blocksize(inode);
	bool tight = true, exclusive;
	unsigned int cur, end, len, split;
	int err = 0;

	z_erofs_onlinepage_init(page);
	split = 0;
	end = PAGE_SIZE;
repeat:
	if (offset + end - 1 < map->m_la ||
	    offset + end - 1 >= map->m_la + map->m_llen) {
		erofs_dbg("out-of-range map @ pos %llu", offset + end - 1);
		z_erofs_pcluster_end(fe);
		map->m_la = offset + end - 1;
		map->m_llen = 0;
		err = z_erofs_map_blocks_iter(inode, map, 0);
		if (err)
			goto out;
	}

	cur = offset > map->m_la ? 0 : map->m_la - offset;
	/* bump split parts first to avoid several separate cases */
	++split;

	if (!(map->m_flags & EROFS_MAP_MAPPED)) {
		zero_user_segment(page, cur, end);
<<<<<<< HEAD
		++spiltted;
=======
>>>>>>> e6712ed4
		tight = false;
		goto next_part;
	}

	if (map->m_flags & EROFS_MAP_FRAGMENT) {
		erofs_off_t fpos = offset + cur - map->m_la;

		len = min_t(unsigned int, map->m_llen - fpos, end - cur);
		err = z_erofs_read_fragment(inode->i_sb, page, cur, cur + len,
				EROFS_I(inode)->z_fragmentoff + fpos);
		if (err)
			goto out;
		tight = false;
		goto next_part;
	}

	if (!fe->pcl) {
		err = z_erofs_pcluster_begin(fe);
		if (err)
			goto out;
	}

	/*
	 * Ensure the current partial page belongs to this submit chain rather
	 * than other concurrent submit chains or the noio(bypass) chain since
	 * those chains are handled asynchronously thus the page cannot be used
	 * for inplace I/O or bvpage (should be processed in a strict order.)
	 */
	tight &= (fe->mode > Z_EROFS_PCLUSTER_FOLLOWED_NOINPLACE);
	exclusive = (!cur && ((split <= 1) || (tight && bs == PAGE_SIZE)));
	if (cur)
		tight &= (fe->mode >= Z_EROFS_PCLUSTER_FOLLOWED);

	err = z_erofs_attach_page(fe, &((struct z_erofs_bvec) {
					.page = page,
					.offset = offset - map->m_la,
					.end = end,
				  }), exclusive);
	if (err)
		goto out;

	z_erofs_onlinepage_split(page);
	if (fe->pcl->pageofs_out != (map->m_la & ~PAGE_MASK))
		fe->pcl->multibases = true;
	if (fe->pcl->length < offset + end - map->m_la) {
		fe->pcl->length = offset + end - map->m_la;
		fe->pcl->pageofs_out = map->m_la & ~PAGE_MASK;
	}
	if ((map->m_flags & EROFS_MAP_FULL_MAPPED) &&
	    !(map->m_flags & EROFS_MAP_PARTIAL_REF) &&
	    fe->pcl->length == map->m_llen)
		fe->pcl->partial = false;
next_part:
	/* shorten the remaining extent to update progress */
	map->m_llen = offset + cur - map->m_la;
	map->m_flags &= ~EROFS_MAP_FULL_MAPPED;

	end = cur;
	if (end > 0)
		goto repeat;

out:
	if (err)
		z_erofs_page_mark_eio(page);
	z_erofs_onlinepage_endio(page);

	erofs_dbg("%s, finish page: %pK split: %u map->m_llen %llu",
		  __func__, page, split, map->m_llen);
	return err;
}

static bool z_erofs_is_sync_decompress(struct erofs_sb_info *sbi,
				       unsigned int readahead_pages)
{
	/* auto: enable for read_folio, disable for readahead */
	if ((sbi->opt.sync_decompress == EROFS_SYNC_DECOMPRESS_AUTO) &&
	    !readahead_pages)
		return true;

	if ((sbi->opt.sync_decompress == EROFS_SYNC_DECOMPRESS_FORCE_ON) &&
	    (readahead_pages <= sbi->opt.max_sync_decompress_pages))
		return true;

	return false;
}

static bool z_erofs_page_is_invalidated(struct page *page)
{
	return !page->mapping && !z_erofs_is_shortlived_page(page);
}

struct z_erofs_decompress_backend {
	struct page *onstack_pages[Z_EROFS_ONSTACK_PAGES];
	struct super_block *sb;
	struct z_erofs_pcluster *pcl;

	/* pages with the longest decompressed length for deduplication */
	struct page **decompressed_pages;
	/* pages to keep the compressed data */
	struct page **compressed_pages;

	struct list_head decompressed_secondary_bvecs;
	struct page **pagepool;
	unsigned int onstack_used, nr_pages;
};

struct z_erofs_bvec_item {
	struct z_erofs_bvec bvec;
	struct list_head list;
};

static void z_erofs_do_decompressed_bvec(struct z_erofs_decompress_backend *be,
					 struct z_erofs_bvec *bvec)
{
	struct z_erofs_bvec_item *item;
	unsigned int pgnr;

	if (!((bvec->offset + be->pcl->pageofs_out) & ~PAGE_MASK) &&
	    (bvec->end == PAGE_SIZE ||
	     bvec->offset + bvec->end == be->pcl->length)) {
		pgnr = (bvec->offset + be->pcl->pageofs_out) >> PAGE_SHIFT;
		DBG_BUGON(pgnr >= be->nr_pages);
		if (!be->decompressed_pages[pgnr]) {
			be->decompressed_pages[pgnr] = bvec->page;
			return;
		}
	}

	/* (cold path) one pcluster is requested multiple times */
	item = kmalloc(sizeof(*item), GFP_KERNEL | __GFP_NOFAIL);
	item->bvec = *bvec;
	list_add(&item->list, &be->decompressed_secondary_bvecs);
}

static void z_erofs_fill_other_copies(struct z_erofs_decompress_backend *be,
				      int err)
{
	unsigned int off0 = be->pcl->pageofs_out;
	struct list_head *p, *n;

	list_for_each_safe(p, n, &be->decompressed_secondary_bvecs) {
		struct z_erofs_bvec_item *bvi;
		unsigned int end, cur;
		void *dst, *src;

		bvi = container_of(p, struct z_erofs_bvec_item, list);
		cur = bvi->bvec.offset < 0 ? -bvi->bvec.offset : 0;
		end = min_t(unsigned int, be->pcl->length - bvi->bvec.offset,
			    bvi->bvec.end);
		dst = kmap_local_page(bvi->bvec.page);
		while (cur < end) {
			unsigned int pgnr, scur, len;

			pgnr = (bvi->bvec.offset + cur + off0) >> PAGE_SHIFT;
			DBG_BUGON(pgnr >= be->nr_pages);

			scur = bvi->bvec.offset + cur -
					((pgnr << PAGE_SHIFT) - off0);
			len = min_t(unsigned int, end - cur, PAGE_SIZE - scur);
			if (!be->decompressed_pages[pgnr]) {
				err = -EFSCORRUPTED;
				cur += len;
				continue;
			}
			src = kmap_local_page(be->decompressed_pages[pgnr]);
			memcpy(dst + cur, src + scur, len);
			kunmap_local(src);
			cur += len;
		}
		kunmap_local(dst);
		if (err)
			z_erofs_page_mark_eio(bvi->bvec.page);
		z_erofs_onlinepage_endio(bvi->bvec.page);
		list_del(p);
		kfree(bvi);
	}
}

static void z_erofs_parse_out_bvecs(struct z_erofs_decompress_backend *be)
{
	struct z_erofs_pcluster *pcl = be->pcl;
	struct z_erofs_bvec_iter biter;
	struct page *old_bvpage;
	int i;

	z_erofs_bvec_iter_begin(&biter, &pcl->bvset, Z_EROFS_INLINE_BVECS, 0);
	for (i = 0; i < pcl->vcnt; ++i) {
		struct z_erofs_bvec bvec;

		z_erofs_bvec_dequeue(&biter, &bvec, &old_bvpage);

		if (old_bvpage)
			z_erofs_put_shortlivedpage(be->pagepool, old_bvpage);

		DBG_BUGON(z_erofs_page_is_invalidated(bvec.page));
		z_erofs_do_decompressed_bvec(be, &bvec);
	}

	old_bvpage = z_erofs_bvec_iter_end(&biter);
	if (old_bvpage)
		z_erofs_put_shortlivedpage(be->pagepool, old_bvpage);
}

static int z_erofs_parse_in_bvecs(struct z_erofs_decompress_backend *be,
				  bool *overlapped)
{
	struct z_erofs_pcluster *pcl = be->pcl;
	unsigned int pclusterpages = z_erofs_pclusterpages(pcl);
	int i, err = 0;

	*overlapped = false;
	for (i = 0; i < pclusterpages; ++i) {
		struct z_erofs_bvec *bvec = &pcl->compressed_bvecs[i];
		struct page *page = bvec->page;

		/* compressed pages ought to be present before decompressing */
		if (!page) {
			DBG_BUGON(1);
			continue;
		}
		be->compressed_pages[i] = page;

		if (z_erofs_is_inline_pcluster(pcl)) {
			if (!PageUptodate(page))
				err = -EIO;
			continue;
		}

		DBG_BUGON(z_erofs_page_is_invalidated(page));
		if (!z_erofs_is_shortlived_page(page)) {
			if (erofs_page_is_managed(EROFS_SB(be->sb), page)) {
				if (!PageUptodate(page))
					err = -EIO;
				continue;
			}
			z_erofs_do_decompressed_bvec(be, bvec);
			*overlapped = true;
		}
	}

	if (err)
		return err;
	return 0;
}

static int z_erofs_decompress_pcluster(struct z_erofs_decompress_backend *be,
				       int err)
{
	struct erofs_sb_info *const sbi = EROFS_SB(be->sb);
	struct z_erofs_pcluster *pcl = be->pcl;
	unsigned int pclusterpages = z_erofs_pclusterpages(pcl);
	const struct z_erofs_decompressor *decompressor =
				&erofs_decompressors[pcl->algorithmformat];
	int i, err2;
	struct page *page;
	bool overlapped;

	mutex_lock(&pcl->lock);
	be->nr_pages = PAGE_ALIGN(pcl->length + pcl->pageofs_out) >> PAGE_SHIFT;

	/* allocate (de)compressed page arrays if cannot be kept on stack */
	be->decompressed_pages = NULL;
	be->compressed_pages = NULL;
	be->onstack_used = 0;
	if (be->nr_pages <= Z_EROFS_ONSTACK_PAGES) {
		be->decompressed_pages = be->onstack_pages;
		be->onstack_used = be->nr_pages;
		memset(be->decompressed_pages, 0,
		       sizeof(struct page *) * be->nr_pages);
	}

	if (pclusterpages + be->onstack_used <= Z_EROFS_ONSTACK_PAGES)
		be->compressed_pages = be->onstack_pages + be->onstack_used;

	if (!be->decompressed_pages)
		be->decompressed_pages =
			kvcalloc(be->nr_pages, sizeof(struct page *),
				 GFP_KERNEL | __GFP_NOFAIL);
	if (!be->compressed_pages)
		be->compressed_pages =
			kvcalloc(pclusterpages, sizeof(struct page *),
				 GFP_KERNEL | __GFP_NOFAIL);

	z_erofs_parse_out_bvecs(be);
	err2 = z_erofs_parse_in_bvecs(be, &overlapped);
	if (err2)
		err = err2;
	if (err)
		goto out;

	err = decompressor->decompress(&(struct z_erofs_decompress_req) {
					.sb = be->sb,
					.in = be->compressed_pages,
					.out = be->decompressed_pages,
					.pageofs_in = pcl->pageofs_in,
					.pageofs_out = pcl->pageofs_out,
					.inputsize = pcl->pclustersize,
					.outputsize = pcl->length,
					.alg = pcl->algorithmformat,
					.inplace_io = overlapped,
					.partial_decoding = pcl->partial,
					.fillgaps = pcl->multibases,
				 }, be->pagepool);

out:
	/* must handle all compressed pages before actual file pages */
	if (z_erofs_is_inline_pcluster(pcl)) {
		page = pcl->compressed_bvecs[0].page;
		WRITE_ONCE(pcl->compressed_bvecs[0].page, NULL);
		put_page(page);
	} else {
		for (i = 0; i < pclusterpages; ++i) {
			/* consider shortlived pages added when decompressing */
			page = be->compressed_pages[i];

			if (erofs_page_is_managed(sbi, page))
				continue;
			(void)z_erofs_put_shortlivedpage(be->pagepool, page);
			WRITE_ONCE(pcl->compressed_bvecs[i].page, NULL);
		}
	}
	if (be->compressed_pages < be->onstack_pages ||
	    be->compressed_pages >= be->onstack_pages + Z_EROFS_ONSTACK_PAGES)
		kvfree(be->compressed_pages);
	z_erofs_fill_other_copies(be, err);

	for (i = 0; i < be->nr_pages; ++i) {
		page = be->decompressed_pages[i];
		if (!page)
			continue;

		DBG_BUGON(z_erofs_page_is_invalidated(page));

		/* recycle all individual short-lived pages */
		if (z_erofs_put_shortlivedpage(be->pagepool, page))
			continue;
		if (err)
			z_erofs_page_mark_eio(page);
		z_erofs_onlinepage_endio(page);
	}

	if (be->decompressed_pages != be->onstack_pages)
		kvfree(be->decompressed_pages);

	pcl->length = 0;
	pcl->partial = true;
	pcl->multibases = false;
	pcl->bvset.nextpage = NULL;
	pcl->vcnt = 0;

	/* pcluster lock MUST be taken before the following line */
	WRITE_ONCE(pcl->next, Z_EROFS_PCLUSTER_NIL);
	mutex_unlock(&pcl->lock);
	return err;
}

static void z_erofs_decompress_queue(const struct z_erofs_decompressqueue *io,
				     struct page **pagepool)
{
	struct z_erofs_decompress_backend be = {
		.sb = io->sb,
		.pagepool = pagepool,
		.decompressed_secondary_bvecs =
			LIST_HEAD_INIT(be.decompressed_secondary_bvecs),
	};
	z_erofs_next_pcluster_t owned = io->head;

	while (owned != Z_EROFS_PCLUSTER_TAIL) {
		DBG_BUGON(owned == Z_EROFS_PCLUSTER_NIL);

		be.pcl = container_of(owned, struct z_erofs_pcluster, next);
		owned = READ_ONCE(be.pcl->next);

		z_erofs_decompress_pcluster(&be, io->eio ? -EIO : 0);
		erofs_workgroup_put(&be.pcl->obj);
	}
}

static void z_erofs_decompressqueue_work(struct work_struct *work)
{
	struct z_erofs_decompressqueue *bgq =
		container_of(work, struct z_erofs_decompressqueue, u.work);
	struct page *pagepool = NULL;

	DBG_BUGON(bgq->head == Z_EROFS_PCLUSTER_TAIL);
	z_erofs_decompress_queue(bgq, &pagepool);
	erofs_release_pages(&pagepool);
	kvfree(bgq);
}

#ifdef CONFIG_EROFS_FS_PCPU_KTHREAD
static void z_erofs_decompressqueue_kthread_work(struct kthread_work *work)
{
	z_erofs_decompressqueue_work((struct work_struct *)work);
}
#endif

static void z_erofs_decompress_kickoff(struct z_erofs_decompressqueue *io,
				       int bios)
{
	struct erofs_sb_info *const sbi = EROFS_SB(io->sb);

	/* wake up the caller thread for sync decompression */
	if (io->sync) {
		if (!atomic_add_return(bios, &io->pending_bios))
			complete(&io->u.done);
		return;
	}

	if (atomic_add_return(bios, &io->pending_bios))
		return;
	/* Use (kthread_)work and sync decompression for atomic contexts only */
	if (!in_task() || irqs_disabled() || rcu_read_lock_any_held()) {
#ifdef CONFIG_EROFS_FS_PCPU_KTHREAD
		struct kthread_worker *worker;

		rcu_read_lock();
		worker = rcu_dereference(
				z_erofs_pcpu_workers[raw_smp_processor_id()]);
		if (!worker) {
			INIT_WORK(&io->u.work, z_erofs_decompressqueue_work);
			queue_work(z_erofs_workqueue, &io->u.work);
		} else {
			kthread_queue_work(worker, &io->u.kthread_work);
		}
		rcu_read_unlock();
#else
		queue_work(z_erofs_workqueue, &io->u.work);
#endif
		/* enable sync decompression for readahead */
		if (sbi->opt.sync_decompress == EROFS_SYNC_DECOMPRESS_AUTO)
			sbi->opt.sync_decompress = EROFS_SYNC_DECOMPRESS_FORCE_ON;
		return;
	}
	z_erofs_decompressqueue_work(&io->u.work);
}

static void z_erofs_fill_bio_vec(struct bio_vec *bvec,
				 struct z_erofs_decompress_frontend *f,
				 struct z_erofs_pcluster *pcl,
				 unsigned int nr,
				 struct address_space *mc)
{
	gfp_t gfp = mapping_gfp_mask(mc);
	bool tocache = false;
	struct z_erofs_bvec *zbv = pcl->compressed_bvecs + nr;
	struct address_space *mapping;
	struct page *page, *oldpage;
	int justfound, bs = i_blocksize(f->inode);

	/* Except for inplace pages, the entire page can be used for I/Os */
	bvec->bv_offset = 0;
	bvec->bv_len = PAGE_SIZE;
repeat:
	oldpage = READ_ONCE(zbv->page);
	if (!oldpage)
		goto out_allocpage;

	justfound = (unsigned long)oldpage & 1UL;
	page = (struct page *)((unsigned long)oldpage & ~1UL);
	bvec->bv_page = page;

	DBG_BUGON(z_erofs_is_shortlived_page(page));
	/*
	 * Handle preallocated cached pages.  We tried to allocate such pages
	 * without triggering direct reclaim.  If allocation failed, inplace
	 * file-backed pages will be used instead.
	 */
	if (page->private == Z_EROFS_PREALLOCATED_PAGE) {
		set_page_private(page, 0);
		WRITE_ONCE(zbv->page, page);
		tocache = true;
		goto out_tocache;
	}

	mapping = READ_ONCE(page->mapping);
	/*
	 * File-backed pages for inplace I/Os are all locked steady,
	 * therefore it is impossible for `mapping` to be NULL.
	 */
	if (mapping && mapping != mc) {
		if (zbv->offset < 0)
			bvec->bv_offset = round_up(-zbv->offset, bs);
		bvec->bv_len = round_up(zbv->end, bs) - bvec->bv_offset;
		return;
	}

	lock_page(page);
	/* only true if page reclaim goes wrong, should never happen */
	DBG_BUGON(justfound && PagePrivate(page));

	/* the cached page is still in managed cache */
	if (page->mapping == mc) {
		WRITE_ONCE(zbv->page, page);
		/*
		 * The cached page is still available but without a valid
		 * `->private` pcluster hint.  Let's reconnect them.
		 */
		if (!PagePrivate(page)) {
			DBG_BUGON(!justfound);
			/* compressed_bvecs[] already takes a ref */
			attach_page_private(page, pcl);
			put_page(page);
		}

		/* no need to submit if it is already up-to-date */
		if (PageUptodate(page)) {
			unlock_page(page);
			bvec->bv_page = NULL;
		}
		return;
	}

	/*
	 * It has been truncated, so it's unsafe to reuse this one. Let's
	 * allocate a new page for compressed data.
	 */
	DBG_BUGON(page->mapping);
	DBG_BUGON(!justfound);

	tocache = true;
	unlock_page(page);
	put_page(page);
out_allocpage:
	page = erofs_allocpage(&f->pagepool, gfp | __GFP_NOFAIL);
	if (oldpage != cmpxchg(&zbv->page, oldpage, page)) {
		erofs_pagepool_add(&f->pagepool, page);
		cond_resched();
		goto repeat;
	}
	bvec->bv_page = page;
out_tocache:
	if (!tocache || bs != PAGE_SIZE ||
	    add_to_page_cache_lru(page, mc, pcl->obj.index + nr, gfp)) {
		/* turn into a temporary shortlived page (1 ref) */
		set_page_private(page, Z_EROFS_SHORTLIVED_PAGE);
		return;
	}
	attach_page_private(page, pcl);
	/* drop a refcount added by allocpage (then 2 refs in total here) */
	put_page(page);
}

static struct z_erofs_decompressqueue *jobqueue_init(struct super_block *sb,
			      struct z_erofs_decompressqueue *fgq, bool *fg)
{
	struct z_erofs_decompressqueue *q;

	if (fg && !*fg) {
		q = kvzalloc(sizeof(*q), GFP_KERNEL | __GFP_NOWARN);
		if (!q) {
			*fg = true;
			goto fg_out;
		}
#ifdef CONFIG_EROFS_FS_PCPU_KTHREAD
		kthread_init_work(&q->u.kthread_work,
				  z_erofs_decompressqueue_kthread_work);
#else
		INIT_WORK(&q->u.work, z_erofs_decompressqueue_work);
#endif
	} else {
fg_out:
		q = fgq;
		init_completion(&fgq->u.done);
		atomic_set(&fgq->pending_bios, 0);
		q->eio = false;
		q->sync = true;
	}
	q->sb = sb;
	q->head = Z_EROFS_PCLUSTER_TAIL;
	return q;
}

/* define decompression jobqueue types */
enum {
	JQ_BYPASS,
	JQ_SUBMIT,
	NR_JOBQUEUES,
};

static void move_to_bypass_jobqueue(struct z_erofs_pcluster *pcl,
				    z_erofs_next_pcluster_t qtail[],
				    z_erofs_next_pcluster_t owned_head)
{
	z_erofs_next_pcluster_t *const submit_qtail = qtail[JQ_SUBMIT];
	z_erofs_next_pcluster_t *const bypass_qtail = qtail[JQ_BYPASS];

	WRITE_ONCE(pcl->next, Z_EROFS_PCLUSTER_TAIL);

	WRITE_ONCE(*submit_qtail, owned_head);
	WRITE_ONCE(*bypass_qtail, &pcl->next);

	qtail[JQ_BYPASS] = &pcl->next;
}

static void z_erofs_submissionqueue_endio(struct bio *bio)
{
	struct z_erofs_decompressqueue *q = bio->bi_private;
	blk_status_t err = bio->bi_status;
	struct bio_vec *bvec;
	struct bvec_iter_all iter_all;

	bio_for_each_segment_all(bvec, bio, iter_all) {
		struct page *page = bvec->bv_page;

		DBG_BUGON(PageUptodate(page));
		DBG_BUGON(z_erofs_page_is_invalidated(page));
		if (erofs_page_is_managed(EROFS_SB(q->sb), page)) {
			if (!err)
				SetPageUptodate(page);
			unlock_page(page);
		}
	}
	if (err)
		q->eio = true;
	z_erofs_decompress_kickoff(q, -1);
	bio_put(bio);
}

static void z_erofs_submit_queue(struct z_erofs_decompress_frontend *f,
				 struct z_erofs_decompressqueue *fgq,
				 bool *force_fg, bool readahead)
{
	struct super_block *sb = f->inode->i_sb;
	struct address_space *mc = MNGD_MAPPING(EROFS_SB(sb));
	z_erofs_next_pcluster_t qtail[NR_JOBQUEUES];
	struct z_erofs_decompressqueue *q[NR_JOBQUEUES];
	z_erofs_next_pcluster_t owned_head = f->owned_head;
	/* bio is NULL initially, so no need to initialize last_{index,bdev} */
	erofs_off_t last_pa;
	struct block_device *last_bdev;
	unsigned int nr_bios = 0;
	struct bio *bio = NULL;
	unsigned long pflags;
	int memstall = 0;

	/* No need to read from device for pclusters in the bypass queue. */
	q[JQ_BYPASS] = jobqueue_init(sb, fgq + JQ_BYPASS, NULL);
	q[JQ_SUBMIT] = jobqueue_init(sb, fgq + JQ_SUBMIT, force_fg);

	qtail[JQ_BYPASS] = &q[JQ_BYPASS]->head;
	qtail[JQ_SUBMIT] = &q[JQ_SUBMIT]->head;

	/* by default, all need io submission */
	q[JQ_SUBMIT]->head = owned_head;

	do {
		struct erofs_map_dev mdev;
		struct z_erofs_pcluster *pcl;
		erofs_off_t cur, end;
		struct bio_vec bvec;
		unsigned int i = 0;
		bool bypass = true;

		DBG_BUGON(owned_head == Z_EROFS_PCLUSTER_NIL);
		pcl = container_of(owned_head, struct z_erofs_pcluster, next);
		owned_head = READ_ONCE(pcl->next);

		if (z_erofs_is_inline_pcluster(pcl)) {
			move_to_bypass_jobqueue(pcl, qtail, owned_head);
			continue;
		}

		/* no device id here, thus it will always succeed */
		mdev = (struct erofs_map_dev) {
			.m_pa = erofs_pos(sb, pcl->obj.index),
		};
		(void)erofs_map_dev(sb, &mdev);

		cur = mdev.m_pa;
		end = cur + pcl->pclustersize;
		do {
			z_erofs_fill_bio_vec(&bvec, f, pcl, i++, mc);
			if (!bvec.bv_page)
				continue;

			if (bio && (cur != last_pa ||
				    last_bdev != mdev.m_bdev)) {
submit_bio_retry:
				submit_bio(bio);
				if (memstall) {
					psi_memstall_leave(&pflags);
					memstall = 0;
				}
				bio = NULL;
			}

			if (unlikely(PageWorkingset(bvec.bv_page)) &&
			    !memstall) {
				psi_memstall_enter(&pflags);
				memstall = 1;
			}

			if (!bio) {
				bio = bio_alloc(mdev.m_bdev, BIO_MAX_VECS,
						REQ_OP_READ, GFP_NOIO);
				bio->bi_end_io = z_erofs_submissionqueue_endio;
				bio->bi_iter.bi_sector = cur >> 9;
				bio->bi_private = q[JQ_SUBMIT];
				if (readahead)
					bio->bi_opf |= REQ_RAHEAD;
				++nr_bios;
				last_bdev = mdev.m_bdev;
			}

			if (cur + bvec.bv_len > end)
				bvec.bv_len = end - cur;
			if (!bio_add_page(bio, bvec.bv_page, bvec.bv_len,
					  bvec.bv_offset))
				goto submit_bio_retry;

			last_pa = cur + bvec.bv_len;
			bypass = false;
		} while ((cur += bvec.bv_len) < end);

		if (!bypass)
			qtail[JQ_SUBMIT] = &pcl->next;
		else
			move_to_bypass_jobqueue(pcl, qtail, owned_head);
	} while (owned_head != Z_EROFS_PCLUSTER_TAIL);

	if (bio) {
		submit_bio(bio);
		if (memstall)
			psi_memstall_leave(&pflags);
	}

	/*
	 * although background is preferred, no one is pending for submission.
	 * don't issue decompression but drop it directly instead.
	 */
	if (!*force_fg && !nr_bios) {
		kvfree(q[JQ_SUBMIT]);
		return;
	}
	z_erofs_decompress_kickoff(q[JQ_SUBMIT], nr_bios);
}

static void z_erofs_runqueue(struct z_erofs_decompress_frontend *f,
			     bool force_fg, bool ra)
{
	struct z_erofs_decompressqueue io[NR_JOBQUEUES];

	if (f->owned_head == Z_EROFS_PCLUSTER_TAIL)
		return;
	z_erofs_submit_queue(f, io, &force_fg, ra);

	/* handle bypass queue (no i/o pclusters) immediately */
	z_erofs_decompress_queue(&io[JQ_BYPASS], &f->pagepool);

	if (!force_fg)
		return;

	/* wait until all bios are completed */
	wait_for_completion_io(&io[JQ_SUBMIT].u.done);

	/* handle synchronous decompress queue in the caller context */
	z_erofs_decompress_queue(&io[JQ_SUBMIT], &f->pagepool);
}

/*
 * Since partial uptodate is still unimplemented for now, we have to use
 * approximate readmore strategies as a start.
 */
static void z_erofs_pcluster_readmore(struct z_erofs_decompress_frontend *f,
		struct readahead_control *rac, bool backmost)
{
	struct inode *inode = f->inode;
	struct erofs_map_blocks *map = &f->map;
	erofs_off_t cur, end, headoffset = f->headoffset;
	int err;

	if (backmost) {
		if (rac)
			end = headoffset + readahead_length(rac) - 1;
		else
			end = headoffset + PAGE_SIZE - 1;
		map->m_la = end;
		err = z_erofs_map_blocks_iter(inode, map,
					      EROFS_GET_BLOCKS_READMORE);
		if (err)
			return;

		/* expand ra for the trailing edge if readahead */
		if (rac) {
			cur = round_up(map->m_la + map->m_llen, PAGE_SIZE);
			readahead_expand(rac, headoffset, cur - headoffset);
			return;
		}
		end = round_up(end, PAGE_SIZE);
	} else {
		end = round_up(map->m_la, PAGE_SIZE);

		if (!map->m_llen)
			return;
	}

	cur = map->m_la + map->m_llen - 1;
	while ((cur >= end) && (cur < i_size_read(inode))) {
		pgoff_t index = cur >> PAGE_SHIFT;
		struct page *page;

		page = erofs_grab_cache_page_nowait(inode->i_mapping, index);
		if (page) {
			if (PageUptodate(page)) {
				unlock_page(page);
			} else {
				err = z_erofs_do_read_page(f, page);
				if (err)
					erofs_err(inode->i_sb,
						  "readmore error at page %lu @ nid %llu",
						  index, EROFS_I(inode)->nid);
			}
			put_page(page);
		}

		if (cur < PAGE_SIZE)
			break;
		cur = (index << PAGE_SHIFT) - 1;
	}
}

static int z_erofs_read_folio(struct file *file, struct folio *folio)
{
	struct page *page = &folio->page;
	struct inode *const inode = page->mapping->host;
	struct erofs_sb_info *const sbi = EROFS_I_SB(inode);
	struct z_erofs_decompress_frontend f = DECOMPRESS_FRONTEND_INIT(inode);
	int err;

	trace_erofs_readpage(page, false);
	f.headoffset = (erofs_off_t)page->index << PAGE_SHIFT;

	z_erofs_pcluster_readmore(&f, NULL, true);
	err = z_erofs_do_read_page(&f, page);
	z_erofs_pcluster_readmore(&f, NULL, false);
	z_erofs_pcluster_end(&f);

	/* if some compressed cluster ready, need submit them anyway */
	z_erofs_runqueue(&f, z_erofs_is_sync_decompress(sbi, 0), false);

	if (err)
		erofs_err(inode->i_sb, "failed to read, err [%d]", err);

	erofs_put_metabuf(&f.map.buf);
	erofs_release_pages(&f.pagepool);
	return err;
}

static void z_erofs_readahead(struct readahead_control *rac)
{
	struct inode *const inode = rac->mapping->host;
	struct erofs_sb_info *const sbi = EROFS_I_SB(inode);
	struct z_erofs_decompress_frontend f = DECOMPRESS_FRONTEND_INIT(inode);
	struct page *head = NULL, *page;
	unsigned int nr_pages;

	f.headoffset = readahead_pos(rac);

	z_erofs_pcluster_readmore(&f, rac, true);
	nr_pages = readahead_count(rac);
	trace_erofs_readpages(inode, readahead_index(rac), nr_pages, false);

	while ((page = readahead_page(rac))) {
		set_page_private(page, (unsigned long)head);
		head = page;
	}

	while (head) {
		struct page *page = head;
		int err;

		/* traversal in reverse order */
		head = (void *)page_private(page);

		err = z_erofs_do_read_page(&f, page);
		if (err)
			erofs_err(inode->i_sb,
				  "readahead error at page %lu @ nid %llu",
				  page->index, EROFS_I(inode)->nid);
		put_page(page);
	}
	z_erofs_pcluster_readmore(&f, rac, false);
	z_erofs_pcluster_end(&f);

	z_erofs_runqueue(&f, z_erofs_is_sync_decompress(sbi, nr_pages), true);
	erofs_put_metabuf(&f.map.buf);
	erofs_release_pages(&f.pagepool);
}

const struct address_space_operations z_erofs_aops = {
	.read_folio = z_erofs_read_folio,
	.readahead = z_erofs_readahead,
};<|MERGE_RESOLUTION|>--- conflicted
+++ resolved
@@ -1006,10 +1006,6 @@
 
 	if (!(map->m_flags & EROFS_MAP_MAPPED)) {
 		zero_user_segment(page, cur, end);
-<<<<<<< HEAD
-		++spiltted;
-=======
->>>>>>> e6712ed4
 		tight = false;
 		goto next_part;
 	}
