// SPDX-License-Identifier: GPL-2.0-only
/*
 * Copyright (C) 2017-2018 HUAWEI, Inc.
 *             https://www.huawei.com/
 * Copyright (C) 2021, Alibaba Cloud
 */
#include "internal.h"
#include <linux/prefetch.h>
#include <linux/sched/mm.h>
#include <linux/dax.h>
#include <trace/events/erofs.h>

void erofs_unmap_metabuf(struct erofs_buf *buf)
{
	if (buf->kmap_type == EROFS_KMAP)
		kunmap(buf->page);
	else if (buf->kmap_type == EROFS_KMAP_ATOMIC)
		kunmap_atomic(buf->base);
	buf->base = NULL;
	buf->kmap_type = EROFS_NO_KMAP;
}

void erofs_put_metabuf(struct erofs_buf *buf)
{
	if (!buf->page)
		return;
	erofs_unmap_metabuf(buf);
	put_page(buf->page);
	buf->page = NULL;
}

/*
 * Derive the block size from inode->i_blkbits to make compatible with
 * anonymous inode in fscache mode.
 */
void *erofs_bread(struct erofs_buf *buf, struct inode *inode,
		  erofs_blk_t blkaddr, enum erofs_kmap_type type)
{
	erofs_off_t offset = (erofs_off_t)blkaddr << inode->i_blkbits;
	struct address_space *const mapping = inode->i_mapping;
	pgoff_t index = offset >> PAGE_SHIFT;
	struct page *page = buf->page;
	struct folio *folio;
	unsigned int nofs_flag;

	if (!page || page->index != index) {
		erofs_put_metabuf(buf);

		nofs_flag = memalloc_nofs_save();
		folio = read_cache_folio(mapping, index, NULL, NULL);
		memalloc_nofs_restore(nofs_flag);
		if (IS_ERR(folio))
			return folio;

		/* should already be PageUptodate, no need to lock page */
		page = folio_file_page(folio, index);
		buf->page = page;
	}
	if (buf->kmap_type == EROFS_NO_KMAP) {
		if (type == EROFS_KMAP)
			buf->base = kmap(page);
		else if (type == EROFS_KMAP_ATOMIC)
			buf->base = kmap_atomic(page);
		buf->kmap_type = type;
	} else if (buf->kmap_type != type) {
		DBG_BUGON(1);
		return ERR_PTR(-EFAULT);
	}
	if (type == EROFS_NO_KMAP)
		return NULL;
	return buf->base + (offset & ~PAGE_MASK);
}

void *erofs_read_metabuf(struct erofs_buf *buf, struct super_block *sb,
			 erofs_blk_t blkaddr, enum erofs_kmap_type type)
{
	if (erofs_is_fscache_mode(sb))
		return erofs_bread(buf, EROFS_SB(sb)->s_fscache->inode,
				   blkaddr, type);

	return erofs_bread(buf, sb->s_bdev->bd_inode, blkaddr, type);
}

static int erofs_map_blocks_flatmode(struct inode *inode,
				     struct erofs_map_blocks *map,
				     int flags)
{
	erofs_blk_t nblocks, lastblk;
	u64 offset = map->m_la;
	struct erofs_inode *vi = EROFS_I(inode);
	struct super_block *sb = inode->i_sb;
	bool tailendpacking = (vi->datalayout == EROFS_INODE_FLAT_INLINE);

	nblocks = erofs_iblks(inode);
	lastblk = nblocks - tailendpacking;

	/* there is no hole in flatmode */
	map->m_flags = EROFS_MAP_MAPPED;
	if (offset < erofs_pos(sb, lastblk)) {
		map->m_pa = erofs_pos(sb, vi->raw_blkaddr) + map->m_la;
		map->m_plen = erofs_pos(sb, lastblk) - offset;
	} else if (tailendpacking) {
		map->m_pa = erofs_iloc(inode) + vi->inode_isize +
<<<<<<< HEAD
			vi->xattr_isize + erofs_blkoff(offset);
=======
			vi->xattr_isize + erofs_blkoff(sb, offset);
>>>>>>> 35361bda
		map->m_plen = inode->i_size - offset;

		/* inline data should be located in the same meta block */
		if (erofs_blkoff(sb, map->m_pa) + map->m_plen > sb->s_blocksize) {
			erofs_err(sb, "inline data cross block boundary @ nid %llu",
				  vi->nid);
			DBG_BUGON(1);
			return -EFSCORRUPTED;
		}
		map->m_flags |= EROFS_MAP_META;
	} else {
		erofs_err(sb, "internal error @ nid: %llu (size %llu), m_la 0x%llx",
			  vi->nid, inode->i_size, map->m_la);
		DBG_BUGON(1);
		return -EIO;
	}
	return 0;
}

int erofs_map_blocks(struct inode *inode,
		     struct erofs_map_blocks *map, int flags)
{
	struct super_block *sb = inode->i_sb;
	struct erofs_inode *vi = EROFS_I(inode);
	struct erofs_inode_chunk_index *idx;
	struct erofs_buf buf = __EROFS_BUF_INITIALIZER;
	u64 chunknr;
	unsigned int unit;
	erofs_off_t pos;
	void *kaddr;
	int err = 0;

	trace_erofs_map_blocks_enter(inode, map, flags);
	map->m_deviceid = 0;
	if (map->m_la >= inode->i_size) {
		/* leave out-of-bound access unmapped */
		map->m_flags = 0;
		map->m_plen = 0;
		goto out;
	}

	if (vi->datalayout != EROFS_INODE_CHUNK_BASED) {
		err = erofs_map_blocks_flatmode(inode, map, flags);
		goto out;
	}

	if (vi->chunkformat & EROFS_CHUNK_FORMAT_INDEXES)
		unit = sizeof(*idx);			/* chunk index */
	else
		unit = EROFS_BLOCK_MAP_ENTRY_SIZE;	/* block map */

	chunknr = map->m_la >> vi->chunkbits;
	pos = ALIGN(erofs_iloc(inode) + vi->inode_isize +
		    vi->xattr_isize, unit) + unit * chunknr;

	kaddr = erofs_read_metabuf(&buf, sb, erofs_blknr(sb, pos), EROFS_KMAP);
	if (IS_ERR(kaddr)) {
		err = PTR_ERR(kaddr);
		goto out;
	}
	map->m_la = chunknr << vi->chunkbits;
	map->m_plen = min_t(erofs_off_t, 1UL << vi->chunkbits,
			round_up(inode->i_size - map->m_la, sb->s_blocksize));

	/* handle block map */
	if (!(vi->chunkformat & EROFS_CHUNK_FORMAT_INDEXES)) {
		__le32 *blkaddr = kaddr + erofs_blkoff(sb, pos);

		if (le32_to_cpu(*blkaddr) == EROFS_NULL_ADDR) {
			map->m_flags = 0;
		} else {
			map->m_pa = erofs_pos(sb, le32_to_cpu(*blkaddr));
			map->m_flags = EROFS_MAP_MAPPED;
		}
		goto out_unlock;
	}
	/* parse chunk indexes */
	idx = kaddr + erofs_blkoff(sb, pos);
	switch (le32_to_cpu(idx->blkaddr)) {
	case EROFS_NULL_ADDR:
		map->m_flags = 0;
		break;
	default:
		map->m_deviceid = le16_to_cpu(idx->device_id) &
			EROFS_SB(sb)->device_id_mask;
		map->m_pa = erofs_pos(sb, le32_to_cpu(idx->blkaddr));
		map->m_flags = EROFS_MAP_MAPPED;
		break;
	}
out_unlock:
	erofs_put_metabuf(&buf);
out:
	if (!err)
		map->m_llen = map->m_plen;
	trace_erofs_map_blocks_exit(inode, map, flags, 0);
	return err;
}

int erofs_map_dev(struct super_block *sb, struct erofs_map_dev *map)
{
	struct erofs_dev_context *devs = EROFS_SB(sb)->devs;
	struct erofs_device_info *dif;
	int id;

	/* primary device by default */
	map->m_bdev = sb->s_bdev;
	map->m_daxdev = EROFS_SB(sb)->dax_dev;
	map->m_dax_part_off = EROFS_SB(sb)->dax_part_off;
	map->m_fscache = EROFS_SB(sb)->s_fscache;

	if (map->m_deviceid) {
		down_read(&devs->rwsem);
		dif = idr_find(&devs->tree, map->m_deviceid - 1);
		if (!dif) {
			up_read(&devs->rwsem);
			return -ENODEV;
		}
		map->m_bdev = dif->bdev;
		map->m_daxdev = dif->dax_dev;
		map->m_dax_part_off = dif->dax_part_off;
		map->m_fscache = dif->fscache;
		up_read(&devs->rwsem);
	} else if (devs->extra_devices) {
		down_read(&devs->rwsem);
		idr_for_each_entry(&devs->tree, dif, id) {
			erofs_off_t startoff, length;

			if (!dif->mapped_blkaddr)
				continue;
			startoff = erofs_pos(sb, dif->mapped_blkaddr);
			length = erofs_pos(sb, dif->blocks);

			if (map->m_pa >= startoff &&
			    map->m_pa < startoff + length) {
				map->m_pa -= startoff;
				map->m_bdev = dif->bdev;
				map->m_daxdev = dif->dax_dev;
				map->m_dax_part_off = dif->dax_part_off;
				map->m_fscache = dif->fscache;
				break;
			}
		}
		up_read(&devs->rwsem);
	}
	return 0;
}

static int erofs_iomap_begin(struct inode *inode, loff_t offset, loff_t length,
		unsigned int flags, struct iomap *iomap, struct iomap *srcmap)
{
	int ret;
	struct super_block *sb = inode->i_sb;
	struct erofs_map_blocks map;
	struct erofs_map_dev mdev;

	map.m_la = offset;
	map.m_llen = length;

	ret = erofs_map_blocks(inode, &map, EROFS_GET_BLOCKS_RAW);
	if (ret < 0)
		return ret;

	mdev = (struct erofs_map_dev) {
		.m_deviceid = map.m_deviceid,
		.m_pa = map.m_pa,
	};
	ret = erofs_map_dev(sb, &mdev);
	if (ret)
		return ret;

	iomap->offset = map.m_la;
	if (flags & IOMAP_DAX)
		iomap->dax_dev = mdev.m_daxdev;
	else
		iomap->bdev = mdev.m_bdev;
	iomap->length = map.m_llen;
	iomap->flags = 0;
	iomap->private = NULL;

	if (!(map.m_flags & EROFS_MAP_MAPPED)) {
		iomap->type = IOMAP_HOLE;
		iomap->addr = IOMAP_NULL_ADDR;
		if (!iomap->length)
			iomap->length = length;
		return 0;
	}

	if (map.m_flags & EROFS_MAP_META) {
		void *ptr;
		struct erofs_buf buf = __EROFS_BUF_INITIALIZER;

		iomap->type = IOMAP_INLINE;
		ptr = erofs_read_metabuf(&buf, sb,
				erofs_blknr(sb, mdev.m_pa), EROFS_KMAP);
		if (IS_ERR(ptr))
			return PTR_ERR(ptr);
		iomap->inline_data = ptr + erofs_blkoff(sb, mdev.m_pa);
		iomap->private = buf.base;
	} else {
		iomap->type = IOMAP_MAPPED;
		iomap->addr = mdev.m_pa;
		if (flags & IOMAP_DAX)
			iomap->addr += mdev.m_dax_part_off;
	}
	return 0;
}

static int erofs_iomap_end(struct inode *inode, loff_t pos, loff_t length,
		ssize_t written, unsigned int flags, struct iomap *iomap)
{
	void *ptr = iomap->private;

	if (ptr) {
		struct erofs_buf buf = {
			.page = kmap_to_page(ptr),
			.base = ptr,
			.kmap_type = EROFS_KMAP,
		};

		DBG_BUGON(iomap->type != IOMAP_INLINE);
		erofs_put_metabuf(&buf);
	} else {
		DBG_BUGON(iomap->type == IOMAP_INLINE);
	}
	return written;
}

static const struct iomap_ops erofs_iomap_ops = {
	.iomap_begin = erofs_iomap_begin,
	.iomap_end = erofs_iomap_end,
};

int erofs_fiemap(struct inode *inode, struct fiemap_extent_info *fieinfo,
		 u64 start, u64 len)
{
	if (erofs_inode_is_data_compressed(EROFS_I(inode)->datalayout)) {
#ifdef CONFIG_EROFS_FS_ZIP
		return iomap_fiemap(inode, fieinfo, start, len,
				    &z_erofs_iomap_report_ops);
#else
		return -EOPNOTSUPP;
#endif
	}
	return iomap_fiemap(inode, fieinfo, start, len, &erofs_iomap_ops);
}

/*
 * since we dont have write or truncate flows, so no inode
 * locking needs to be held at the moment.
 */
static int erofs_read_folio(struct file *file, struct folio *folio)
{
	return iomap_read_folio(folio, &erofs_iomap_ops);
}

static void erofs_readahead(struct readahead_control *rac)
{
	return iomap_readahead(rac, &erofs_iomap_ops);
}

static sector_t erofs_bmap(struct address_space *mapping, sector_t block)
{
	return iomap_bmap(mapping, block, &erofs_iomap_ops);
}

static ssize_t erofs_file_read_iter(struct kiocb *iocb, struct iov_iter *to)
{
	struct inode *inode = file_inode(iocb->ki_filp);

	/* no need taking (shared) inode lock since it's a ro filesystem */
	if (!iov_iter_count(to))
		return 0;

#ifdef CONFIG_FS_DAX
	if (IS_DAX(inode))
		return dax_iomap_rw(iocb, to, &erofs_iomap_ops);
#endif
	if (iocb->ki_flags & IOCB_DIRECT) {
		struct block_device *bdev = inode->i_sb->s_bdev;
		unsigned int blksize_mask;

		if (bdev)
			blksize_mask = bdev_logical_block_size(bdev) - 1;
		else
			blksize_mask = (1 << inode->i_blkbits) - 1;

		if ((iocb->ki_pos | iov_iter_count(to) |
		     iov_iter_alignment(to)) & blksize_mask)
			return -EINVAL;

		return iomap_dio_rw(iocb, to, &erofs_iomap_ops,
				    NULL, 0, NULL, 0);
	}
	return filemap_read(iocb, to, 0);
}

/* for uncompressed (aligned) files and raw access for other files */
const struct address_space_operations erofs_raw_access_aops = {
	.read_folio = erofs_read_folio,
	.readahead = erofs_readahead,
	.bmap = erofs_bmap,
	.direct_IO = noop_direct_IO,
};

#ifdef CONFIG_FS_DAX
static vm_fault_t erofs_dax_huge_fault(struct vm_fault *vmf,
		enum page_entry_size pe_size)
{
	return dax_iomap_fault(vmf, pe_size, NULL, NULL, &erofs_iomap_ops);
}

static vm_fault_t erofs_dax_fault(struct vm_fault *vmf)
{
	return erofs_dax_huge_fault(vmf, PE_SIZE_PTE);
}

static const struct vm_operations_struct erofs_dax_vm_ops = {
	.fault		= erofs_dax_fault,
	.huge_fault	= erofs_dax_huge_fault,
};

static int erofs_file_mmap(struct file *file, struct vm_area_struct *vma)
{
	if (!IS_DAX(file_inode(file)))
		return generic_file_readonly_mmap(file, vma);

	if ((vma->vm_flags & VM_SHARED) && (vma->vm_flags & VM_MAYWRITE))
		return -EINVAL;

	vma->vm_ops = &erofs_dax_vm_ops;
	vm_flags_set(vma, VM_HUGEPAGE);
	return 0;
}
#else
#define erofs_file_mmap	generic_file_readonly_mmap
#endif

const struct file_operations erofs_file_fops = {
	.llseek		= generic_file_llseek,
	.read_iter	= erofs_file_read_iter,
	.mmap		= erofs_file_mmap,
	.splice_read	= generic_file_splice_read,
};<|MERGE_RESOLUTION|>--- conflicted
+++ resolved
@@ -101,11 +101,7 @@
 		map->m_plen = erofs_pos(sb, lastblk) - offset;
 	} else if (tailendpacking) {
 		map->m_pa = erofs_iloc(inode) + vi->inode_isize +
-<<<<<<< HEAD
-			vi->xattr_isize + erofs_blkoff(offset);
-=======
 			vi->xattr_isize + erofs_blkoff(sb, offset);
->>>>>>> 35361bda
 		map->m_plen = inode->i_size - offset;
 
 		/* inline data should be located in the same meta block */
