#include <linux/ceph/ceph_debug.h>

#include "super.h"
#include "mds_client.h"

#include <linux/ceph/decode.h>

#include <linux/xattr.h>
#include <linux/posix_acl_xattr.h>
#include <linux/slab.h>

#define XATTR_CEPH_PREFIX "ceph."
#define XATTR_CEPH_PREFIX_LEN (sizeof (XATTR_CEPH_PREFIX) - 1)

<<<<<<< HEAD
=======
static int __remove_xattr(struct ceph_inode_info *ci,
			  struct ceph_inode_xattr *xattr);

>>>>>>> e3703f8c
/*
 * List of handlers for synthetic system.* attributes. Other
 * attributes are handled directly.
 */
const struct xattr_handler *ceph_xattr_handlers[] = {
#ifdef CONFIG_CEPH_FS_POSIX_ACL
	&posix_acl_access_xattr_handler,
	&posix_acl_default_xattr_handler,
#endif
	NULL,
};

static bool ceph_is_valid_xattr(const char *name)
{
	return !strncmp(name, XATTR_CEPH_PREFIX, XATTR_CEPH_PREFIX_LEN) ||
	       !strncmp(name, XATTR_SECURITY_PREFIX,
			XATTR_SECURITY_PREFIX_LEN) ||
	       !strncmp(name, XATTR_SYSTEM_PREFIX, XATTR_SYSTEM_PREFIX_LEN) ||
	       !strncmp(name, XATTR_TRUSTED_PREFIX, XATTR_TRUSTED_PREFIX_LEN) ||
	       !strncmp(name, XATTR_USER_PREFIX, XATTR_USER_PREFIX_LEN);
}

/*
 * These define virtual xattrs exposing the recursive directory
 * statistics and layout metadata.
 */
struct ceph_vxattr {
	char *name;
	size_t name_size;	/* strlen(name) + 1 (for '\0') */
	size_t (*getxattr_cb)(struct ceph_inode_info *ci, char *val,
			      size_t size);
	bool readonly, hidden;
	bool (*exists_cb)(struct ceph_inode_info *ci);
};

/* layouts */

static bool ceph_vxattrcb_layout_exists(struct ceph_inode_info *ci)
{
	size_t s;
	char *p = (char *)&ci->i_layout;

	for (s = 0; s < sizeof(ci->i_layout); s++, p++)
		if (*p)
			return true;
	return false;
}

static size_t ceph_vxattrcb_layout(struct ceph_inode_info *ci, char *val,
					size_t size)
{
	int ret;
	struct ceph_fs_client *fsc = ceph_sb_to_client(ci->vfs_inode.i_sb);
	struct ceph_osd_client *osdc = &fsc->client->osdc;
	s64 pool = ceph_file_layout_pg_pool(ci->i_layout);
	const char *pool_name;

	dout("ceph_vxattrcb_layout %p\n", &ci->vfs_inode);
	down_read(&osdc->map_sem);
	pool_name = ceph_pg_pool_name_by_id(osdc->osdmap, pool);
	if (pool_name)
		ret = snprintf(val, size,
		"stripe_unit=%lld stripe_count=%lld object_size=%lld pool=%s",
		(unsigned long long)ceph_file_layout_su(ci->i_layout),
		(unsigned long long)ceph_file_layout_stripe_count(ci->i_layout),
	        (unsigned long long)ceph_file_layout_object_size(ci->i_layout),
		pool_name);
	else
		ret = snprintf(val, size,
		"stripe_unit=%lld stripe_count=%lld object_size=%lld pool=%lld",
		(unsigned long long)ceph_file_layout_su(ci->i_layout),
		(unsigned long long)ceph_file_layout_stripe_count(ci->i_layout),
	        (unsigned long long)ceph_file_layout_object_size(ci->i_layout),
		(unsigned long long)pool);

	up_read(&osdc->map_sem);
	return ret;
}

static size_t ceph_vxattrcb_layout_stripe_unit(struct ceph_inode_info *ci,
					       char *val, size_t size)
{
	return snprintf(val, size, "%lld",
			(unsigned long long)ceph_file_layout_su(ci->i_layout));
}

static size_t ceph_vxattrcb_layout_stripe_count(struct ceph_inode_info *ci,
						char *val, size_t size)
{
	return snprintf(val, size, "%lld",
	       (unsigned long long)ceph_file_layout_stripe_count(ci->i_layout));
}

static size_t ceph_vxattrcb_layout_object_size(struct ceph_inode_info *ci,
					       char *val, size_t size)
{
	return snprintf(val, size, "%lld",
	       (unsigned long long)ceph_file_layout_object_size(ci->i_layout));
}

static size_t ceph_vxattrcb_layout_pool(struct ceph_inode_info *ci,
					char *val, size_t size)
{
	int ret;
	struct ceph_fs_client *fsc = ceph_sb_to_client(ci->vfs_inode.i_sb);
	struct ceph_osd_client *osdc = &fsc->client->osdc;
	s64 pool = ceph_file_layout_pg_pool(ci->i_layout);
	const char *pool_name;

	down_read(&osdc->map_sem);
	pool_name = ceph_pg_pool_name_by_id(osdc->osdmap, pool);
	if (pool_name)
		ret = snprintf(val, size, "%s", pool_name);
	else
		ret = snprintf(val, size, "%lld", (unsigned long long)pool);
	up_read(&osdc->map_sem);
	return ret;
}

/* directories */

static size_t ceph_vxattrcb_dir_entries(struct ceph_inode_info *ci, char *val,
					size_t size)
{
	return snprintf(val, size, "%lld", ci->i_files + ci->i_subdirs);
}

static size_t ceph_vxattrcb_dir_files(struct ceph_inode_info *ci, char *val,
				      size_t size)
{
	return snprintf(val, size, "%lld", ci->i_files);
}

static size_t ceph_vxattrcb_dir_subdirs(struct ceph_inode_info *ci, char *val,
					size_t size)
{
	return snprintf(val, size, "%lld", ci->i_subdirs);
}

static size_t ceph_vxattrcb_dir_rentries(struct ceph_inode_info *ci, char *val,
					 size_t size)
{
	return snprintf(val, size, "%lld", ci->i_rfiles + ci->i_rsubdirs);
}

static size_t ceph_vxattrcb_dir_rfiles(struct ceph_inode_info *ci, char *val,
				       size_t size)
{
	return snprintf(val, size, "%lld", ci->i_rfiles);
}

static size_t ceph_vxattrcb_dir_rsubdirs(struct ceph_inode_info *ci, char *val,
					 size_t size)
{
	return snprintf(val, size, "%lld", ci->i_rsubdirs);
}

static size_t ceph_vxattrcb_dir_rbytes(struct ceph_inode_info *ci, char *val,
				       size_t size)
{
	return snprintf(val, size, "%lld", ci->i_rbytes);
}

static size_t ceph_vxattrcb_dir_rctime(struct ceph_inode_info *ci, char *val,
				       size_t size)
{
	return snprintf(val, size, "%ld.09%ld", (long)ci->i_rctime.tv_sec,
			(long)ci->i_rctime.tv_nsec);
}


#define CEPH_XATTR_NAME(_type, _name)	XATTR_CEPH_PREFIX #_type "." #_name
#define CEPH_XATTR_NAME2(_type, _name, _name2)	\
	XATTR_CEPH_PREFIX #_type "." #_name "." #_name2

#define XATTR_NAME_CEPH(_type, _name)					\
	{								\
		.name = CEPH_XATTR_NAME(_type, _name),			\
		.name_size = sizeof (CEPH_XATTR_NAME(_type, _name)), \
		.getxattr_cb = ceph_vxattrcb_ ## _type ## _ ## _name, \
		.readonly = true,				\
		.hidden = false,				\
		.exists_cb = NULL,			\
	}
#define XATTR_LAYOUT_FIELD(_type, _name, _field)			\
	{								\
		.name = CEPH_XATTR_NAME2(_type, _name, _field),	\
		.name_size = sizeof (CEPH_XATTR_NAME2(_type, _name, _field)), \
		.getxattr_cb = ceph_vxattrcb_ ## _name ## _ ## _field, \
		.readonly = false,				\
		.hidden = true,			\
		.exists_cb = ceph_vxattrcb_layout_exists,	\
	}

static struct ceph_vxattr ceph_dir_vxattrs[] = {
	{
		.name = "ceph.dir.layout",
		.name_size = sizeof("ceph.dir.layout"),
		.getxattr_cb = ceph_vxattrcb_layout,
		.readonly = false,
		.hidden = false,
		.exists_cb = ceph_vxattrcb_layout_exists,
	},
	XATTR_LAYOUT_FIELD(dir, layout, stripe_unit),
	XATTR_LAYOUT_FIELD(dir, layout, stripe_count),
	XATTR_LAYOUT_FIELD(dir, layout, object_size),
	XATTR_LAYOUT_FIELD(dir, layout, pool),
	XATTR_NAME_CEPH(dir, entries),
	XATTR_NAME_CEPH(dir, files),
	XATTR_NAME_CEPH(dir, subdirs),
	XATTR_NAME_CEPH(dir, rentries),
	XATTR_NAME_CEPH(dir, rfiles),
	XATTR_NAME_CEPH(dir, rsubdirs),
	XATTR_NAME_CEPH(dir, rbytes),
	XATTR_NAME_CEPH(dir, rctime),
	{ .name = NULL, 0 }	/* Required table terminator */
};
static size_t ceph_dir_vxattrs_name_size;	/* total size of all names */

/* files */

static struct ceph_vxattr ceph_file_vxattrs[] = {
	{
		.name = "ceph.file.layout",
		.name_size = sizeof("ceph.file.layout"),
		.getxattr_cb = ceph_vxattrcb_layout,
		.readonly = false,
		.hidden = false,
		.exists_cb = ceph_vxattrcb_layout_exists,
	},
	XATTR_LAYOUT_FIELD(file, layout, stripe_unit),
	XATTR_LAYOUT_FIELD(file, layout, stripe_count),
	XATTR_LAYOUT_FIELD(file, layout, object_size),
	XATTR_LAYOUT_FIELD(file, layout, pool),
	{ .name = NULL, 0 }	/* Required table terminator */
};
static size_t ceph_file_vxattrs_name_size;	/* total size of all names */

static struct ceph_vxattr *ceph_inode_vxattrs(struct inode *inode)
{
	if (S_ISDIR(inode->i_mode))
		return ceph_dir_vxattrs;
	else if (S_ISREG(inode->i_mode))
		return ceph_file_vxattrs;
	return NULL;
}

static size_t ceph_vxattrs_name_size(struct ceph_vxattr *vxattrs)
{
	if (vxattrs == ceph_dir_vxattrs)
		return ceph_dir_vxattrs_name_size;
	if (vxattrs == ceph_file_vxattrs)
		return ceph_file_vxattrs_name_size;
	BUG();

	return 0;
}

/*
 * Compute the aggregate size (including terminating '\0') of all
 * virtual extended attribute names in the given vxattr table.
 */
static size_t __init vxattrs_name_size(struct ceph_vxattr *vxattrs)
{
	struct ceph_vxattr *vxattr;
	size_t size = 0;

	for (vxattr = vxattrs; vxattr->name; vxattr++)
		if (!vxattr->hidden)
			size += vxattr->name_size;

	return size;
}

/* Routines called at initialization and exit time */

void __init ceph_xattr_init(void)
{
	ceph_dir_vxattrs_name_size = vxattrs_name_size(ceph_dir_vxattrs);
	ceph_file_vxattrs_name_size = vxattrs_name_size(ceph_file_vxattrs);
}

void ceph_xattr_exit(void)
{
	ceph_dir_vxattrs_name_size = 0;
	ceph_file_vxattrs_name_size = 0;
}

static struct ceph_vxattr *ceph_match_vxattr(struct inode *inode,
						const char *name)
{
	struct ceph_vxattr *vxattr = ceph_inode_vxattrs(inode);

	if (vxattr) {
		while (vxattr->name) {
			if (!strcmp(vxattr->name, name))
				return vxattr;
			vxattr++;
		}
	}

	return NULL;
}

static int __set_xattr(struct ceph_inode_info *ci,
			   const char *name, int name_len,
			   const char *val, int val_len,
			   int flags, int update_xattr,
			   struct ceph_inode_xattr **newxattr)
{
	struct rb_node **p;
	struct rb_node *parent = NULL;
	struct ceph_inode_xattr *xattr = NULL;
	int c;
	int new = 0;

	p = &ci->i_xattrs.index.rb_node;
	while (*p) {
		parent = *p;
		xattr = rb_entry(parent, struct ceph_inode_xattr, node);
		c = strncmp(name, xattr->name, min(name_len, xattr->name_len));
		if (c < 0)
			p = &(*p)->rb_left;
		else if (c > 0)
			p = &(*p)->rb_right;
		else {
			if (name_len == xattr->name_len)
				break;
			else if (name_len < xattr->name_len)
				p = &(*p)->rb_left;
			else
				p = &(*p)->rb_right;
		}
		xattr = NULL;
	}

	if (update_xattr) {
		int err = 0;
		if (xattr && (flags & XATTR_CREATE))
			err = -EEXIST;
		else if (!xattr && (flags & XATTR_REPLACE))
			err = -ENODATA;
		if (err) {
			kfree(name);
			kfree(val);
			return err;
		}
		if (update_xattr < 0) {
			if (xattr)
				__remove_xattr(ci, xattr);
			kfree(name);
			return 0;
		}
	}

	if (!xattr) {
		new = 1;
		xattr = *newxattr;
		xattr->name = name;
		xattr->name_len = name_len;
		xattr->should_free_name = update_xattr;

		ci->i_xattrs.count++;
		dout("__set_xattr count=%d\n", ci->i_xattrs.count);
	} else {
		kfree(*newxattr);
		*newxattr = NULL;
		if (xattr->should_free_val)
			kfree((void *)xattr->val);

		if (update_xattr) {
			kfree((void *)name);
			name = xattr->name;
		}
		ci->i_xattrs.names_size -= xattr->name_len;
		ci->i_xattrs.vals_size -= xattr->val_len;
	}
	ci->i_xattrs.names_size += name_len;
	ci->i_xattrs.vals_size += val_len;
	if (val)
		xattr->val = val;
	else
		xattr->val = "";

	xattr->val_len = val_len;
	xattr->dirty = update_xattr;
	xattr->should_free_val = (val && update_xattr);

	if (new) {
		rb_link_node(&xattr->node, parent, p);
		rb_insert_color(&xattr->node, &ci->i_xattrs.index);
		dout("__set_xattr_val p=%p\n", p);
	}

	dout("__set_xattr_val added %llx.%llx xattr %p %s=%.*s\n",
	     ceph_vinop(&ci->vfs_inode), xattr, name, val_len, val);

	return 0;
}

static struct ceph_inode_xattr *__get_xattr(struct ceph_inode_info *ci,
			   const char *name)
{
	struct rb_node **p;
	struct rb_node *parent = NULL;
	struct ceph_inode_xattr *xattr = NULL;
	int name_len = strlen(name);
	int c;

	p = &ci->i_xattrs.index.rb_node;
	while (*p) {
		parent = *p;
		xattr = rb_entry(parent, struct ceph_inode_xattr, node);
		c = strncmp(name, xattr->name, xattr->name_len);
		if (c == 0 && name_len > xattr->name_len)
			c = 1;
		if (c < 0)
			p = &(*p)->rb_left;
		else if (c > 0)
			p = &(*p)->rb_right;
		else {
			dout("__get_xattr %s: found %.*s\n", name,
			     xattr->val_len, xattr->val);
			return xattr;
		}
	}

	dout("__get_xattr %s: not found\n", name);

	return NULL;
}

static void __free_xattr(struct ceph_inode_xattr *xattr)
{
	BUG_ON(!xattr);

	if (xattr->should_free_name)
		kfree((void *)xattr->name);
	if (xattr->should_free_val)
		kfree((void *)xattr->val);

	kfree(xattr);
}

static int __remove_xattr(struct ceph_inode_info *ci,
			  struct ceph_inode_xattr *xattr)
{
	if (!xattr)
		return -ENODATA;

	rb_erase(&xattr->node, &ci->i_xattrs.index);

	if (xattr->should_free_name)
		kfree((void *)xattr->name);
	if (xattr->should_free_val)
		kfree((void *)xattr->val);

	ci->i_xattrs.names_size -= xattr->name_len;
	ci->i_xattrs.vals_size -= xattr->val_len;
	ci->i_xattrs.count--;
	kfree(xattr);

	return 0;
}

static int __remove_xattr_by_name(struct ceph_inode_info *ci,
			   const char *name)
{
	struct rb_node **p;
	struct ceph_inode_xattr *xattr;
	int err;

	p = &ci->i_xattrs.index.rb_node;
	xattr = __get_xattr(ci, name);
	err = __remove_xattr(ci, xattr);
	return err;
}

static char *__copy_xattr_names(struct ceph_inode_info *ci,
				char *dest)
{
	struct rb_node *p;
	struct ceph_inode_xattr *xattr = NULL;

	p = rb_first(&ci->i_xattrs.index);
	dout("__copy_xattr_names count=%d\n", ci->i_xattrs.count);

	while (p) {
		xattr = rb_entry(p, struct ceph_inode_xattr, node);
		memcpy(dest, xattr->name, xattr->name_len);
		dest[xattr->name_len] = '\0';

		dout("dest=%s %p (%s) (%d/%d)\n", dest, xattr, xattr->name,
		     xattr->name_len, ci->i_xattrs.names_size);

		dest += xattr->name_len + 1;
		p = rb_next(p);
	}

	return dest;
}

void __ceph_destroy_xattrs(struct ceph_inode_info *ci)
{
	struct rb_node *p, *tmp;
	struct ceph_inode_xattr *xattr = NULL;

	p = rb_first(&ci->i_xattrs.index);

	dout("__ceph_destroy_xattrs p=%p\n", p);

	while (p) {
		xattr = rb_entry(p, struct ceph_inode_xattr, node);
		tmp = p;
		p = rb_next(tmp);
		dout("__ceph_destroy_xattrs next p=%p (%.*s)\n", p,
		     xattr->name_len, xattr->name);
		rb_erase(tmp, &ci->i_xattrs.index);

		__free_xattr(xattr);
	}

	ci->i_xattrs.names_size = 0;
	ci->i_xattrs.vals_size = 0;
	ci->i_xattrs.index_version = 0;
	ci->i_xattrs.count = 0;
	ci->i_xattrs.index = RB_ROOT;
}

static int __build_xattrs(struct inode *inode)
	__releases(ci->i_ceph_lock)
	__acquires(ci->i_ceph_lock)
{
	u32 namelen;
	u32 numattr = 0;
	void *p, *end;
	u32 len;
	const char *name, *val;
	struct ceph_inode_info *ci = ceph_inode(inode);
	int xattr_version;
	struct ceph_inode_xattr **xattrs = NULL;
	int err = 0;
	int i;

	dout("__build_xattrs() len=%d\n",
	     ci->i_xattrs.blob ? (int)ci->i_xattrs.blob->vec.iov_len : 0);

	if (ci->i_xattrs.index_version >= ci->i_xattrs.version)
		return 0; /* already built */

	__ceph_destroy_xattrs(ci);

start:
	/* updated internal xattr rb tree */
	if (ci->i_xattrs.blob && ci->i_xattrs.blob->vec.iov_len > 4) {
		p = ci->i_xattrs.blob->vec.iov_base;
		end = p + ci->i_xattrs.blob->vec.iov_len;
		ceph_decode_32_safe(&p, end, numattr, bad);
		xattr_version = ci->i_xattrs.version;
		spin_unlock(&ci->i_ceph_lock);

		xattrs = kcalloc(numattr, sizeof(struct ceph_xattr *),
				 GFP_NOFS);
		err = -ENOMEM;
		if (!xattrs)
			goto bad_lock;
		memset(xattrs, 0, numattr*sizeof(struct ceph_xattr *));
		for (i = 0; i < numattr; i++) {
			xattrs[i] = kmalloc(sizeof(struct ceph_inode_xattr),
					    GFP_NOFS);
			if (!xattrs[i])
				goto bad_lock;
		}

		spin_lock(&ci->i_ceph_lock);
		if (ci->i_xattrs.version != xattr_version) {
			/* lost a race, retry */
			for (i = 0; i < numattr; i++)
				kfree(xattrs[i]);
			kfree(xattrs);
			xattrs = NULL;
			goto start;
		}
		err = -EIO;
		while (numattr--) {
			ceph_decode_32_safe(&p, end, len, bad);
			namelen = len;
			name = p;
			p += len;
			ceph_decode_32_safe(&p, end, len, bad);
			val = p;
			p += len;

			err = __set_xattr(ci, name, namelen, val, len,
					  0, 0, &xattrs[numattr]);

			if (err < 0)
				goto bad;
		}
		kfree(xattrs);
	}
	ci->i_xattrs.index_version = ci->i_xattrs.version;
	ci->i_xattrs.dirty = false;

	return err;
bad_lock:
	spin_lock(&ci->i_ceph_lock);
bad:
	if (xattrs) {
		for (i = 0; i < numattr; i++)
			kfree(xattrs[i]);
		kfree(xattrs);
	}
	ci->i_xattrs.names_size = 0;
	return err;
}

static int __get_required_blob_size(struct ceph_inode_info *ci, int name_size,
				    int val_size)
{
	/*
	 * 4 bytes for the length, and additional 4 bytes per each xattr name,
	 * 4 bytes per each value
	 */
	int size = 4 + ci->i_xattrs.count*(4 + 4) +
			     ci->i_xattrs.names_size +
			     ci->i_xattrs.vals_size;
	dout("__get_required_blob_size c=%d names.size=%d vals.size=%d\n",
	     ci->i_xattrs.count, ci->i_xattrs.names_size,
	     ci->i_xattrs.vals_size);

	if (name_size)
		size += 4 + 4 + name_size + val_size;

	return size;
}

/*
 * If there are dirty xattrs, reencode xattrs into the prealloc_blob
 * and swap into place.
 */
void __ceph_build_xattrs_blob(struct ceph_inode_info *ci)
{
	struct rb_node *p;
	struct ceph_inode_xattr *xattr = NULL;
	void *dest;

	dout("__build_xattrs_blob %p\n", &ci->vfs_inode);
	if (ci->i_xattrs.dirty) {
		int need = __get_required_blob_size(ci, 0, 0);

		BUG_ON(need > ci->i_xattrs.prealloc_blob->alloc_len);

		p = rb_first(&ci->i_xattrs.index);
		dest = ci->i_xattrs.prealloc_blob->vec.iov_base;

		ceph_encode_32(&dest, ci->i_xattrs.count);
		while (p) {
			xattr = rb_entry(p, struct ceph_inode_xattr, node);

			ceph_encode_32(&dest, xattr->name_len);
			memcpy(dest, xattr->name, xattr->name_len);
			dest += xattr->name_len;
			ceph_encode_32(&dest, xattr->val_len);
			memcpy(dest, xattr->val, xattr->val_len);
			dest += xattr->val_len;

			p = rb_next(p);
		}

		/* adjust buffer len; it may be larger than we need */
		ci->i_xattrs.prealloc_blob->vec.iov_len =
			dest - ci->i_xattrs.prealloc_blob->vec.iov_base;

		if (ci->i_xattrs.blob)
			ceph_buffer_put(ci->i_xattrs.blob);
		ci->i_xattrs.blob = ci->i_xattrs.prealloc_blob;
		ci->i_xattrs.prealloc_blob = NULL;
		ci->i_xattrs.dirty = false;
		ci->i_xattrs.version++;
	}
}

ssize_t __ceph_getxattr(struct inode *inode, const char *name, void *value,
		      size_t size)
{
	struct ceph_inode_info *ci = ceph_inode(inode);
	int err;
	struct ceph_inode_xattr *xattr;
	struct ceph_vxattr *vxattr = NULL;

	if (!ceph_is_valid_xattr(name))
		return -ENODATA;

	/* let's see if a virtual xattr was requested */
	vxattr = ceph_match_vxattr(inode, name);
	if (vxattr && !(vxattr->exists_cb && !vxattr->exists_cb(ci))) {
		err = vxattr->getxattr_cb(ci, value, size);
		return err;
	}

	spin_lock(&ci->i_ceph_lock);
	dout("getxattr %p ver=%lld index_ver=%lld\n", inode,
	     ci->i_xattrs.version, ci->i_xattrs.index_version);

	if (__ceph_caps_issued_mask(ci, CEPH_CAP_XATTR_SHARED, 1) &&
	    (ci->i_xattrs.index_version >= ci->i_xattrs.version)) {
		goto get_xattr;
	} else {
		spin_unlock(&ci->i_ceph_lock);
		/* get xattrs from mds (if we don't already have them) */
		err = ceph_do_getattr(inode, CEPH_STAT_CAP_XATTR);
		if (err)
			return err;
	}

	spin_lock(&ci->i_ceph_lock);

	err = __build_xattrs(inode);
	if (err < 0)
		goto out;

get_xattr:
	err = -ENODATA;  /* == ENOATTR */
	xattr = __get_xattr(ci, name);
	if (!xattr)
		goto out;

	err = -ERANGE;
	if (size && size < xattr->val_len)
		goto out;

	err = xattr->val_len;
	if (size == 0)
		goto out;

	memcpy(value, xattr->val, xattr->val_len);

out:
	spin_unlock(&ci->i_ceph_lock);
	return err;
}

ssize_t ceph_getxattr(struct dentry *dentry, const char *name, void *value,
		      size_t size)
{
	if (!strncmp(name, XATTR_SYSTEM_PREFIX, XATTR_SYSTEM_PREFIX_LEN))
		return generic_getxattr(dentry, name, value, size);

	return __ceph_getxattr(dentry->d_inode, name, value, size);
}

ssize_t ceph_listxattr(struct dentry *dentry, char *names, size_t size)
{
	struct inode *inode = dentry->d_inode;
	struct ceph_inode_info *ci = ceph_inode(inode);
	struct ceph_vxattr *vxattrs = ceph_inode_vxattrs(inode);
	u32 vir_namelen = 0;
	u32 namelen;
	int err;
	u32 len;
	int i;

	spin_lock(&ci->i_ceph_lock);
	dout("listxattr %p ver=%lld index_ver=%lld\n", inode,
	     ci->i_xattrs.version, ci->i_xattrs.index_version);

	if (__ceph_caps_issued_mask(ci, CEPH_CAP_XATTR_SHARED, 1) &&
	    (ci->i_xattrs.index_version >= ci->i_xattrs.version)) {
		goto list_xattr;
	} else {
		spin_unlock(&ci->i_ceph_lock);
		err = ceph_do_getattr(inode, CEPH_STAT_CAP_XATTR);
		if (err)
			return err;
	}

	spin_lock(&ci->i_ceph_lock);

	err = __build_xattrs(inode);
	if (err < 0)
		goto out;

list_xattr:
	/*
	 * Start with virtual dir xattr names (if any) (including
	 * terminating '\0' characters for each).
	 */
	vir_namelen = ceph_vxattrs_name_size(vxattrs);

	/* adding 1 byte per each variable due to the null termination */
	namelen = ci->i_xattrs.names_size + ci->i_xattrs.count;
	err = -ERANGE;
	if (size && vir_namelen + namelen > size)
		goto out;

	err = namelen + vir_namelen;
	if (size == 0)
		goto out;

	names = __copy_xattr_names(ci, names);

	/* virtual xattr names, too */
	err = namelen;
	if (vxattrs) {
		for (i = 0; vxattrs[i].name; i++) {
			if (!vxattrs[i].hidden &&
			    !(vxattrs[i].exists_cb &&
			      !vxattrs[i].exists_cb(ci))) {
				len = sprintf(names, "%s", vxattrs[i].name);
				names += len + 1;
				err += len + 1;
			}
		}
	}

out:
	spin_unlock(&ci->i_ceph_lock);
	return err;
}

static int ceph_sync_setxattr(struct dentry *dentry, const char *name,
			      const char *value, size_t size, int flags)
{
	struct ceph_fs_client *fsc = ceph_sb_to_client(dentry->d_sb);
	struct inode *inode = dentry->d_inode;
	struct ceph_inode_info *ci = ceph_inode(inode);
	struct inode *parent_inode;
	struct ceph_mds_request *req;
	struct ceph_mds_client *mdsc = fsc->mdsc;
	int err;
	int i, nr_pages;
	struct page **pages = NULL;
	void *kaddr;

	/* copy value into some pages */
	nr_pages = calc_pages_for(0, size);
	if (nr_pages) {
		pages = kmalloc(sizeof(pages[0])*nr_pages, GFP_NOFS);
		if (!pages)
			return -ENOMEM;
		err = -ENOMEM;
		for (i = 0; i < nr_pages; i++) {
			pages[i] = __page_cache_alloc(GFP_NOFS);
			if (!pages[i]) {
				nr_pages = i;
				goto out;
			}
			kaddr = kmap(pages[i]);
			memcpy(kaddr, value + i*PAGE_CACHE_SIZE,
			       min(PAGE_CACHE_SIZE, size-i*PAGE_CACHE_SIZE));
		}
	}

	dout("setxattr value=%.*s\n", (int)size, value);

	if (!value)
		flags |= CEPH_XATTR_REMOVE;

	/* do request */
	req = ceph_mdsc_create_request(mdsc, CEPH_MDS_OP_SETXATTR,
				       USE_AUTH_MDS);
	if (IS_ERR(req)) {
		err = PTR_ERR(req);
		goto out;
	}
	req->r_inode = inode;
	ihold(inode);
	req->r_inode_drop = CEPH_CAP_XATTR_SHARED;
	req->r_num_caps = 1;
	req->r_args.setxattr.flags = cpu_to_le32(flags);
	req->r_path2 = kstrdup(name, GFP_NOFS);

	req->r_pages = pages;
	req->r_num_pages = nr_pages;
	req->r_data_len = size;

	dout("xattr.ver (before): %lld\n", ci->i_xattrs.version);
	parent_inode = ceph_get_dentry_parent_inode(dentry);
	err = ceph_mdsc_do_request(mdsc, parent_inode, req);
	iput(parent_inode);
	ceph_mdsc_put_request(req);
	dout("xattr.ver (after): %lld\n", ci->i_xattrs.version);

out:
	if (pages) {
		for (i = 0; i < nr_pages; i++)
			__free_page(pages[i]);
		kfree(pages);
	}
	return err;
}

int __ceph_setxattr(struct dentry *dentry, const char *name,
			const void *value, size_t size, int flags)
{
	struct inode *inode = dentry->d_inode;
	struct ceph_vxattr *vxattr;
	struct ceph_inode_info *ci = ceph_inode(inode);
	int issued;
	int err;
	int dirty = 0;
	int name_len = strlen(name);
	int val_len = size;
	char *newname = NULL;
	char *newval = NULL;
	struct ceph_inode_xattr *xattr = NULL;
	int required_blob_size;

	if (!ceph_is_valid_xattr(name))
		return -EOPNOTSUPP;

	vxattr = ceph_match_vxattr(inode, name);
	if (vxattr && vxattr->readonly)
		return -EOPNOTSUPP;

	/* pass any unhandled ceph.* xattrs through to the MDS */
	if (!strncmp(name, XATTR_CEPH_PREFIX, XATTR_CEPH_PREFIX_LEN))
		goto do_sync_unlocked;

	/* preallocate memory for xattr name, value, index node */
	err = -ENOMEM;
	newname = kmemdup(name, name_len + 1, GFP_NOFS);
	if (!newname)
		goto out;

	if (val_len) {
		newval = kmemdup(value, val_len, GFP_NOFS);
		if (!newval)
			goto out;
	}

	xattr = kmalloc(sizeof(struct ceph_inode_xattr), GFP_NOFS);
	if (!xattr)
		goto out;

	spin_lock(&ci->i_ceph_lock);
retry:
	issued = __ceph_caps_issued(ci, NULL);
	dout("setxattr %p issued %s\n", inode, ceph_cap_string(issued));
	if (!(issued & CEPH_CAP_XATTR_EXCL))
		goto do_sync;
	__build_xattrs(inode);

	required_blob_size = __get_required_blob_size(ci, name_len, val_len);

	if (!ci->i_xattrs.prealloc_blob ||
	    required_blob_size > ci->i_xattrs.prealloc_blob->alloc_len) {
		struct ceph_buffer *blob;

		spin_unlock(&ci->i_ceph_lock);
		dout(" preaallocating new blob size=%d\n", required_blob_size);
		blob = ceph_buffer_new(required_blob_size, GFP_NOFS);
		if (!blob)
			goto out;
		spin_lock(&ci->i_ceph_lock);
		if (ci->i_xattrs.prealloc_blob)
			ceph_buffer_put(ci->i_xattrs.prealloc_blob);
		ci->i_xattrs.prealloc_blob = blob;
		goto retry;
	}

	err = __set_xattr(ci, newname, name_len, newval, val_len,
			  flags, value ? 1 : -1, &xattr);

	if (!err) {
		dirty = __ceph_mark_dirty_caps(ci, CEPH_CAP_XATTR_EXCL);
		ci->i_xattrs.dirty = true;
		inode->i_ctime = CURRENT_TIME;
	}

	spin_unlock(&ci->i_ceph_lock);
	if (dirty)
		__mark_inode_dirty(inode, dirty);
	return err;

do_sync:
	spin_unlock(&ci->i_ceph_lock);
do_sync_unlocked:
	err = ceph_sync_setxattr(dentry, name, value, size, flags);
out:
	kfree(newname);
	kfree(newval);
	kfree(xattr);
	return err;
}

int ceph_setxattr(struct dentry *dentry, const char *name,
		  const void *value, size_t size, int flags)
{
	if (ceph_snap(dentry->d_inode) != CEPH_NOSNAP)
		return -EROFS;

	if (!strncmp(name, XATTR_SYSTEM_PREFIX, XATTR_SYSTEM_PREFIX_LEN))
		return generic_setxattr(dentry, name, value, size, flags);

	return __ceph_setxattr(dentry, name, value, size, flags);
}

static int ceph_send_removexattr(struct dentry *dentry, const char *name)
{
	struct ceph_fs_client *fsc = ceph_sb_to_client(dentry->d_sb);
	struct ceph_mds_client *mdsc = fsc->mdsc;
	struct inode *inode = dentry->d_inode;
	struct inode *parent_inode;
	struct ceph_mds_request *req;
	int err;

	req = ceph_mdsc_create_request(mdsc, CEPH_MDS_OP_RMXATTR,
				       USE_AUTH_MDS);
	if (IS_ERR(req))
		return PTR_ERR(req);
	req->r_inode = inode;
	ihold(inode);
	req->r_inode_drop = CEPH_CAP_XATTR_SHARED;
	req->r_num_caps = 1;
	req->r_path2 = kstrdup(name, GFP_NOFS);

	parent_inode = ceph_get_dentry_parent_inode(dentry);
	err = ceph_mdsc_do_request(mdsc, parent_inode, req);
	iput(parent_inode);
	ceph_mdsc_put_request(req);
	return err;
}

int __ceph_removexattr(struct dentry *dentry, const char *name)
{
	struct inode *inode = dentry->d_inode;
	struct ceph_vxattr *vxattr;
	struct ceph_inode_info *ci = ceph_inode(inode);
	int issued;
	int err;
	int required_blob_size;
	int dirty;

	if (!ceph_is_valid_xattr(name))
		return -EOPNOTSUPP;

	vxattr = ceph_match_vxattr(inode, name);
	if (vxattr && vxattr->readonly)
		return -EOPNOTSUPP;

	/* pass any unhandled ceph.* xattrs through to the MDS */
	if (!strncmp(name, XATTR_CEPH_PREFIX, XATTR_CEPH_PREFIX_LEN))
		goto do_sync_unlocked;

	err = -ENOMEM;
	spin_lock(&ci->i_ceph_lock);
retry:
	issued = __ceph_caps_issued(ci, NULL);
	dout("removexattr %p issued %s\n", inode, ceph_cap_string(issued));

	if (!(issued & CEPH_CAP_XATTR_EXCL))
		goto do_sync;
	__build_xattrs(inode);

	required_blob_size = __get_required_blob_size(ci, 0, 0);

	if (!ci->i_xattrs.prealloc_blob ||
	    required_blob_size > ci->i_xattrs.prealloc_blob->alloc_len) {
		struct ceph_buffer *blob;

		spin_unlock(&ci->i_ceph_lock);
		dout(" preaallocating new blob size=%d\n", required_blob_size);
		blob = ceph_buffer_new(required_blob_size, GFP_NOFS);
		if (!blob)
			goto out;
		spin_lock(&ci->i_ceph_lock);
		if (ci->i_xattrs.prealloc_blob)
			ceph_buffer_put(ci->i_xattrs.prealloc_blob);
		ci->i_xattrs.prealloc_blob = blob;
		goto retry;
	}

	err = __remove_xattr_by_name(ceph_inode(inode), name);

	dirty = __ceph_mark_dirty_caps(ci, CEPH_CAP_XATTR_EXCL);
	ci->i_xattrs.dirty = true;
	inode->i_ctime = CURRENT_TIME;
	spin_unlock(&ci->i_ceph_lock);
	if (dirty)
		__mark_inode_dirty(inode, dirty);
	return err;
do_sync:
	spin_unlock(&ci->i_ceph_lock);
do_sync_unlocked:
	err = ceph_send_removexattr(dentry, name);
out:
	return err;
}

int ceph_removexattr(struct dentry *dentry, const char *name)
{
	if (ceph_snap(dentry->d_inode) != CEPH_NOSNAP)
		return -EROFS;

	if (!strncmp(name, XATTR_SYSTEM_PREFIX, XATTR_SYSTEM_PREFIX_LEN))
		return generic_removexattr(dentry, name);

	return __ceph_removexattr(dentry, name);
}<|MERGE_RESOLUTION|>--- conflicted
+++ resolved
@@ -12,12 +12,9 @@
 #define XATTR_CEPH_PREFIX "ceph."
 #define XATTR_CEPH_PREFIX_LEN (sizeof (XATTR_CEPH_PREFIX) - 1)
 
-<<<<<<< HEAD
-=======
 static int __remove_xattr(struct ceph_inode_info *ci,
 			  struct ceph_inode_xattr *xattr);
 
->>>>>>> e3703f8c
 /*
  * List of handlers for synthetic system.* attributes. Other
  * attributes are handled directly.
