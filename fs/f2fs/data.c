--- conflicted
+++ resolved
@@ -1336,11 +1336,7 @@
 {
 	struct address_space *mapping = inode->i_mapping;
 	struct page *page;
-<<<<<<< HEAD
-repeat:
-=======
-
->>>>>>> ecda77b4
+
 	page = f2fs_get_read_data_page(inode, index, 0, for_write, NULL);
 	if (IS_ERR(page))
 		return page;
