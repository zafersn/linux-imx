--- conflicted
+++ resolved
@@ -1179,10 +1179,6 @@
 	struct address_space *mapping = inode->i_mapping;
 	struct dnode_of_data dn;
 	struct page *page;
-<<<<<<< HEAD
-	struct extent_info ei = {0, };
-=======
->>>>>>> 93e4fc4c
 	struct f2fs_io_info fio = {
 		.sbi = sbi,
 		.ino = inode->i_ino,
@@ -1200,13 +1196,8 @@
 	if (!page)
 		return -ENOMEM;
 
-<<<<<<< HEAD
-	if (f2fs_lookup_read_extent_cache(inode, index, &ei)) {
-		dn.data_blkaddr = ei.blk + index - ei.fofs;
-=======
 	if (f2fs_lookup_read_extent_cache_block(inode, index,
 						&dn.data_blkaddr)) {
->>>>>>> 93e4fc4c
 		if (unlikely(!f2fs_is_valid_blkaddr(sbi, dn.data_blkaddr,
 						DATA_GENERIC_ENHANCE_READ))) {
 			err = -EFSCORRUPTED;
