--- conflicted
+++ resolved
@@ -1282,11 +1282,7 @@
 	VULNBL_AMD(0x15, RETBLEED),
 	VULNBL_AMD(0x16, RETBLEED),
 	VULNBL_AMD(0x17, RETBLEED | SMT_RSB | SRSO),
-<<<<<<< HEAD
-	VULNBL_HYGON(0x18, RETBLEED | SMT_RSB),
-=======
 	VULNBL_HYGON(0x18, RETBLEED | SMT_RSB | SRSO),
->>>>>>> e6712ed4
 	VULNBL_AMD(0x19, SRSO),
 	{}
 };
