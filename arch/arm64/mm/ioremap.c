// SPDX-License-Identifier: GPL-2.0-only

#define pr_fmt(fmt)	"ioremap: " fmt

#include <linux/mm.h>
#include <linux/io.h>
#include <linux/arm-smccc.h>
#include <linux/slab.h>

#include <asm/fixmap.h>
#include <asm/tlbflush.h>
#include <asm/hypervisor.h>

#ifndef ARM_SMCCC_KVM_FUNC_MMIO_GUARD_INFO
#define ARM_SMCCC_KVM_FUNC_MMIO_GUARD_INFO	5

#define ARM_SMCCC_VENDOR_HYP_KVM_MMIO_GUARD_INFO_FUNC_ID			\
	ARM_SMCCC_CALL_VAL(ARM_SMCCC_FAST_CALL,				\
			   ARM_SMCCC_SMC_64,				\
			   ARM_SMCCC_OWNER_VENDOR_HYP,			\
			   ARM_SMCCC_KVM_FUNC_MMIO_GUARD_INFO)
#endif	/* ARM_SMCCC_KVM_FUNC_MMIO_GUARD_INFO */

#ifndef ARM_SMCCC_KVM_FUNC_MMIO_GUARD_ENROLL
#define ARM_SMCCC_KVM_FUNC_MMIO_GUARD_ENROLL	6

#define ARM_SMCCC_VENDOR_HYP_KVM_MMIO_GUARD_ENROLL_FUNC_ID			\
	ARM_SMCCC_CALL_VAL(ARM_SMCCC_FAST_CALL,				\
			   ARM_SMCCC_SMC_64,				\
			   ARM_SMCCC_OWNER_VENDOR_HYP,			\
			   ARM_SMCCC_KVM_FUNC_MMIO_GUARD_ENROLL)
#endif	/* ARM_SMCCC_KVM_FUNC_MMIO_GUARD_ENROLL */

#ifndef ARM_SMCCC_KVM_FUNC_MMIO_GUARD_MAP
#define ARM_SMCCC_KVM_FUNC_MMIO_GUARD_MAP	7

#define ARM_SMCCC_VENDOR_HYP_KVM_MMIO_GUARD_MAP_FUNC_ID			\
	ARM_SMCCC_CALL_VAL(ARM_SMCCC_FAST_CALL,				\
			   ARM_SMCCC_SMC_64,				\
			   ARM_SMCCC_OWNER_VENDOR_HYP,			\
			   ARM_SMCCC_KVM_FUNC_MMIO_GUARD_MAP)
#endif	/* ARM_SMCCC_KVM_FUNC_MMIO_GUARD_MAP */

#ifndef ARM_SMCCC_KVM_FUNC_MMIO_GUARD_UNMAP
#define ARM_SMCCC_KVM_FUNC_MMIO_GUARD_UNMAP	8

#define ARM_SMCCC_VENDOR_HYP_KVM_MMIO_GUARD_UNMAP_FUNC_ID			\
	ARM_SMCCC_CALL_VAL(ARM_SMCCC_FAST_CALL,				\
			   ARM_SMCCC_SMC_64,				\
			   ARM_SMCCC_OWNER_VENDOR_HYP,			\
			   ARM_SMCCC_KVM_FUNC_MMIO_GUARD_UNMAP)
#endif	/* ARM_SMCCC_KVM_FUNC_MMIO_GUARD_UNMAP */

struct ioremap_guard_ref {
	refcount_t	count;
};

static DEFINE_STATIC_KEY_FALSE(ioremap_guard_key);
static DEFINE_XARRAY(ioremap_guard_array);
static DEFINE_MUTEX(ioremap_guard_lock);

static size_t guard_granule;

static bool ioremap_guard;
static int __init ioremap_guard_setup(char *str)
{
	ioremap_guard = true;

	return 0;
}
early_param("ioremap_guard", ioremap_guard_setup);

<<<<<<< HEAD
static void fixup_fixmap(void)
{
	pte_t *ptep = __get_fixmap_pte(FIX_EARLYCON_MEM_BASE);

	if (!ptep)
		return;

	ioremap_phys_range_hook(__pte_to_phys(*ptep), PAGE_SIZE,
				__pgprot(pte_val(*ptep) & PTE_ATTRINDX_MASK));
}

=======
>>>>>>> 93e4fc4c
void kvm_init_ioremap_services(void)
{
	struct arm_smccc_res res;
	size_t granule;

	if (!ioremap_guard)
		return;

	/* We need all the functions to be implemented */
	if (!kvm_arm_hyp_service_available(ARM_SMCCC_KVM_FUNC_MMIO_GUARD_INFO) ||
	    !kvm_arm_hyp_service_available(ARM_SMCCC_KVM_FUNC_MMIO_GUARD_ENROLL) ||
	    !kvm_arm_hyp_service_available(ARM_SMCCC_KVM_FUNC_MMIO_GUARD_MAP) ||
	    !kvm_arm_hyp_service_available(ARM_SMCCC_KVM_FUNC_MMIO_GUARD_UNMAP))
		return;

	arm_smccc_1_1_invoke(ARM_SMCCC_VENDOR_HYP_KVM_MMIO_GUARD_INFO_FUNC_ID,
			     0, 0, 0, &res);
	granule = res.a0;
	if (granule > PAGE_SIZE || !granule || (granule & (granule - 1))) {
		pr_warn("KVM MMIO guard initialization failed: "
			"guard granule (%lu), page size (%lu)\n",
			granule, PAGE_SIZE);
		return;
	}

	arm_smccc_1_1_invoke(ARM_SMCCC_VENDOR_HYP_KVM_MMIO_GUARD_ENROLL_FUNC_ID,
			     &res);
	if (res.a0 == SMCCC_RET_SUCCESS) {
		guard_granule = granule;
		static_branch_enable(&ioremap_guard_key);
<<<<<<< HEAD
		fixup_fixmap();
=======
>>>>>>> 93e4fc4c
		pr_info("Using KVM MMIO guard for ioremap\n");
	} else {
		pr_warn("KVM MMIO guard registration failed (%ld)\n", res.a0);
	}
}

void ioremap_phys_range_hook(phys_addr_t phys_addr, size_t size, pgprot_t prot)
{
	int guard_shift;

	if (!static_branch_unlikely(&ioremap_guard_key))
		return;

	guard_shift = __builtin_ctzl(guard_granule);

	mutex_lock(&ioremap_guard_lock);

	while (size) {
		u64 guard_fn = phys_addr >> guard_shift;
		struct ioremap_guard_ref *ref;
		struct arm_smccc_res res;

		if (pfn_valid(__phys_to_pfn(phys_addr)))
			goto next;

		ref = xa_load(&ioremap_guard_array, guard_fn);
		if (ref) {
			refcount_inc(&ref->count);
			goto next;
		}

		/*
		 * It is acceptable for the allocation to fail, specially
		 * if trying to ioremap something very early on, like with
		 * earlycon, which happens long before kmem_cache_init.
		 * This page will be permanently accessible, similar to a
		 * saturated refcount.
		 */
		if (slab_is_available())
			ref = kzalloc(sizeof(*ref), GFP_KERNEL);
		if (ref) {
			refcount_set(&ref->count, 1);
			if (xa_err(xa_store(&ioremap_guard_array, guard_fn, ref,
					    GFP_KERNEL))) {
				kfree(ref);
				ref = NULL;
			}
		}

		arm_smccc_1_1_hvc(ARM_SMCCC_VENDOR_HYP_KVM_MMIO_GUARD_MAP_FUNC_ID,
				  phys_addr, prot, &res);
		if (res.a0 != SMCCC_RET_SUCCESS) {
			pr_warn_ratelimited("Failed to register %llx\n",
					    phys_addr);
			xa_erase(&ioremap_guard_array, guard_fn);
			kfree(ref);
			goto out;
		}

	next:
		size -= guard_granule;
		phys_addr += guard_granule;
	}
out:
	mutex_unlock(&ioremap_guard_lock);
}

void iounmap_phys_range_hook(phys_addr_t phys_addr, size_t size)
{
	int guard_shift;

	if (!static_branch_unlikely(&ioremap_guard_key))
		return;

	VM_BUG_ON(phys_addr & ~PAGE_MASK || size & ~PAGE_MASK);
	guard_shift = __builtin_ctzl(guard_granule);

	mutex_lock(&ioremap_guard_lock);

	while (size) {
		u64 guard_fn = phys_addr >> guard_shift;
		struct ioremap_guard_ref *ref;
		struct arm_smccc_res res;

		ref = xa_load(&ioremap_guard_array, guard_fn);
		if (!ref) {
			pr_warn_ratelimited("%llx not tracked, left mapped\n",
					    phys_addr);
			goto next;
		}

		if (!refcount_dec_and_test(&ref->count))
			goto next;

		xa_erase(&ioremap_guard_array, guard_fn);
		kfree(ref);

		arm_smccc_1_1_hvc(ARM_SMCCC_VENDOR_HYP_KVM_MMIO_GUARD_UNMAP_FUNC_ID,
				  phys_addr, &res);
		if (res.a0 != SMCCC_RET_SUCCESS) {
			pr_warn_ratelimited("Failed to unregister %llx\n",
					    phys_addr);
			goto out;
		}

	next:
		size -= guard_granule;
		phys_addr += guard_granule;
	}
out:
	mutex_unlock(&ioremap_guard_lock);
}

bool ioremap_allowed(phys_addr_t phys_addr, size_t size, unsigned long prot)
{
	unsigned long last_addr = phys_addr + size - 1;

	/* Don't allow outside PHYS_MASK */
	if (last_addr & ~PHYS_MASK)
		return false;

	/* Don't allow RAM to be mapped. */
	if (WARN_ON(pfn_is_map_memory(__phys_to_pfn(phys_addr))))
		return false;

	return true;
}

/*
 * Must be called after early_fixmap_init
 */
void __init early_ioremap_init(void)
{
	early_ioremap_setup();
}

bool arch_memremap_can_ram_remap(resource_size_t offset, size_t size,
				 unsigned long flags)
{
	unsigned long pfn = PHYS_PFN(offset);

	return pfn_is_map_memory(pfn);
}<|MERGE_RESOLUTION|>--- conflicted
+++ resolved
@@ -70,20 +70,6 @@
 }
 early_param("ioremap_guard", ioremap_guard_setup);
 
-<<<<<<< HEAD
-static void fixup_fixmap(void)
-{
-	pte_t *ptep = __get_fixmap_pte(FIX_EARLYCON_MEM_BASE);
-
-	if (!ptep)
-		return;
-
-	ioremap_phys_range_hook(__pte_to_phys(*ptep), PAGE_SIZE,
-				__pgprot(pte_val(*ptep) & PTE_ATTRINDX_MASK));
-}
-
-=======
->>>>>>> 93e4fc4c
 void kvm_init_ioremap_services(void)
 {
 	struct arm_smccc_res res;
@@ -114,10 +100,6 @@
 	if (res.a0 == SMCCC_RET_SUCCESS) {
 		guard_granule = granule;
 		static_branch_enable(&ioremap_guard_key);
-<<<<<<< HEAD
-		fixup_fixmap();
-=======
->>>>>>> 93e4fc4c
 		pr_info("Using KVM MMIO guard for ioremap\n");
 	} else {
 		pr_warn("KVM MMIO guard registration failed (%ld)\n", res.a0);
