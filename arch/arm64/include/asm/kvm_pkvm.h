--- conflicted
+++ resolved
@@ -13,8 +13,6 @@
 #include <asm/kvm_pgtable.h>
 #include <asm/sysreg.h>
 
-<<<<<<< HEAD
-=======
 /*
  * Stores the sve state for the host in protected mode.
  */
@@ -32,7 +30,6 @@
 	char sve_regs[];
 };
 
->>>>>>> 93e4fc4c
 /* Maximum number of VMs that can co-exist under pKVM. */
 #define KVM_MAX_PVMS 255
 
@@ -261,8 +258,6 @@
 
 	return num ? num + 1 : 0;
 }
-<<<<<<< HEAD
-=======
 
 enum pkvm_moveable_reg_type {
 	PKVM_MREG_MEMORY,
@@ -278,7 +273,6 @@
 #define PKVM_NR_MOVEABLE_REGS 512
 extern struct pkvm_moveable_reg kvm_nvhe_sym(pkvm_moveable_regs)[];
 extern unsigned int kvm_nvhe_sym(pkvm_moveable_regs_nr);
->>>>>>> 93e4fc4c
 
 extern struct memblock_region kvm_nvhe_sym(hyp_memory)[];
 extern unsigned int kvm_nvhe_sym(hyp_memblock_nr);
@@ -408,8 +402,6 @@
 	return (2 * KVM_FFA_MBOX_NR_PAGES) + DIV_ROUND_UP(desc_max, PAGE_SIZE);
 }
 
-<<<<<<< HEAD
-=======
 static inline size_t pkvm_host_fp_state_size(void)
 {
 	if (system_supports_sve())
@@ -425,5 +417,4 @@
 		PAGE_SHIFT;
 }
 
->>>>>>> 93e4fc4c
 #endif	/* __ARM64_KVM_PKVM_H__ */