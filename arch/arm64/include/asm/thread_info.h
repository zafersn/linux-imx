/* SPDX-License-Identifier: GPL-2.0-only */
/*
 * Based on arch/arm/include/asm/thread_info.h
 *
 * Copyright (C) 2002 Russell King.
 * Copyright (C) 2012 ARM Ltd.
 */
#ifndef __ASM_THREAD_INFO_H
#define __ASM_THREAD_INFO_H

#include <linux/compiler.h>

#ifndef __ASSEMBLY__

struct task_struct;

#include <asm/memory.h>
#include <asm/stack_pointer.h>
#include <asm/types.h>

/*
 * low level task data that entry.S needs immediate access to.
 */
struct thread_info {
	unsigned long		flags;		/* low level flags */
#ifdef CONFIG_ARM64_SW_TTBR0_PAN
	u64			ttbr0;		/* saved TTBR0_EL1 */
#endif
	union {
		u64		preempt_count;	/* 0 => preemptible, <0 => bug */
		struct {
#ifdef CONFIG_CPU_BIG_ENDIAN
			u32	need_resched;
			u32	count;
#else
			u32	count;
			u32	need_resched;
#endif
		} preempt;
	};
#ifdef CONFIG_SHADOW_CALL_STACK
	void			*scs_base;
	void			*scs_sp;
#endif
};

#define thread_saved_pc(tsk)	\
	((unsigned long)(tsk->thread.cpu_context.pc))
#define thread_saved_sp(tsk)	\
	((unsigned long)(tsk->thread.cpu_context.sp))
#define thread_saved_fp(tsk)	\
	((unsigned long)(tsk->thread.cpu_context.fp))

void arch_setup_new_exec(void);
#define arch_setup_new_exec     arch_setup_new_exec

void arch_release_task_struct(struct task_struct *tsk);

#endif

#define TIF_SIGPENDING		0	/* signal pending */
#define TIF_NEED_RESCHED	1	/* rescheduling necessary */
#define TIF_NOTIFY_RESUME	2	/* callback before returning to user */
#define TIF_FOREIGN_FPSTATE	3	/* CPU's FP state is not current's */
#define TIF_UPROBE		4	/* uprobe breakpoint or singlestep */
#define TIF_MTE_ASYNC_FAULT	5	/* MTE Asynchronous Tag Check Fault */
<<<<<<< HEAD
#define TIF_CHECK_32BIT_AFFINITY 6	/* Check thread affinity for asymmetric AArch32 */
=======
#define TIF_NOTIFY_SIGNAL	7	/* signal notifications exist */
>>>>>>> 69f637c3
#define TIF_SYSCALL_TRACE	8	/* syscall trace active */
#define TIF_SYSCALL_AUDIT	9	/* syscall auditing */
#define TIF_SYSCALL_TRACEPOINT	10	/* syscall tracepoint for ftrace */
#define TIF_SECCOMP		11	/* syscall secure computing */
#define TIF_SYSCALL_EMU		12	/* syscall emulation active */
#define TIF_MEMDIE		18	/* is terminating due to OOM killer */
#define TIF_FREEZE		19
#define TIF_RESTORE_SIGMASK	20
#define TIF_SINGLESTEP		21
#define TIF_32BIT		22	/* 32bit process */
#define TIF_SVE			23	/* Scalable Vector Extension in use */
#define TIF_SVE_VL_INHERIT	24	/* Inherit sve_vl_onexec across exec */
#define TIF_SSBD		25	/* Wants SSB mitigation */
#define TIF_TAGGED_ADDR		26	/* Allow tagged user addresses */

#define _TIF_SIGPENDING		(1 << TIF_SIGPENDING)
#define _TIF_NEED_RESCHED	(1 << TIF_NEED_RESCHED)
#define _TIF_NOTIFY_RESUME	(1 << TIF_NOTIFY_RESUME)
#define _TIF_FOREIGN_FPSTATE	(1 << TIF_FOREIGN_FPSTATE)
#define _TIF_SYSCALL_TRACE	(1 << TIF_SYSCALL_TRACE)
#define _TIF_SYSCALL_AUDIT	(1 << TIF_SYSCALL_AUDIT)
#define _TIF_SYSCALL_TRACEPOINT	(1 << TIF_SYSCALL_TRACEPOINT)
#define _TIF_SECCOMP		(1 << TIF_SECCOMP)
#define _TIF_SYSCALL_EMU	(1 << TIF_SYSCALL_EMU)
#define _TIF_UPROBE		(1 << TIF_UPROBE)
#define _TIF_SINGLESTEP		(1 << TIF_SINGLESTEP)
#define _TIF_32BIT		(1 << TIF_32BIT)
#define _TIF_CHECK_32BIT_AFFINITY (1 << TIF_CHECK_32BIT_AFFINITY)
#define _TIF_SVE		(1 << TIF_SVE)
#define _TIF_MTE_ASYNC_FAULT	(1 << TIF_MTE_ASYNC_FAULT)
#define _TIF_NOTIFY_SIGNAL	(1 << TIF_NOTIFY_SIGNAL)

#define _TIF_WORK_MASK		(_TIF_NEED_RESCHED | _TIF_SIGPENDING | \
				 _TIF_NOTIFY_RESUME | _TIF_FOREIGN_FPSTATE | \
				 _TIF_UPROBE | _TIF_MTE_ASYNC_FAULT | \
<<<<<<< HEAD
				 _TIF_CHECK_32BIT_AFFINITY)
=======
				 _TIF_NOTIFY_SIGNAL)
>>>>>>> 69f637c3

#define _TIF_SYSCALL_WORK	(_TIF_SYSCALL_TRACE | _TIF_SYSCALL_AUDIT | \
				 _TIF_SYSCALL_TRACEPOINT | _TIF_SECCOMP | \
				 _TIF_SYSCALL_EMU)

#ifdef CONFIG_SHADOW_CALL_STACK
#define INIT_SCS							\
	.scs_base	= init_shadow_call_stack,			\
	.scs_sp		= init_shadow_call_stack,
#else
#define INIT_SCS
#endif

#define INIT_THREAD_INFO(tsk)						\
{									\
	.flags		= _TIF_FOREIGN_FPSTATE,				\
	.preempt_count	= INIT_PREEMPT_COUNT,				\
	INIT_SCS							\
}

#endif /* __ASM_THREAD_INFO_H */<|MERGE_RESOLUTION|>--- conflicted
+++ resolved
@@ -64,11 +64,8 @@
 #define TIF_FOREIGN_FPSTATE	3	/* CPU's FP state is not current's */
 #define TIF_UPROBE		4	/* uprobe breakpoint or singlestep */
 #define TIF_MTE_ASYNC_FAULT	5	/* MTE Asynchronous Tag Check Fault */
-<<<<<<< HEAD
 #define TIF_CHECK_32BIT_AFFINITY 6	/* Check thread affinity for asymmetric AArch32 */
-=======
 #define TIF_NOTIFY_SIGNAL	7	/* signal notifications exist */
->>>>>>> 69f637c3
 #define TIF_SYSCALL_TRACE	8	/* syscall trace active */
 #define TIF_SYSCALL_AUDIT	9	/* syscall auditing */
 #define TIF_SYSCALL_TRACEPOINT	10	/* syscall tracepoint for ftrace */
@@ -104,11 +101,8 @@
 #define _TIF_WORK_MASK		(_TIF_NEED_RESCHED | _TIF_SIGPENDING | \
 				 _TIF_NOTIFY_RESUME | _TIF_FOREIGN_FPSTATE | \
 				 _TIF_UPROBE | _TIF_MTE_ASYNC_FAULT | \
-<<<<<<< HEAD
+				 _TIF_NOTIFY_SIGNAL | \
 				 _TIF_CHECK_32BIT_AFFINITY)
-=======
-				 _TIF_NOTIFY_SIGNAL)
->>>>>>> 69f637c3
 
 #define _TIF_SYSCALL_WORK	(_TIF_SYSCALL_TRACE | _TIF_SYSCALL_AUDIT | \
 				 _TIF_SYSCALL_TRACEPOINT | _TIF_SECCOMP | \
