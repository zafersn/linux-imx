--- conflicted
+++ resolved
@@ -414,7 +414,6 @@
 			  s32v234-sbc.dtb
 dtb-$(CONFIG_ARCH_MXC) += imx8qm-mek-sof-cs42888.dtb imx8qm-mek-sof-wm8960.dtb \
 			  imx8qm-mek-revd-sof-wm8962.dtb imx8qm-mek-sof.dtb
-<<<<<<< HEAD
 
 # MaaXBoard support
 DTC_FLAGS_maaxboard := -@
@@ -430,7 +429,7 @@
 	maaxboard \
 	maaxboard-mini \
 	maaxboard-8ulp
-=======
+
 dtb-$(CONFIG_ARCH_MXC) += imx8qm-mek-md.dtb
 dtb-$(CONFIG_ARCH_MXC) += imx8mp-evk-powersave.dtb imx8mp-evk-powersave-non-rpmsg.dtb \
                           imx8mp-evk-hifiberry-dacpp-m-rpmsg.dtb
@@ -443,5 +442,4 @@
 dtb-$(CONFIG_ARCH_MXC) += imx8mp-evk-revb4-powersave-non-rpmsg.dtb
 dtb-$(CONFIG_ARCH_MXC) += imx8mp-evk-revb4-powersave.dtb
 dtb-$(CONFIG_ARCH_MXC) += imx8ulp-watch.dtb imx8ulp-evk-lpd.dtb imx8ulp-evk-g1120b0mipi.dtb
-dtb-$(CONFIG_ARCH_MXC) += imx8mm-evk-iw612.dtb
->>>>>>> 2a145795
+dtb-$(CONFIG_ARCH_MXC) += imx8mm-evk-iw612.dtb