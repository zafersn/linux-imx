--- conflicted
+++ resolved
@@ -382,39 +382,6 @@
 				assigned-clock-rates = <40000000>;
 				fsl,clk-source = /bits/ 8 <0>;
 				fsl,stop-mode = <&anomix_ns_gpr 0x14 0>;
-				status = "disabled";
-			};
-
-			sai1: sai@443b0000 {
-				compatible = "fsl,imx93-sai";
-				reg = <0x443b0000 0x10000>;
-				interrupts = <GIC_SPI 45 IRQ_TYPE_LEVEL_HIGH>;
-				clocks = <&clk IMX93_CLK_SAI1_IPG>, <&clk IMX93_CLK_DUMMY>,
-					 <&clk IMX93_CLK_SAI1_GATE>, <&clk IMX93_CLK_DUMMY>,
-					 <&clk IMX93_CLK_DUMMY>;
-				clock-names = "bus", "mclk0", "mclk1", "mclk2", "mclk3";
-				dmas = <&edma1 22 0 1>, <&edma1 21 0 0>;
-				dma-names = "rx", "tx";
-				status = "disabled";
-			};
-
-			mqs1: mqs1 {
-				compatible = "fsl,imx93-mqs";
-				gpr = <&anomix_ns_gpr>;
-				status = "disabled";
-			};
-
-			flexcan1: can@443a0000 {
-				compatible = "fsl,imx93-flexcan", "fsl,imx8mp-flexcan";
-				reg = <0x443a0000 0x10000>;
-				interrupts = <GIC_SPI 8 IRQ_TYPE_LEVEL_HIGH>;
-				clocks = <&clk IMX93_CLK_BUS_AON>,
-					 <&clk IMX93_CLK_CAN1_GATE>;
-				clock-names = "ipg", "per";
-				assigned-clocks = <&clk IMX93_CLK_CAN1>;
-				assigned-clock-parents = <&clk IMX93_CLK_SYS_PLL_PFD1_DIV2>;
-				assigned-clock-rates = <40000000>;
-				fsl,clk-source = /bits/ 8 <0>;
 				status = "disabled";
 			};
 
@@ -779,11 +746,8 @@
 				clocks = <&clk IMX93_CLK_LPSPI3_GATE>,
 					 <&clk IMX93_CLK_BUS_WAKEUP>;
 				clock-names = "per", "ipg";
-<<<<<<< HEAD
-=======
 				dmas = <&edma2 12 0 0>, <&edma2 13 0 1>;
 				dma-names = "tx","rx";
->>>>>>> 306b16e5
 				status = "disabled";
 			};
 
@@ -796,11 +760,8 @@
 				clocks = <&clk IMX93_CLK_LPSPI4_GATE>,
 					 <&clk IMX93_CLK_BUS_WAKEUP>;
 				clock-names = "per", "ipg";
-<<<<<<< HEAD
-=======
 				dmas = <&edma2 14 0 0>, <&edma2 15 0 1>;
 				dma-names = "tx","rx";
->>>>>>> 306b16e5
 				status = "disabled";
 			};
 
@@ -932,89 +893,6 @@
 				status = "disabled";
 			};
 
-			flexcan2: can@425b0000 {
-				compatible = "fsl,imx93-flexcan", "fsl,imx8mp-flexcan";
-				reg = <0x425b0000 0x10000>;
-				interrupts = <GIC_SPI 51 IRQ_TYPE_LEVEL_HIGH>;
-				clocks = <&clk IMX93_CLK_BUS_WAKEUP>,
-					 <&clk IMX93_CLK_CAN2_GATE>;
-				clock-names = "ipg", "per";
-				assigned-clocks = <&clk IMX93_CLK_CAN2>;
-				assigned-clock-parents = <&clk IMX93_CLK_SYS_PLL_PFD1_DIV2>;
-				assigned-clock-rates = <40000000>;
-				fsl,clk-source = /bits/ 8 <0>;
-				status = "disabled";
-			};
-
-			flexspi1: spi@425e0000 {
-				#address-cells = <1>;
-				#size-cells = <0>;
-				compatible = "nxp,imx93-fspi", "nxp,imx8mm-fspi";
-				reg = <0x425e0000 0x10000>, <0x28000000 0x10000000>;
-				reg-names = "fspi_base", "fspi_mmap";
-				interrupts = <GIC_SPI 55 IRQ_TYPE_LEVEL_HIGH>;
-				clocks = <&clk IMX93_CLK_FLEXSPI1_GATE>,
-					 <&clk IMX93_CLK_FLEXSPI1_GATE>;
-				clock-names = "fspi", "fspi_en";
-				assigned-clocks = <&clk IMX93_CLK_FLEXSPI1>;
-				assigned-clock-parents = <&clk IMX93_CLK_SYS_PLL_PFD1>;
-				status = "disabled";
-			};
-
-			sai2: sai@42650000 {
-				compatible = "fsl,imx93-sai";
-				reg = <0x42650000 0x10000>;
-				interrupts = <GIC_SPI 170 IRQ_TYPE_LEVEL_HIGH>;
-				clocks = <&clk IMX93_CLK_SAI2_IPG>, <&clk IMX93_CLK_DUMMY>,
-					 <&clk IMX93_CLK_SAI2_GATE>,
-					 <&clk IMX93_CLK_DUMMY>, <&clk IMX93_CLK_DUMMY>;
-				clock-names = "bus", "mclk0", "mclk1", "mclk2", "mclk3";
-				dmas = <&edma2 59 0 1>, <&edma2 58 0 0>;
-				dma-names = "rx", "tx";
-				status = "disabled";
-			};
-
-			sai3: sai@42660000 {
-				compatible = "fsl,imx93-sai";
-				reg = <0x42660000 0x10000>;
-				interrupts = <GIC_SPI 171 IRQ_TYPE_LEVEL_HIGH>;
-				clocks = <&clk IMX93_CLK_SAI3_IPG>, <&clk IMX93_CLK_DUMMY>,
-					 <&clk IMX93_CLK_SAI3_GATE>,
-					 <&clk IMX93_CLK_DUMMY>, <&clk IMX93_CLK_DUMMY>;
-				clock-names = "bus", "mclk0", "mclk1", "mclk2", "mclk3";
-				dmas = <&edma2 61 0 1>, <&edma2 60 0 0>;
-				dma-names = "rx", "tx";
-				status = "disabled";
-			};
-
-			mqs2: mqs2 {
-				compatible = "fsl,imx93-mqs";
-				gpr = <&wakeupmix_gpr>;
-				status = "disabled";
-			};
-
-			xcvr: xcvr@42680000 {
-				compatible = "fsl,imx93-xcvr";
-				reg = <0x42680000 0x800>,
-					  <0x42680800 0x400>,
-					  <0x42680c00 0x080>,
-					  <0x42680e00 0x080>;
-				reg-names = "ram", "regs", "rxfifo",
-						    "txfifo";
-				interrupts = /* XCVR IRQ 0 */
-					     <GIC_SPI 203 IRQ_TYPE_LEVEL_HIGH>,
-						 /* XCVR IRQ 1 */
-					     <GIC_SPI 204 IRQ_TYPE_LEVEL_HIGH>;
-				clocks = <&clk IMX93_CLK_BUS_WAKEUP>,
-					 <&clk IMX93_CLK_SPDIF_GATE>,
-					 <&clk IMX93_CLK_DUMMY>,
-					 <&clk IMX93_CLK_AUD_XCVR_GATE>;
-				clock-names = "ipg", "phy", "spba", "pll_ipg";
-				dmas = <&edma2 65 0 1>, <&edma2 66 0 0>;
-				dma-names = "rx", "tx";
-				status = "disabled";
-			};
-
 			lpuart7: serial@42690000 {
 				compatible = "fsl,imx93-lpuart", "fsl,imx8ulp-lpuart", "fsl,imx7ulp-lpuart";
 				reg = <0x42690000 0x1000>;
@@ -1102,11 +980,8 @@
 				clocks = <&clk IMX93_CLK_LPSPI5_GATE>,
 					 <&clk IMX93_CLK_BUS_WAKEUP>;
 				clock-names = "per", "ipg";
-<<<<<<< HEAD
-=======
 				dmas = <&edma2 79 0 0>, <&edma2 80 0 1>;
 				dma-names = "tx","rx";
->>>>>>> 306b16e5
 				status = "disabled";
 			};
 
@@ -1119,11 +994,8 @@
 				clocks = <&clk IMX93_CLK_LPSPI6_GATE>,
 					 <&clk IMX93_CLK_BUS_WAKEUP>;
 				clock-names = "per", "ipg";
-<<<<<<< HEAD
-=======
 				dmas = <&edma2 81 0 0>, <&edma2 82 0 1>;
 				dma-names = "tx","rx";
->>>>>>> 306b16e5
 				status = "disabled";
 			};
 
@@ -1136,11 +1008,8 @@
 				clocks = <&clk IMX93_CLK_LPSPI7_GATE>,
 					 <&clk IMX93_CLK_BUS_WAKEUP>;
 				clock-names = "per", "ipg";
-<<<<<<< HEAD
-=======
 				dmas = <&edma2 83 0 0>, <&edma2 84 0 1>;
 				dma-names = "tx","rx";
->>>>>>> 306b16e5
 				status = "disabled";
 			};
 
@@ -1153,11 +1022,8 @@
 				clocks = <&clk IMX93_CLK_LPSPI8_GATE>,
 					 <&clk IMX93_CLK_BUS_WAKEUP>;
 				clock-names = "per", "ipg";
-<<<<<<< HEAD
-=======
 				dmas = <&edma2 85 0 0>, <&edma2 86 0 1>;
 				dma-names = "tx","rx";
->>>>>>> 306b16e5
 				status = "disabled";
 			};
 
@@ -1246,10 +1112,7 @@
 				assigned-clock-rates = <100000000>, <250000000>, <50000000>;
 				fsl,num-tx-queues = <3>;
 				fsl,num-rx-queues = <3>;
-<<<<<<< HEAD
-=======
 				fsl,stop-mode = <&wakeupmix_gpr 0x0c 1>;
->>>>>>> 306b16e5
 				status = "disabled";
 			};
 
