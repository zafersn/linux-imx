// SPDX-License-Identifier: (GPL-2.0+ OR MIT)
/*
 * Copyright 2019 NXP
 */

#include <dt-bindings/usb/pd.h>
#include "imx8mn.dtsi"

/ {
	chosen {
		stdout-path = &uart2;
	};

	gpio-leds {
		compatible = "gpio-leds";
		pinctrl-names = "default";
		pinctrl-0 = <&pinctrl_gpio_led>;

		status {
			label = "yellow:status";
			gpios = <&gpio3 16 GPIO_ACTIVE_HIGH>;
			default-state = "on";
		};
	};

	memory@40000000 {
		device_type = "memory";
		reg = <0x0 0x40000000 0 0x80000000>;
	};

	ir_recv: ir-receiver {
		compatible = "gpio-ir-receiver";
		gpios = <&gpio1 13 GPIO_ACTIVE_LOW>;
		pinctrl-names = "default";
		pinctrl-0 = <&pinctrl_ir_recv>;
		linux,autosuspend-period = <125>;
	};

<<<<<<< HEAD
	usdhc1_pwrseq: usdhc1_pwrseq {
		compatible = "mmc-pwrseq-simple";
		pinctrl-names = "default";
		pinctrl-0 = <&pinctrl_usdhc1_gpio>;
		reset-gpios = <&gpio2 10 GPIO_ACTIVE_LOW>;
=======
	reg_usdhc1_vmmc: regulator-usdhc1 {
		compatible = "regulator-fixed";
		regulator-name = "WLAN_EN";
		pinctrl-names = "default";
		pinctrl-0 = <&pinctrl_reg_usdhc1_vmmc>;
		regulator-min-microvolt = <3300000>;
		regulator-max-microvolt = <3300000>;
		gpio = <&gpio2 10 GPIO_ACTIVE_HIGH>;
		enable-active-high;
>>>>>>> 2d49d167
	};

	reg_usdhc2_vmmc: regulator-usdhc2 {
		compatible = "regulator-fixed";
		pinctrl-names = "default";
		pinctrl-0 = <&pinctrl_reg_usdhc2_vmmc>;
		regulator-name = "VSD_3V3";
		regulator-min-microvolt = <3300000>;
		regulator-max-microvolt = <3300000>;
		gpio = <&gpio2 19 GPIO_ACTIVE_HIGH>;
		off-on-delay-us = <12000>;
		enable-active-high;
	};

	ir-receiver {
		compatible = "gpio-ir-receiver";
		gpios = <&gpio1 13 GPIO_ACTIVE_LOW>;
		pinctrl-names = "default";
		pinctrl-0 = <&pinctrl_ir>;
		linux,autosuspend-period = <125>;
	};

	reg_audio_board: regulator-audio-board {
		compatible = "regulator-fixed";
		regulator-name = "EXT_PWREN";
		regulator-min-microvolt = <3300000>;
		regulator-max-microvolt = <3300000>;
		enable-active-high;
		startup-delay-us = <300000>;
		gpio = <&pca6416 1 GPIO_ACTIVE_HIGH>;
		regulator-always-on;
	};

	audio_codec_bt_sco: audio-codec-bt-sco {
		compatible = "linux,bt-sco";
		#sound-dai-cells = <1>;
	};

	wm8524: audio-codec {
		#sound-dai-cells = <0>;
		compatible = "wlf,wm8524";
		pinctrl-names = "default";
		pinctrl-0 = <&pinctrl_gpio_wlf>;
		wlf,mute-gpios = <&gpio5 21 GPIO_ACTIVE_LOW>;
		clocks = <&clk IMX8MN_CLK_SAI3_ROOT>;
		clock-names = "mclk";
	};

	sound-bt-sco {
		compatible = "simple-audio-card";
		simple-audio-card,name = "bt-sco-audio";
		simple-audio-card,format = "dsp_a";
		simple-audio-card,bitclock-inversion;
		simple-audio-card,frame-master = <&btcpu>;
		simple-audio-card,bitclock-master = <&btcpu>;

		btcpu: simple-audio-card,cpu {
			sound-dai = <&sai2>;
			dai-tdm-slot-num = <2>;
			dai-tdm-slot-width = <16>;
		};

		simple-audio-card,codec {
			sound-dai = <&audio_codec_bt_sco 1>;
		};
	};

	sound-wm8524 {
		compatible = "fsl,imx-audio-wm8524";
		model = "wm8524-audio";
		audio-cpu = <&sai3>;
		audio-codec = <&wm8524>;
		audio-asrc = <&easrc>;
		audio-routing =
			"Line Out Jack", "LINEVOUTL",
			"Line Out Jack", "LINEVOUTR";
	};

	sound-micfil {
		compatible = "fsl,imx-audio-card";
		model = "micfil-audio";
		pri-dai-link {
			link-name = "micfil hifi";
			format = "i2s";
			cpu {
				sound-dai = <&micfil>;
			};
		};
	};

	sound-spdif {
		compatible = "fsl,imx-audio-spdif";
		model = "imx-spdif";
		spdif-controller = <&spdif1>;
		spdif-out;
		spdif-in;
	};

	sound-ak5558 {
		compatible = "fsl,imx-audio-card";
		model = "ak5558-audio";
		status = "disabled";
		pri-dai-link {
			link-name = "akcodec";
			format = "i2s";
			fsl,mclk-equal-bclk;
			cpu {
				sound-dai = <&sai5>;
			};
			codec {
				sound-dai = <&ak5558>;
			};
		};
		fe-dai-link {
			link-name = "HiFi-ASRC-FE";
			format = "i2s";
			cpu {
				sound-dai = <&easrc>;
			};
		};
		be-dai-link {
			link-name = "HiFi-ASRC-BE";
			format = "dsp_b";
			dai-tdm-slot-num = <8>;
			dai-tdm-slot-width = <32>;
			cpu {
				sound-dai = <&sai5>;
			};
			codec {
				sound-dai = <&ak5558>;
			};
		};
	};
};

&cameradev {
	status = "okay";
};

&easrc {
	#sound-dai-cells = <0>;
	fsl,asrc-rate = <48000>;
	status = "okay";
};

&fec1 {
	pinctrl-names = "default";
	pinctrl-0 = <&pinctrl_fec1>;
	phy-mode = "rgmii-id";
	phy-handle = <&ethphy0>;
	fsl,magic-packet;
	status = "okay";

	mdio {
		#address-cells = <1>;
		#size-cells = <0>;

		ethphy0: ethernet-phy@0 {
			compatible = "ethernet-phy-ieee802.3-c22";
			reg = <0>;
			reset-gpios = <&gpio4 22 GPIO_ACTIVE_LOW>;
			reset-assert-us = <10000>;
			reset-deassert-us = <80000>;
			realtek,aldps-enable;
			realtek,clkout-disable;
			qca,disable-smarteee;
			vddio-supply = <&vddio>;

			vddio: vddio-regulator {
				regulator-min-microvolt = <1800000>;
				regulator-max-microvolt = <1800000>;
			};
		};
	};
};

&flexspi {
	pinctrl-names = "default";
	pinctrl-0 = <&pinctrl_flexspi>;
	status = "okay";

	flash0: flash@0 {
		compatible = "jedec,spi-nor";
		reg = <0>;
		#address-cells = <1>;
		#size-cells = <1>;
		spi-max-frequency = <166000000>;
		spi-tx-bus-width = <1>;
		spi-rx-bus-width = <4>;
	};
};

&i2c1 {
	clock-frequency = <400000>;
	pinctrl-names = "default";
	pinctrl-0 = <&pinctrl_i2c1>;
	status = "okay";
};

&i2c2 {
	clock-frequency = <400000>;
	pinctrl-names = "default", "gpio";
	pinctrl-0 = <&pinctrl_i2c2>;
	pinctrl-1 = <&pinctrl_i2c2_gpio>;
	scl-gpios = <&gpio5 16 GPIO_ACTIVE_HIGH>;
	sda-gpios = <&gpio5 17 GPIO_ACTIVE_HIGH>;
	status = "okay";

	adv_bridge: adv7535@3d {
		compatible = "adi,adv7535";
		reg = <0x3d>;
		adi,addr-cec = <0x3b>;
		adi,dsi-lanes = <4>;
		status = "okay";

		port {
			adv7535_from_dsim: endpoint {
				remote-endpoint = <&dsim_to_adv7535>;
			};
		};
	};

	ptn5110: tcpc@50 {
		compatible = "nxp,ptn5110";
		pinctrl-names = "default";
		pinctrl-0 = <&pinctrl_typec1>;
		reg = <0x50>;
		interrupt-parent = <&gpio2>;
		interrupts = <11 IRQ_TYPE_LEVEL_LOW>;
		status = "okay";

		port {
			typec1_dr_sw: endpoint {
				remote-endpoint = <&usb1_drd_sw>;
			};
		};

		typec1_con: connector {
			compatible = "usb-c-connector";
			label = "USB-C";
			power-role = "dual";
			data-role = "dual";
			try-power-role = "sink";
			source-pdos = <PDO_FIXED(5000, 3000, PDO_FIXED_USB_COMM)>;
			sink-pdos = <PDO_FIXED(5000, 3000, PDO_FIXED_USB_COMM)
				     PDO_VAR(5000, 20000, 3000)>;
			op-sink-microwatt = <15000000>;
			self-powered;
		};
	};
};

&i2c3 {
	clock-frequency = <100000>;
	pinctrl-names = "default", "gpio";
	pinctrl-0 = <&pinctrl_i2c3>;
	pinctrl-1 = <&pinctrl_i2c3_gpio>;
	scl-gpios = <&gpio5 18 GPIO_ACTIVE_HIGH>;
	sda-gpios = <&gpio5 19 GPIO_ACTIVE_HIGH>;
	status = "okay";

	pca6416: gpio@20 {
		compatible = "ti,tca6416";
		reg = <0x20>;
		gpio-controller;
		#gpio-cells = <2>;
	};

	ak4458_1: ak4458@10 {
		#sound-dai-cells = <0>;
		compatible = "asahi-kasei,ak4458";
		reg = <0x10>;
		AVDD-supply = <&reg_audio_board>;
		DVDD-supply = <&reg_audio_board>;
		status = "disabled";
	};

	ak4458_2: ak4458@12 {
		#sound-dai-cells = <0>;
		compatible = "asahi-kasei,ak4458";
		reg = <0x12>;
		AVDD-supply = <&reg_audio_board>;
		DVDD-supply = <&reg_audio_board>;
		status = "disabled";
	};

	ak5558: ak5558@13 {
		#sound-dai-cells = <0>;
		compatible = "asahi-kasei,ak5558";
		reg = <0x13>;
		reset-gpios = <&pca6416 3 GPIO_ACTIVE_LOW>;
		AVDD-supply = <&reg_audio_board>;
		DVDD-supply = <&reg_audio_board>;
		status = "disabled";
	};

	ak4497: ak4497@11 {
		#sound-dai-cells = <0>;
		compatible = "asahi-kasei,ak4497";
		reg = <0x11>;
		reset-gpios = <&pca6416 5 GPIO_ACTIVE_LOW>;
		AVDD-supply = <&reg_audio_board>;
		DVDD-supply = <&reg_audio_board>;
		status = "disabled";
	};

	ov5640_mipi_0: ov5640_mipi@3c {
		compatible = "ovti,ov5640";
		reg = <0x3c>;
		pinctrl-names = "default";
		pinctrl-0 = <&pinctrl_csi_pwn>, <&pinctrl_csi_rst>;
		clocks = <&clk IMX8MN_CLK_CLKO1>;
		clock-names = "xclk";
		assigned-clocks = <&clk IMX8MN_CLK_CLKO1>;
		assigned-clock-parents = <&clk IMX8MN_CLK_24M>;
		assigned-clock-rates = <24000000>;
		csi_id = <0>;
		powerdown-gpios = <&gpio1 7 GPIO_ACTIVE_HIGH>;
		reset-gpios = <&gpio1 6 GPIO_ACTIVE_LOW>;
		mclk = <24000000>;
		mclk_source = <0>;
		mipi_csi;
		status = "okay";
		port {
			ov5640_ep: endpoint {
				remote-endpoint = <&mipi1_sensor_ep>;
				data-lanes = <1 2>;
				clocks-lanes = <0>;
			};
		};
	};
};

&isi_0 {
	status = "okay";

	cap_device {
		status = "okay";
	};
};

&lcdif {
	status = "okay";
};

&mipi_dsi {
	status = "okay";

	port@1 {
		dsim_to_adv7535: endpoint {
			remote-endpoint = <&adv7535_from_dsim>;
			attach-bridge;
		};
	};
};

&micfil {
	#sound-dai-cells = <0>;
	pinctrl-names = "default";
	pinctrl-0 = <&pinctrl_pdm>;
	assigned-clocks = <&clk IMX8MN_CLK_PDM>;
	assigned-clock-parents = <&clk IMX8MN_AUDIO_PLL1_OUT>;
	assigned-clock-rates = <196608000>;
	status = "okay";
};

&mipi_csi_1 {
	#address-cells = <1>;
	#size-cells = <0>;
	status = "okay";
	port@0 {
		reg = <0>;
		mipi1_sensor_ep: endpoint {
			remote-endpoint = <&ov5640_ep>;
			data-lanes = <2>;
			csis-hs-settle = <13>;
			csis-clk-settle = <2>;
			csis-wclk;
		};
	};
};

&sai2 {
	#sound-dai-cells = <0>;
	pinctrl-names = "default";
	pinctrl-0 = <&pinctrl_sai2>;
	assigned-clocks = <&clk IMX8MN_CLK_SAI2>;
	assigned-clock-parents = <&clk IMX8MN_AUDIO_PLL1_OUT>;
	assigned-clock-rates = <24576000>;
	fsl,sai-mclk-direction-output;
	status = "okay";
};

&sai3 {
	pinctrl-names = "default";
	pinctrl-0 = <&pinctrl_sai3>;
	assigned-clocks = <&clk IMX8MN_CLK_SAI3>;
	assigned-clock-parents = <&clk IMX8MN_AUDIO_PLL1_OUT>;
	assigned-clock-rates = <24576000>;
	fsl,sai-mclk-direction-output;
	status = "okay";
};

&sai5 {
	#sound-dai-cells = <0>;
	pinctrl-names = "default";
	pinctrl-0 = <&pinctrl_sai5>;
	assigned-clocks = <&clk IMX8MN_CLK_SAI5>;
	assigned-clock-parents = <&clk IMX8MN_AUDIO_PLL1_OUT>;
	assigned-clock-rates = <49152000>;
	clocks = <&clk IMX8MN_CLK_SAI5_IPG>, <&clk IMX8MN_CLK_DUMMY>,
		<&clk IMX8MN_CLK_SAI5_ROOT>, <&clk IMX8MN_CLK_DUMMY>,
		<&clk IMX8MN_CLK_DUMMY>, <&clk IMX8MN_AUDIO_PLL1_OUT>,
		<&clk IMX8MN_AUDIO_PLL2_OUT>;
	clock-names = "bus", "mclk0", "mclk1", "mclk2", "mclk3", "pll8k", "pll11k";
	fsl,sai-asynchronous;
	fsl,sai-multi-lane;
<<<<<<< HEAD
=======
	fsl,sai-mclk-direction-output;
>>>>>>> 2d49d167
	dmas = <&sdma2 8 25 0>, <&sdma2 9 25 0>;
	status = "disabled";
};

&snvs_pwrkey {
	status = "okay";
};

&spdif1 {
	pinctrl-names = "default";
	pinctrl-0 = <&pinctrl_spdif1>;
	assigned-clocks = <&clk IMX8MN_CLK_SPDIF1>;
	assigned-clock-parents = <&clk IMX8MN_AUDIO_PLL1_OUT>;
	assigned-clock-rates = <24576000>;
	clocks = <&clk IMX8MN_CLK_AUDIO_AHB>, <&clk IMX8MN_CLK_24M>,
		<&clk IMX8MN_CLK_SPDIF1>, <&clk IMX8MN_CLK_DUMMY>,
		<&clk IMX8MN_CLK_DUMMY>, <&clk IMX8MN_CLK_DUMMY>,
		<&clk IMX8MN_CLK_AUDIO_AHB>, <&clk IMX8MN_CLK_DUMMY>,
		<&clk IMX8MN_CLK_DUMMY>, <&clk IMX8MN_CLK_DUMMY>,
		<&clk IMX8MN_AUDIO_PLL1_OUT>, <&clk IMX8MN_AUDIO_PLL2_OUT>;
	clock-names = "core", "rxtx0", "rxtx1", "rxtx2", "rxtx3",
		"rxtx4", "rxtx5", "rxtx6", "rxtx7", "spba", "pll8k", "pll11k";
<<<<<<< HEAD
	status = "okay";
};

&uart1 { /* BT */
	pinctrl-names = "default";
	pinctrl-0 = <&pinctrl_uart1>;
	assigned-clocks = <&clk IMX8MN_CLK_UART1>;
	assigned-clock-parents = <&clk IMX8MN_SYS_PLL1_80M>;
	fsl,uart-has-rtscts;
=======
>>>>>>> 2d49d167
	status = "okay";

	bluetooth {
		compatible = "nxp,88w8987-bt";
	};
};

&uart1 { /* BT */
	pinctrl-names = "default";
	pinctrl-0 = <&pinctrl_uart1>;
	assigned-clocks = <&clk IMX8MN_CLK_UART1>;
	assigned-clock-parents = <&clk IMX8MN_SYS_PLL1_80M>;
	fsl,uart-has-rtscts;
	status = "okay";

	bluetooth {
		compatible = "nxp,88w8987-bt";
	};
};

&uart2 { /* console */
	pinctrl-names = "default";
	pinctrl-0 = <&pinctrl_uart2>;
	status = "okay";
};

&uart3 {
	pinctrl-names = "default";
	pinctrl-0 = <&pinctrl_uart3>;
	assigned-clocks = <&clk IMX8MN_CLK_UART3>;
	assigned-clock-parents = <&clk IMX8MN_SYS_PLL1_80M>;
	uart-has-rtscts;
	status = "okay";
};

&usdhc1 {
	#address-cells = <1>;
	#size-cells = <0>;
	pinctrl-names = "default", "state_100mhz", "state_200mhz";
	pinctrl-0 = <&pinctrl_usdhc1>, <&pinctrl_wlan>;
	pinctrl-1 = <&pinctrl_usdhc1_100mhz>, <&pinctrl_wlan>;
	pinctrl-2 = <&pinctrl_usdhc1_200mhz>, <&pinctrl_wlan>;
	bus-width = <4>;
	keep-power-in-suspend;
	non-removable;
	wakeup-source;
	fsl,sdio-async-interrupt-enabled;
<<<<<<< HEAD
	/delete-property/ vmmc-supply;
	mmc-pwrseq = <&usdhc1_pwrseq>;
=======
	vmmc-supply = <&reg_usdhc1_vmmc>;
>>>>>>> 2d49d167
	status = "okay";

	wifi_wake_host {
		compatible = "nxp,wifi-wake-host";
		interrupt-parent = <&gpio2>;
		interrupts = <9 IRQ_TYPE_LEVEL_LOW>;
		interrupt-names = "host-wake";
	};
};

&usbotg1 {
	dr_mode = "otg";
	hnp-disable;
	srp-disable;
	adp-disable;
	usb-role-switch;
	disable-over-current;
	samsung,picophy-pre-emp-curr-control = <3>;
	samsung,picophy-dc-vol-level-adjust = <7>;
	status = "okay";

	port {
		usb1_drd_sw: endpoint {
			remote-endpoint = <&typec1_dr_sw>;
		};
	};
};

&usdhc2 {
	assigned-clocks = <&clk IMX8MN_CLK_USDHC2>;
	assigned-clock-rates = <200000000>;
	pinctrl-names = "default", "state_100mhz", "state_200mhz";
	pinctrl-0 = <&pinctrl_usdhc2>, <&pinctrl_usdhc2_gpio>;
	pinctrl-1 = <&pinctrl_usdhc2_100mhz>, <&pinctrl_usdhc2_gpio>;
	pinctrl-2 = <&pinctrl_usdhc2_200mhz>, <&pinctrl_usdhc2_gpio>;
	cd-gpios = <&gpio1 15 GPIO_ACTIVE_LOW>;
	bus-width = <4>;
	vmmc-supply = <&reg_usdhc2_vmmc>;
	status = "okay";
};

&usdhc3 {
	assigned-clocks = <&clk IMX8MN_CLK_USDHC3_ROOT>;
	assigned-clock-rates = <400000000>;
	pinctrl-names = "default", "state_100mhz", "state_200mhz";
	pinctrl-0 = <&pinctrl_usdhc3>;
	pinctrl-1 = <&pinctrl_usdhc3_100mhz>;
	pinctrl-2 = <&pinctrl_usdhc3_200mhz>;
	bus-width = <8>;
	non-removable;
	status = "okay";
};

&wdog1 {
	pinctrl-names = "default";
	pinctrl-0 = <&pinctrl_wdog>;
	fsl,ext-reset-output;
	status = "okay";
};

&iomuxc {
	pinctrl_csi_pwn: csi_pwn_grp {
		fsl,pins = <
			MX8MN_IOMUXC_GPIO1_IO07_GPIO1_IO7		0x19
		>;
	};

	pinctrl_csi_rst: csi_rst_grp {
		fsl,pins = <
			MX8MN_IOMUXC_GPIO1_IO06_GPIO1_IO6		0x19
			MX8MN_IOMUXC_GPIO1_IO14_CCMSRCGPCMIX_CLKO1	0x59
		>;
	};

	pinctrl_ir_recv: ir-recv {
		fsl,pins = <
			MX8MN_IOMUXC_GPIO1_IO13_GPIO1_IO13		0x4f
		>;
	};

	pinctrl_fec1: fec1grp {
		fsl,pins = <
			MX8MN_IOMUXC_ENET_MDC_ENET1_MDC		0x3
			MX8MN_IOMUXC_ENET_MDIO_ENET1_MDIO	0x3
			MX8MN_IOMUXC_ENET_TD3_ENET1_RGMII_TD3	0x1f
			MX8MN_IOMUXC_ENET_TD2_ENET1_RGMII_TD2	0x1f
			MX8MN_IOMUXC_ENET_TD1_ENET1_RGMII_TD1	0x1f
			MX8MN_IOMUXC_ENET_TD0_ENET1_RGMII_TD0	0x1f
			MX8MN_IOMUXC_ENET_RD3_ENET1_RGMII_RD3	0x91
			MX8MN_IOMUXC_ENET_RD2_ENET1_RGMII_RD2	0x91
			MX8MN_IOMUXC_ENET_RD1_ENET1_RGMII_RD1	0x91
			MX8MN_IOMUXC_ENET_RD0_ENET1_RGMII_RD0	0x91
			MX8MN_IOMUXC_ENET_TXC_ENET1_RGMII_TXC	0x1f
			MX8MN_IOMUXC_ENET_RXC_ENET1_RGMII_RXC	0x91
			MX8MN_IOMUXC_ENET_RX_CTL_ENET1_RGMII_RX_CTL	0x91
			MX8MN_IOMUXC_ENET_TX_CTL_ENET1_RGMII_TX_CTL	0x1f
			MX8MN_IOMUXC_SAI2_RXC_GPIO4_IO22	0x19
		>;
	};

	pinctrl_flexspi: flexspigrp {
		fsl,pins = <
			MX8MN_IOMUXC_NAND_ALE_QSPI_A_SCLK               0x1c2
			MX8MN_IOMUXC_NAND_CE0_B_QSPI_A_SS0_B            0x82
			MX8MN_IOMUXC_NAND_DATA00_QSPI_A_DATA0           0x82
			MX8MN_IOMUXC_NAND_DATA01_QSPI_A_DATA1           0x82
			MX8MN_IOMUXC_NAND_DATA02_QSPI_A_DATA2           0x82
			MX8MN_IOMUXC_NAND_DATA03_QSPI_A_DATA3           0x82
		>;
	};

	pinctrl_gpio_led: gpioledgrp {
		fsl,pins = <
			MX8MN_IOMUXC_NAND_READY_B_GPIO3_IO16	0x19
		>;
	};

	pinctrl_i2c2_gpio: i2c2grp-gpio {
		fsl,pins = <
			MX8MN_IOMUXC_I2C2_SCL_GPIO5_IO16		0x1c3
			MX8MN_IOMUXC_I2C2_SDA_GPIO5_IO17		0x1c3
		>;
	};

	pinctrl_i2c2_synaptics_dsx_io: synaptics_dsx_iogrp {
		fsl,pins = <
			MX8MN_IOMUXC_GPIO1_IO09_GPIO1_IO9		0x19
		>;
	};

	pinctrl_gpio_wlf: gpiowlfgrp {
		fsl,pins = <
			MX8MN_IOMUXC_I2C4_SDA_GPIO5_IO21	0xd6
		>;
	};

	pinctrl_ir: irgrp {
		fsl,pins = <
			MX8MN_IOMUXC_GPIO1_IO13_GPIO1_IO13              0x4f
		>;
	};

	pinctrl_i2c1: i2c1grp {
		fsl,pins = <
			MX8MN_IOMUXC_I2C1_SCL_I2C1_SCL		0x400001c3
			MX8MN_IOMUXC_I2C1_SDA_I2C1_SDA		0x400001c3
		>;
	};

	pinctrl_i2c2: i2c2grp {
		fsl,pins = <
			MX8MN_IOMUXC_I2C2_SCL_I2C2_SCL		0x400001c3
			MX8MN_IOMUXC_I2C2_SDA_I2C2_SDA		0x400001c3
		>;
	};

	pinctrl_i2c3: i2c3grp {
		fsl,pins = <
			MX8MN_IOMUXC_I2C3_SCL_I2C3_SCL		0x400001c3
			MX8MN_IOMUXC_I2C3_SDA_I2C3_SDA		0x400001c3
		>;
	};

	pinctrl_i2c3_gpio: i2c3grp-gpio {
		fsl,pins = <
			MX8MN_IOMUXC_I2C3_SCL_GPIO5_IO18		0x1c3
			MX8MN_IOMUXC_I2C3_SDA_GPIO5_IO19		0x1c3
		>;
	};

	pinctrl_pmic: pmicirqgrp {
		fsl,pins = <
			MX8MN_IOMUXC_GPIO1_IO03_GPIO1_IO3	0x141
		>;
	};

	pinctrl_mipi_dsi_en: mipi_dsi_en {
		fsl,pins = <
			MX8MN_IOMUXC_GPIO1_IO08_GPIO1_IO8		0x16
		>;
	};

	pinctrl_pdm: pdmgrp {
		fsl,pins = <
			MX8MN_IOMUXC_SAI5_MCLK_SAI5_MCLK	0xd6
			MX8MN_IOMUXC_SAI5_RXC_PDM_CLK		0xd6
			MX8MN_IOMUXC_SAI5_RXFS_SAI5_RX_SYNC	0xd6
			MX8MN_IOMUXC_SAI5_RXD0_PDM_BIT_STREAM0	0xd6
			MX8MN_IOMUXC_SAI5_RXD1_PDM_BIT_STREAM1	0xd6
			MX8MN_IOMUXC_SAI5_RXD2_PDM_BIT_STREAM2	0xd6
			MX8MN_IOMUXC_SAI5_RXD3_PDM_BIT_STREAM3	0xd6
		>;
	};

	pinctrl_sai5: sai5grp {
		fsl,pins = <
			MX8MN_IOMUXC_SAI5_MCLK_SAI5_MCLK	0xd6
			MX8MN_IOMUXC_SAI5_RXC_SAI5_RX_BCLK	0xd6
			MX8MN_IOMUXC_SAI5_RXFS_SAI5_RX_SYNC	0xd6
			MX8MN_IOMUXC_SAI5_RXD0_SAI5_RX_DATA0	0xd6
			MX8MN_IOMUXC_SAI5_RXD1_SAI5_RX_DATA1    0xd6
			MX8MN_IOMUXC_SAI5_RXD2_SAI5_RX_DATA2    0xd6
			MX8MN_IOMUXC_SAI5_RXD3_SAI5_RX_DATA3    0xd6
		>;
	};

	pinctrl_reg_usdhc2_vmmc: regusdhc2vmmcgrp {
		fsl,pins = <
			MX8MN_IOMUXC_SD2_RESET_B_GPIO2_IO19	0x41
		>;
	};

	pinctrl_sai2: sai2grp {
		fsl,pins = <
			MX8MN_IOMUXC_SAI2_TXC_SAI2_TX_BCLK      0xd6
			MX8MN_IOMUXC_SAI2_TXFS_SAI2_TX_SYNC     0xd6
			MX8MN_IOMUXC_SAI2_TXD0_SAI2_TX_DATA0    0xd6
			MX8MN_IOMUXC_SAI2_RXD0_SAI2_RX_DATA0    0xd6
		>;
	};

	pinctrl_sai3: sai3grp {
		fsl,pins = <
			MX8MN_IOMUXC_SAI3_TXFS_SAI3_TX_SYNC     0xd6
			MX8MN_IOMUXC_SAI3_TXC_SAI3_TX_BCLK      0xd6
			MX8MN_IOMUXC_SAI3_MCLK_SAI3_MCLK        0xd6
			MX8MN_IOMUXC_SAI3_TXD_SAI3_TX_DATA0     0xd6
		>;
	};

	pinctrl_spdif1: spdif1grp {
		fsl,pins = <
			MX8MN_IOMUXC_SPDIF_TX_SPDIF1_OUT	0xd6
			MX8MN_IOMUXC_SPDIF_RX_SPDIF1_IN		0xd6
		>;
	};

	pinctrl_typec1: typec1grp {
		fsl,pins = <
			MX8MN_IOMUXC_SD1_STROBE_GPIO2_IO11	0x159
		>;
	};

	pinctrl_uart1: uart1grp {
		fsl,pins = <
			MX8MN_IOMUXC_UART1_RXD_UART1_DCE_RX	0x140
			MX8MN_IOMUXC_UART1_TXD_UART1_DCE_TX	0x140
			MX8MN_IOMUXC_UART3_RXD_UART1_DCE_CTS_B	0x140
			MX8MN_IOMUXC_UART3_TXD_UART1_DCE_RTS_B	0x140
		>;
	};

	pinctrl_uart2: uart2grp {
		fsl,pins = <
			MX8MN_IOMUXC_UART2_RXD_UART2_DCE_RX	0x140
			MX8MN_IOMUXC_UART2_TXD_UART2_DCE_TX	0x140
		>;
	};

	pinctrl_uart3: uart3grp {
		fsl,pins = <
			MX8MN_IOMUXC_ECSPI1_SCLK_UART3_DCE_RX		0x140
			MX8MN_IOMUXC_ECSPI1_MOSI_UART3_DCE_TX		0x140
			MX8MN_IOMUXC_ECSPI1_SS0_UART3_DCE_RTS_B	0x140
			MX8MN_IOMUXC_ECSPI1_MISO_UART3_DCE_CTS_B	0x140
		>;
	};

<<<<<<< HEAD
	pinctrl_usdhc1_gpio: usdhc1grpgpio {
		fsl,pins = <
			MX8MN_IOMUXC_SD1_RESET_B_GPIO2_IO10	0x41
=======
	pinctrl_reg_usdhc1_vmmc: regusdhc1vmmcgrp {
		fsl,pins = <
			MX8MN_IOMUXC_SD1_RESET_B_GPIO2_IO10	0x141
>>>>>>> 2d49d167
		>;
	};

	pinctrl_usdhc1: usdhc1grp {
		fsl,pins = <
			MX8MN_IOMUXC_SD1_CLK_USDHC1_CLK		0x190
			MX8MN_IOMUXC_SD1_CMD_USDHC1_CMD		0x1d0
			MX8MN_IOMUXC_SD1_DATA0_USDHC1_DATA0	0x1d0
			MX8MN_IOMUXC_SD1_DATA1_USDHC1_DATA1	0x1d0
			MX8MN_IOMUXC_SD1_DATA2_USDHC1_DATA2	0x1d0
			MX8MN_IOMUXC_SD1_DATA3_USDHC1_DATA3	0x1d0
		>;
	};

	pinctrl_usdhc1_100mhz: usdhc1grp100mhz {
		fsl,pins = <
			MX8MN_IOMUXC_SD1_CLK_USDHC1_CLK		0x194
			MX8MN_IOMUXC_SD1_CMD_USDHC1_CMD		0x1d4
			MX8MN_IOMUXC_SD1_DATA0_USDHC1_DATA0	0x1d4
			MX8MN_IOMUXC_SD1_DATA1_USDHC1_DATA1	0x1d4
			MX8MN_IOMUXC_SD1_DATA2_USDHC1_DATA2	0x1d4
			MX8MN_IOMUXC_SD1_DATA3_USDHC1_DATA3	0x1d4
		>;
	};

	pinctrl_usdhc1_200mhz: usdhc1grp200mhz {
		fsl,pins = <
			MX8MN_IOMUXC_SD1_CLK_USDHC1_CLK		0x196
			MX8MN_IOMUXC_SD1_CMD_USDHC1_CMD		0x1d6
			MX8MN_IOMUXC_SD1_DATA0_USDHC1_DATA0	0x1d6
			MX8MN_IOMUXC_SD1_DATA1_USDHC1_DATA1	0x1d6
			MX8MN_IOMUXC_SD1_DATA2_USDHC1_DATA2	0x1d6
			MX8MN_IOMUXC_SD1_DATA3_USDHC1_DATA3	0x1d6
		>;
	};

	pinctrl_usdhc2_gpio: usdhc2gpiogrp {
		fsl,pins = <
			MX8MN_IOMUXC_GPIO1_IO15_GPIO1_IO15	0x1c4
		>;
	};

	pinctrl_usdhc2: usdhc2grp {
		fsl,pins = <
			MX8MN_IOMUXC_SD2_CLK_USDHC2_CLK		0x190
			MX8MN_IOMUXC_SD2_CMD_USDHC2_CMD		0x1d0
			MX8MN_IOMUXC_SD2_DATA0_USDHC2_DATA0	0x1d0
			MX8MN_IOMUXC_SD2_DATA1_USDHC2_DATA1	0x1d0
			MX8MN_IOMUXC_SD2_DATA2_USDHC2_DATA2	0x1d0
			MX8MN_IOMUXC_SD2_DATA3_USDHC2_DATA3	0x1d0
			MX8MN_IOMUXC_GPIO1_IO04_USDHC2_VSELECT	0x1d0
		>;
	};

	pinctrl_usdhc2_100mhz: usdhc2-100mhzgrp {
		fsl,pins = <
			MX8MN_IOMUXC_SD2_CLK_USDHC2_CLK		0x194
			MX8MN_IOMUXC_SD2_CMD_USDHC2_CMD		0x1d4
			MX8MN_IOMUXC_SD2_DATA0_USDHC2_DATA0	0x1d4
			MX8MN_IOMUXC_SD2_DATA1_USDHC2_DATA1	0x1d4
			MX8MN_IOMUXC_SD2_DATA2_USDHC2_DATA2	0x1d4
			MX8MN_IOMUXC_SD2_DATA3_USDHC2_DATA3	0x1d4
			MX8MN_IOMUXC_GPIO1_IO04_USDHC2_VSELECT	0x1d0
		>;
	};

	pinctrl_usdhc2_200mhz: usdhc2-200mhzgrp {
		fsl,pins = <
			MX8MN_IOMUXC_SD2_CLK_USDHC2_CLK		0x196
			MX8MN_IOMUXC_SD2_CMD_USDHC2_CMD		0x1d6
			MX8MN_IOMUXC_SD2_DATA0_USDHC2_DATA0	0x1d6
			MX8MN_IOMUXC_SD2_DATA1_USDHC2_DATA1	0x1d6
			MX8MN_IOMUXC_SD2_DATA2_USDHC2_DATA2	0x1d6
			MX8MN_IOMUXC_SD2_DATA3_USDHC2_DATA3	0x1d6
			MX8MN_IOMUXC_GPIO1_IO04_USDHC2_VSELECT	0x1d0
		>;
	};

	pinctrl_usdhc3: usdhc3grp {
		fsl,pins = <
			MX8MN_IOMUXC_NAND_WE_B_USDHC3_CLK		0x40000190
			MX8MN_IOMUXC_NAND_WP_B_USDHC3_CMD		0x1d0
			MX8MN_IOMUXC_NAND_DATA04_USDHC3_DATA0		0x1d0
			MX8MN_IOMUXC_NAND_DATA05_USDHC3_DATA1		0x1d0
			MX8MN_IOMUXC_NAND_DATA06_USDHC3_DATA2		0x1d0
			MX8MN_IOMUXC_NAND_DATA07_USDHC3_DATA3		0x1d0
			MX8MN_IOMUXC_NAND_RE_B_USDHC3_DATA4		0x1d0
			MX8MN_IOMUXC_NAND_CE2_B_USDHC3_DATA5		0x1d0
			MX8MN_IOMUXC_NAND_CE3_B_USDHC3_DATA6		0x1d0
			MX8MN_IOMUXC_NAND_CLE_USDHC3_DATA7		0x1d0
			MX8MN_IOMUXC_NAND_CE1_B_USDHC3_STROBE		0x190
		>;
	};

	pinctrl_usdhc3_100mhz: usdhc3-100mhzgrp {
		fsl,pins = <
			MX8MN_IOMUXC_NAND_WE_B_USDHC3_CLK		0x40000194
			MX8MN_IOMUXC_NAND_WP_B_USDHC3_CMD		0x1d4
			MX8MN_IOMUXC_NAND_DATA04_USDHC3_DATA0		0x1d4
			MX8MN_IOMUXC_NAND_DATA05_USDHC3_DATA1		0x1d4
			MX8MN_IOMUXC_NAND_DATA06_USDHC3_DATA2		0x1d4
			MX8MN_IOMUXC_NAND_DATA07_USDHC3_DATA3		0x1d4
			MX8MN_IOMUXC_NAND_RE_B_USDHC3_DATA4		0x1d4
			MX8MN_IOMUXC_NAND_CE2_B_USDHC3_DATA5		0x1d4
			MX8MN_IOMUXC_NAND_CE3_B_USDHC3_DATA6		0x1d4
			MX8MN_IOMUXC_NAND_CLE_USDHC3_DATA7		0x1d4
			MX8MN_IOMUXC_NAND_CE1_B_USDHC3_STROBE		0x194
		>;
	};

	pinctrl_usdhc3_200mhz: usdhc3-200mhzgrp {
		fsl,pins = <
			MX8MN_IOMUXC_NAND_WE_B_USDHC3_CLK		0x40000196
			MX8MN_IOMUXC_NAND_WP_B_USDHC3_CMD		0x1d6
			MX8MN_IOMUXC_NAND_DATA04_USDHC3_DATA0		0x1d6
			MX8MN_IOMUXC_NAND_DATA05_USDHC3_DATA1		0x1d6
			MX8MN_IOMUXC_NAND_DATA06_USDHC3_DATA2		0x1d6
			MX8MN_IOMUXC_NAND_DATA07_USDHC3_DATA3		0x1d6
			MX8MN_IOMUXC_NAND_RE_B_USDHC3_DATA4		0x1d6
			MX8MN_IOMUXC_NAND_CE2_B_USDHC3_DATA5		0x1d6
			MX8MN_IOMUXC_NAND_CE3_B_USDHC3_DATA6		0x1d6
			MX8MN_IOMUXC_NAND_CLE_USDHC3_DATA7		0x1d6
			MX8MN_IOMUXC_NAND_CE1_B_USDHC3_STROBE		0x196
		>;
	};

	pinctrl_wdog: wdoggrp {
		fsl,pins = <
			MX8MN_IOMUXC_GPIO1_IO02_WDOG1_WDOG_B		0x166
		>;
	};

	pinctrl_wlan: wlangrp {
		fsl,pins = <
			MX8MN_IOMUXC_GPIO1_IO00_ANAMIX_REF_CLK_32K	0x141
			MX8MN_IOMUXC_SD1_DATA7_GPIO2_IO9		0x159
		>;
	};
};<|MERGE_RESOLUTION|>--- conflicted
+++ resolved
@@ -36,13 +36,6 @@
 		linux,autosuspend-period = <125>;
 	};
 
-<<<<<<< HEAD
-	usdhc1_pwrseq: usdhc1_pwrseq {
-		compatible = "mmc-pwrseq-simple";
-		pinctrl-names = "default";
-		pinctrl-0 = <&pinctrl_usdhc1_gpio>;
-		reset-gpios = <&gpio2 10 GPIO_ACTIVE_LOW>;
-=======
 	reg_usdhc1_vmmc: regulator-usdhc1 {
 		compatible = "regulator-fixed";
 		regulator-name = "WLAN_EN";
@@ -52,7 +45,6 @@
 		regulator-max-microvolt = <3300000>;
 		gpio = <&gpio2 10 GPIO_ACTIVE_HIGH>;
 		enable-active-high;
->>>>>>> 2d49d167
 	};
 
 	reg_usdhc2_vmmc: regulator-usdhc2 {
@@ -470,10 +462,7 @@
 	clock-names = "bus", "mclk0", "mclk1", "mclk2", "mclk3", "pll8k", "pll11k";
 	fsl,sai-asynchronous;
 	fsl,sai-multi-lane;
-<<<<<<< HEAD
-=======
 	fsl,sai-mclk-direction-output;
->>>>>>> 2d49d167
 	dmas = <&sdma2 8 25 0>, <&sdma2 9 25 0>;
 	status = "disabled";
 };
@@ -496,23 +485,7 @@
 		<&clk IMX8MN_AUDIO_PLL1_OUT>, <&clk IMX8MN_AUDIO_PLL2_OUT>;
 	clock-names = "core", "rxtx0", "rxtx1", "rxtx2", "rxtx3",
 		"rxtx4", "rxtx5", "rxtx6", "rxtx7", "spba", "pll8k", "pll11k";
-<<<<<<< HEAD
-	status = "okay";
-};
-
-&uart1 { /* BT */
-	pinctrl-names = "default";
-	pinctrl-0 = <&pinctrl_uart1>;
-	assigned-clocks = <&clk IMX8MN_CLK_UART1>;
-	assigned-clock-parents = <&clk IMX8MN_SYS_PLL1_80M>;
-	fsl,uart-has-rtscts;
-=======
->>>>>>> 2d49d167
-	status = "okay";
-
-	bluetooth {
-		compatible = "nxp,88w8987-bt";
-	};
+	status = "okay";
 };
 
 &uart1 { /* BT */
@@ -555,12 +528,7 @@
 	non-removable;
 	wakeup-source;
 	fsl,sdio-async-interrupt-enabled;
-<<<<<<< HEAD
-	/delete-property/ vmmc-supply;
-	mmc-pwrseq = <&usdhc1_pwrseq>;
-=======
 	vmmc-supply = <&reg_usdhc1_vmmc>;
->>>>>>> 2d49d167
 	status = "okay";
 
 	wifi_wake_host {
@@ -829,15 +797,9 @@
 		>;
 	};
 
-<<<<<<< HEAD
-	pinctrl_usdhc1_gpio: usdhc1grpgpio {
-		fsl,pins = <
-			MX8MN_IOMUXC_SD1_RESET_B_GPIO2_IO10	0x41
-=======
 	pinctrl_reg_usdhc1_vmmc: regusdhc1vmmcgrp {
 		fsl,pins = <
 			MX8MN_IOMUXC_SD1_RESET_B_GPIO2_IO10	0x141
->>>>>>> 2d49d167
 		>;
 	};
 
