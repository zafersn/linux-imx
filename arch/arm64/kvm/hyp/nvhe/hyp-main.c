--- conflicted
+++ resolved
@@ -22,10 +22,7 @@
 #include <nvhe/modules.h>
 #include <nvhe/mm.h>
 #include <nvhe/pkvm.h>
-<<<<<<< HEAD
-=======
 #include <nvhe/trace.h>
->>>>>>> 93e4fc4c
 #include <nvhe/trap_handler.h>
 
 #include <linux/irqchip/arm-gic-v3.h>
@@ -33,17 +30,6 @@
 
 #include "../../sys_regs.h"
 
-<<<<<<< HEAD
-/*
- * Host FPSIMD state. Written to when the guest accesses its own FPSIMD state,
- * and read when the guest state is live and we need to switch back to the host.
- *
- * Only valid when (fp_state == FP_STATE_GUEST_OWNED) in the hyp vCPU structure.
- */
-static DEFINE_PER_CPU(struct user_fpsimd_state, loaded_host_fpsimd_state);
-
-=======
->>>>>>> 93e4fc4c
 DEFINE_PER_CPU(struct kvm_nvhe_init_params, kvm_init_params);
 
 void __kvm_hyp_host_forward_smc(struct kvm_cpu_context *host_ctxt);
@@ -693,24 +679,13 @@
 
 	if (unlikely(is_protected_kvm_enabled())) {
 		struct pkvm_hyp_vcpu *hyp_vcpu = pkvm_get_loaded_hyp_vcpu();
-<<<<<<< HEAD
-		struct user_fpsimd_state *host_fpsimd_state;
-
-		host_fpsimd_state = this_cpu_ptr(&loaded_host_fpsimd_state);
-
-		if (vcpu_has_sve(&hyp_vcpu->vcpu))
-=======
 		struct kvm_vcpu *vcpu = &hyp_vcpu->vcpu;
 
 		if (vcpu_has_sve(vcpu))
->>>>>>> 93e4fc4c
 			__hyp_sve_save_guest(hyp_vcpu);
 		else
 			__fpsimd_save_state(&hyp_vcpu->vcpu.arch.ctxt.fp_regs);
 
-<<<<<<< HEAD
-		__fpsimd_restore_state(host_fpsimd_state);
-=======
 		if (system_supports_sve()) {
 			struct kvm_host_sve_state *sve_state = get_host_sve_state(vcpu);
 
@@ -722,7 +697,6 @@
 		} else {
 			__fpsimd_restore_state(get_host_fpsimd_state(vcpu));
 		}
->>>>>>> 93e4fc4c
 
 		hyp_vcpu->vcpu.arch.fp_state = FP_STATE_HOST_OWNED;
 	}
@@ -759,10 +733,6 @@
 		*last_ran = hyp_vcpu->vcpu.vcpu_id;
 	}
 
-<<<<<<< HEAD
-	hyp_vcpu->vcpu.arch.host_fpsimd_state = this_cpu_ptr(&loaded_host_fpsimd_state);
-=======
->>>>>>> 93e4fc4c
 	hyp_vcpu->vcpu.arch.fp_state = FP_STATE_HOST_OWNED;
 
 	if (pkvm_hyp_vcpu_is_protected(hyp_vcpu)) {
@@ -900,21 +870,12 @@
 	hyp_vcpu = pkvm_get_loaded_hyp_vcpu();
 	if (!hyp_vcpu)
 		goto out;
-<<<<<<< HEAD
 
 	/* Top-up our per-vcpu memcache from the host's */
 	ret = pkvm_refill_memcache(hyp_vcpu);
 	if (ret)
 		goto out;
 
-=======
-
-	/* Top-up our per-vcpu memcache from the host's */
-	ret = pkvm_refill_memcache(hyp_vcpu);
-	if (ret)
-		goto out;
-
->>>>>>> 93e4fc4c
 	if (pkvm_hyp_vcpu_is_protected(hyp_vcpu))
 		ret = __pkvm_host_donate_guest(pfn, gfn, hyp_vcpu);
 	else
@@ -927,7 +888,6 @@
 {
 	struct pkvm_hyp_vcpu *hyp_vcpu;
 	struct kvm_vcpu *host_vcpu;
-<<<<<<< HEAD
 
 	host_vcpu = get_host_hyp_vcpus(host_ctxt, 1, &hyp_vcpu);
 	if (!host_vcpu)
@@ -938,18 +898,6 @@
 		if (pkvm_hyp_vcpu_is_protected(hyp_vcpu))
 			return;
 
-=======
-
-	host_vcpu = get_host_hyp_vcpus(host_ctxt, 1, &hyp_vcpu);
-	if (!host_vcpu)
-		return;
-
-	if (hyp_vcpu) {
-		/* This only applies to non-protected VMs */
-		if (pkvm_hyp_vcpu_is_protected(hyp_vcpu))
-			return;
-
->>>>>>> 93e4fc4c
 		__kvm_adjust_pc(&hyp_vcpu->vcpu);
 	} else {
 		__kvm_adjust_pc(host_vcpu);
@@ -1112,13 +1060,6 @@
 	cpu_reg(host_ctxt, 1) = __pkvm_host_unshare_hyp(pfn);
 }
 
-<<<<<<< HEAD
-static void handle___pkvm_host_reclaim_page(struct kvm_cpu_context *host_ctxt)
-{
-	DECLARE_REG(u64, pfn, host_ctxt, 1);
-
-	cpu_reg(host_ctxt, 1) = __pkvm_host_reclaim_page(pfn);
-=======
 static void handle___pkvm_reclaim_dying_guest_page(struct kvm_cpu_context *host_ctxt)
 {
 	DECLARE_REG(pkvm_handle_t, handle, host_ctxt, 1);
@@ -1126,7 +1067,6 @@
 	DECLARE_REG(u64, ipa, host_ctxt, 3);
 
 	cpu_reg(host_ctxt, 1) = __pkvm_reclaim_dying_guest_page(handle, pfn, ipa);
->>>>>>> 93e4fc4c
 }
 
 static void handle___pkvm_create_private_mapping(struct kvm_cpu_context *host_ctxt)
@@ -1172,7 +1112,6 @@
 }
 
 static void handle___pkvm_init_vcpu(struct kvm_cpu_context *host_ctxt)
-<<<<<<< HEAD
 {
 	DECLARE_REG(pkvm_handle_t, handle, host_ctxt, 1);
 	DECLARE_REG(struct kvm_vcpu *, host_vcpu, host_ctxt, 2);
@@ -1182,21 +1121,25 @@
 	cpu_reg(host_ctxt, 1) = __pkvm_init_vcpu(handle, host_vcpu, vcpu_hva);
 }
 
-static void handle___pkvm_teardown_vm(struct kvm_cpu_context *host_ctxt)
+static void handle___pkvm_start_teardown_vm(struct kvm_cpu_context *host_ctxt)
 {
 	DECLARE_REG(pkvm_handle_t, handle, host_ctxt, 1);
 
-	cpu_reg(host_ctxt, 1) = __pkvm_teardown_vm(handle);
-}
-
+	cpu_reg(host_ctxt, 1) = __pkvm_start_teardown_vm(handle);
+}
+
+static void handle___pkvm_finalize_teardown_vm(struct kvm_cpu_context *host_ctxt)
+{
+	DECLARE_REG(pkvm_handle_t, handle, host_ctxt, 1);
+
+	cpu_reg(host_ctxt, 1) = __pkvm_finalize_teardown_vm(handle);
+}
 static void handle___pkvm_iommu_driver_init(struct kvm_cpu_context *host_ctxt)
 {
 	DECLARE_REG(struct pkvm_iommu_driver*, drv, host_ctxt, 1);
 	DECLARE_REG(void *, data, host_ctxt, 2);
 	DECLARE_REG(size_t, size, host_ctxt, 3);
 
-	/* __pkvm_iommu_driver_init expects hyp_va as it can be called from EL2 as a function. */
-	drv = kern_hyp_va(drv);
 	data = kern_hyp_va(data);
 
 	cpu_reg(host_ctxt, 1) = __pkvm_iommu_driver_init(drv, data, size);
@@ -1212,8 +1155,6 @@
 	DECLARE_REG(void *, mem, host_ctxt, 6);
 	DECLARE_REG(size_t, mem_size, host_ctxt, 7);
 
-	/* drv_id is the hyp address of the driver. */
-	drv_id = kern_hyp_va(drv_id);
 	cpu_reg(host_ctxt, 1) = __pkvm_iommu_register(dev_id, drv_id, dev_pa,
 						      dev_size, parent_id,
 						      mem, mem_size);
@@ -1229,7 +1170,9 @@
 
 static void handle___pkvm_iommu_finalize(struct kvm_cpu_context *host_ctxt)
 {
-	cpu_reg(host_ctxt, 1) = __pkvm_iommu_finalize();
+	DECLARE_REG(int, err, host_ctxt, 1);
+
+	cpu_reg(host_ctxt, 1) = __pkvm_iommu_finalize(err);
 }
 
 static void handle___pkvm_alloc_module_va(struct kvm_cpu_context *host_ctxt)
@@ -1245,7 +1188,7 @@
 	DECLARE_REG(void *, va, host_ctxt, 2);
 	DECLARE_REG(enum kvm_pgtable_prot, prot, host_ctxt, 3);
 
-	cpu_reg(host_ctxt, 1) = (u64)__pkvm_map_module_page(pfn, va, prot);
+	cpu_reg(host_ctxt, 1) = (u64)__pkvm_map_module_page(pfn, va, prot, false);
 }
 
 static void handle___pkvm_unmap_module_page(struct kvm_cpu_context *host_ctxt)
@@ -1273,112 +1216,6 @@
 static void
 handle___pkvm_close_module_registration(struct kvm_cpu_context *host_ctxt)
 {
-	cpu_reg(host_ctxt, 1) = __pkvm_close_module_registration();
-=======
-{
-	DECLARE_REG(pkvm_handle_t, handle, host_ctxt, 1);
-	DECLARE_REG(struct kvm_vcpu *, host_vcpu, host_ctxt, 2);
-	DECLARE_REG(unsigned long, vcpu_hva, host_ctxt, 3);
-
-	host_vcpu = kern_hyp_va(host_vcpu);
-	cpu_reg(host_ctxt, 1) = __pkvm_init_vcpu(handle, host_vcpu, vcpu_hva);
-}
-
-static void handle___pkvm_start_teardown_vm(struct kvm_cpu_context *host_ctxt)
-{
-	DECLARE_REG(pkvm_handle_t, handle, host_ctxt, 1);
-
-	cpu_reg(host_ctxt, 1) = __pkvm_start_teardown_vm(handle);
-}
-
-static void handle___pkvm_finalize_teardown_vm(struct kvm_cpu_context *host_ctxt)
-{
-	DECLARE_REG(pkvm_handle_t, handle, host_ctxt, 1);
-
-	cpu_reg(host_ctxt, 1) = __pkvm_finalize_teardown_vm(handle);
-}
-static void handle___pkvm_iommu_driver_init(struct kvm_cpu_context *host_ctxt)
-{
-	DECLARE_REG(struct pkvm_iommu_driver*, drv, host_ctxt, 1);
-	DECLARE_REG(void *, data, host_ctxt, 2);
-	DECLARE_REG(size_t, size, host_ctxt, 3);
-
-	data = kern_hyp_va(data);
-
-	cpu_reg(host_ctxt, 1) = __pkvm_iommu_driver_init(drv, data, size);
-}
-
-static void handle___pkvm_iommu_register(struct kvm_cpu_context *host_ctxt)
-{
-	DECLARE_REG(unsigned long, dev_id, host_ctxt, 1);
-	DECLARE_REG(unsigned long, drv_id, host_ctxt, 2);
-	DECLARE_REG(phys_addr_t, dev_pa, host_ctxt, 3);
-	DECLARE_REG(size_t, dev_size, host_ctxt, 4);
-	DECLARE_REG(unsigned long, parent_id, host_ctxt, 5);
-	DECLARE_REG(void *, mem, host_ctxt, 6);
-	DECLARE_REG(size_t, mem_size, host_ctxt, 7);
-
-	cpu_reg(host_ctxt, 1) = __pkvm_iommu_register(dev_id, drv_id, dev_pa,
-						      dev_size, parent_id,
-						      mem, mem_size);
-}
-
-static void handle___pkvm_iommu_pm_notify(struct kvm_cpu_context *host_ctxt)
-{
-	DECLARE_REG(unsigned long, dev_id, host_ctxt, 1);
-	DECLARE_REG(enum pkvm_iommu_pm_event, event, host_ctxt, 2);
-
-	cpu_reg(host_ctxt, 1) = __pkvm_iommu_pm_notify(dev_id, event);
-}
-
-static void handle___pkvm_iommu_finalize(struct kvm_cpu_context *host_ctxt)
-{
-	DECLARE_REG(int, err, host_ctxt, 1);
-
-	cpu_reg(host_ctxt, 1) = __pkvm_iommu_finalize(err);
-}
-
-static void handle___pkvm_alloc_module_va(struct kvm_cpu_context *host_ctxt)
-{
-	DECLARE_REG(u64, nr_pages, host_ctxt, 1);
-
-	cpu_reg(host_ctxt, 1) = (u64)__pkvm_alloc_module_va(nr_pages);
-}
-
-static void handle___pkvm_map_module_page(struct kvm_cpu_context *host_ctxt)
-{
-	DECLARE_REG(u64, pfn, host_ctxt, 1);
-	DECLARE_REG(void *, va, host_ctxt, 2);
-	DECLARE_REG(enum kvm_pgtable_prot, prot, host_ctxt, 3);
-
-	cpu_reg(host_ctxt, 1) = (u64)__pkvm_map_module_page(pfn, va, prot, false);
-}
-
-static void handle___pkvm_unmap_module_page(struct kvm_cpu_context *host_ctxt)
-{
-	DECLARE_REG(u64, pfn, host_ctxt, 1);
-	DECLARE_REG(void *, va, host_ctxt, 2);
-
-	__pkvm_unmap_module_page(pfn, va);
-}
-
-static void handle___pkvm_init_module(struct kvm_cpu_context *host_ctxt)
-{
-	DECLARE_REG(void *, ptr, host_ctxt, 1);
-
-	cpu_reg(host_ctxt, 1) = __pkvm_init_module(ptr);
-}
-
-static void handle___pkvm_register_hcall(struct kvm_cpu_context *host_ctxt)
-{
-	DECLARE_REG(unsigned long, hfn_hyp_va, host_ctxt, 1);
-
-	cpu_reg(host_ctxt, 1) = __pkvm_register_hcall(hfn_hyp_va);
-}
-
-static void
-handle___pkvm_close_module_registration(struct kvm_cpu_context *host_ctxt)
-{
 	cpu_reg(host_ctxt, 1) = __pkvm_close_late_module_registration();
 }
 
@@ -1424,7 +1261,6 @@
 	DECLARE_REG(bool, enable, host_ctxt, 2);
 
 	cpu_reg(host_ctxt, 1) = __pkvm_enable_event(id, enable);
->>>>>>> 93e4fc4c
 }
 
 typedef void (*hcall_t)(struct kvm_cpu_context *);
@@ -1444,8 +1280,6 @@
 	HANDLE_FUNC(__kvm_tlb_flush_vmid_ipa),
 	HANDLE_FUNC(__kvm_tlb_flush_vmid),
 	HANDLE_FUNC(__kvm_flush_cpu_context),
-<<<<<<< HEAD
-=======
 
 	HANDLE_FUNC(__pkvm_alloc_module_va),
 	HANDLE_FUNC(__pkvm_map_module_page),
@@ -1453,15 +1287,10 @@
 	HANDLE_FUNC(__pkvm_init_module),
 	HANDLE_FUNC(__pkvm_register_hcall),
 	HANDLE_FUNC(__pkvm_close_module_registration),
->>>>>>> 93e4fc4c
 	HANDLE_FUNC(__pkvm_prot_finalize),
 
 	HANDLE_FUNC(__pkvm_host_share_hyp),
 	HANDLE_FUNC(__pkvm_host_unshare_hyp),
-<<<<<<< HEAD
-	HANDLE_FUNC(__pkvm_host_reclaim_page),
-=======
->>>>>>> 93e4fc4c
 	HANDLE_FUNC(__pkvm_host_map_guest),
 	HANDLE_FUNC(__kvm_adjust_pc),
 	HANDLE_FUNC(__kvm_vcpu_run),
@@ -1470,13 +1299,9 @@
 	HANDLE_FUNC(__vgic_v3_restore_vmcr_aprs),
 	HANDLE_FUNC(__pkvm_init_vm),
 	HANDLE_FUNC(__pkvm_init_vcpu),
-<<<<<<< HEAD
-	HANDLE_FUNC(__pkvm_teardown_vm),
-=======
 	HANDLE_FUNC(__pkvm_start_teardown_vm),
 	HANDLE_FUNC(__pkvm_finalize_teardown_vm),
 	HANDLE_FUNC(__pkvm_reclaim_dying_guest_page),
->>>>>>> 93e4fc4c
 	HANDLE_FUNC(__pkvm_vcpu_load),
 	HANDLE_FUNC(__pkvm_vcpu_put),
 	HANDLE_FUNC(__pkvm_vcpu_sync_state),
@@ -1484,21 +1309,12 @@
 	HANDLE_FUNC(__pkvm_iommu_register),
 	HANDLE_FUNC(__pkvm_iommu_pm_notify),
 	HANDLE_FUNC(__pkvm_iommu_finalize),
-<<<<<<< HEAD
-	HANDLE_FUNC(__pkvm_alloc_module_va),
-	HANDLE_FUNC(__pkvm_map_module_page),
-	HANDLE_FUNC(__pkvm_unmap_module_page),
-	HANDLE_FUNC(__pkvm_init_module),
-	HANDLE_FUNC(__pkvm_register_hcall),
-	HANDLE_FUNC(__pkvm_close_module_registration),
-=======
 	HANDLE_FUNC(__pkvm_load_tracing),
 	HANDLE_FUNC(__pkvm_teardown_tracing),
 	HANDLE_FUNC(__pkvm_enable_tracing),
 	HANDLE_FUNC(__pkvm_rb_swap_reader_page),
 	HANDLE_FUNC(__pkvm_rb_update_footers),
 	HANDLE_FUNC(__pkvm_enable_event),
->>>>>>> 93e4fc4c
 };
 
 unsigned long pkvm_priv_hcall_limit __ro_after_init = __KVM_HOST_SMCCC_FUNC___pkvm_prot_finalize;
@@ -1575,11 +1391,8 @@
 		handled = default_host_smc_handler(host_ctxt);
 	if (!handled)
 		__kvm_hyp_host_forward_smc(host_ctxt);
-<<<<<<< HEAD
-=======
 
 	trace_host_smc(func_id, !handled);
->>>>>>> 93e4fc4c
 
 	/* SMC was trapped, move ELR past the current PC. */
 	kvm_skip_host_instr();
