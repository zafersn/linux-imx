// SPDX-License-Identifier: GPL-2.0
/*
 * Copyright (C) 2020 - Google LLC
 * Author: Quentin Perret <qperret@google.com>
 */

#include <linux/io.h>
<<<<<<< HEAD
=======
#include <linux/kmemleak.h>
>>>>>>> 93e4fc4c
#include <linux/kvm_host.h>
#include <linux/memblock.h>
#include <linux/mm.h>
#include <linux/mutex.h>
<<<<<<< HEAD
=======
#include <linux/of_address.h>
>>>>>>> 93e4fc4c
#include <linux/of_fdt.h>
#include <linux/of_reserved_mem.h>
#include <linux/sort.h>

#include <asm/kvm_hyp.h>
#include <asm/kvm_mmu.h>
#include <asm/kvm_pkvm.h>
#include <asm/kvm_pkvm_module.h>
<<<<<<< HEAD

#include "hyp_constants.h"

=======
#include <asm/setup.h>

#include "hyp_constants.h"

DEFINE_STATIC_KEY_FALSE(kvm_protected_mode_initialized);

>>>>>>> 93e4fc4c
static struct reserved_mem *pkvm_firmware_mem;
static phys_addr_t *pvmfw_base = &kvm_nvhe_sym(pvmfw_base);
static phys_addr_t *pvmfw_size = &kvm_nvhe_sym(pvmfw_size);

<<<<<<< HEAD
=======
static struct pkvm_moveable_reg *moveable_regs = kvm_nvhe_sym(pkvm_moveable_regs);
>>>>>>> 93e4fc4c
static struct memblock_region *hyp_memory = kvm_nvhe_sym(hyp_memory);
static unsigned int *hyp_memblock_nr_ptr = &kvm_nvhe_sym(hyp_memblock_nr);

phys_addr_t hyp_mem_base;
phys_addr_t hyp_mem_size;

static int cmp_hyp_memblock(const void *p1, const void *p2)
{
	const struct memblock_region *r1 = p1;
	const struct memblock_region *r2 = p2;

	return r1->base < r2->base ? -1 : (r1->base > r2->base);
}

static void __init sort_memblock_regions(void)
{
	sort(hyp_memory,
	     *hyp_memblock_nr_ptr,
	     sizeof(struct memblock_region),
	     cmp_hyp_memblock,
	     NULL);
}

static int __init register_memblock_regions(void)
{
	struct memblock_region *reg;

	for_each_mem_region(reg) {
		if (*hyp_memblock_nr_ptr >= HYP_MEMBLOCK_REGIONS)
			return -ENOMEM;

		hyp_memory[*hyp_memblock_nr_ptr] = *reg;
		(*hyp_memblock_nr_ptr)++;
	}
	sort_memblock_regions();

	return 0;
}

static int cmp_moveable_reg(const void *p1, const void *p2)
{
	const struct pkvm_moveable_reg *r1 = p1;
	const struct pkvm_moveable_reg *r2 = p2;

	/*
	 * Moveable regions may overlap, so put the largest one first when start
	 * addresses are equal to allow a simpler walk from e.g.
	 * host_stage2_unmap_unmoveable_regs().
	 */
	if (r1->start < r2->start)
		return -1;
	else if (r1->start > r2->start)
		return 1;
	else if (r1->size > r2->size)
		return -1;
	else if (r1->size < r2->size)
		return 1;
	return 0;
}

static void __init sort_moveable_regs(void)
{
	sort(moveable_regs,
	     kvm_nvhe_sym(pkvm_moveable_regs_nr),
	     sizeof(struct pkvm_moveable_reg),
	     cmp_moveable_reg,
	     NULL);
}

static int __init register_moveable_regions(void)
{
	struct memblock_region *reg;
	struct device_node *np;
	int i = 0;

	for_each_mem_region(reg) {
		if (i >= PKVM_NR_MOVEABLE_REGS)
			return -ENOMEM;
		moveable_regs[i].start = reg->base;
		moveable_regs[i].size = reg->size;
		moveable_regs[i].type = PKVM_MREG_MEMORY;
		i++;
	}

	for_each_compatible_node(np, NULL, "pkvm,protected-region") {
		struct resource res;
		u64 start, size;
		int ret;

		if (i >= PKVM_NR_MOVEABLE_REGS)
			return -ENOMEM;

		ret = of_address_to_resource(np, 0, &res);
		if (ret)
			return ret;

		start = res.start;
		size = resource_size(&res);
		if (!PAGE_ALIGNED(start) || !PAGE_ALIGNED(size))
			return -EINVAL;

		moveable_regs[i].start = start;
		moveable_regs[i].size = size;
		moveable_regs[i].type = PKVM_MREG_PROTECTED_RANGE;
		i++;
	}

	kvm_nvhe_sym(pkvm_moveable_regs_nr) = i;
	sort_moveable_regs();

	return 0;
}

void __init kvm_hyp_reserve(void)
{
	u64 hyp_mem_pages = 0;
	int ret;

	if (!is_hyp_mode_available() || is_kernel_in_hyp_mode())
		return;

	if (kvm_get_mode() != KVM_MODE_PROTECTED)
		return;

	ret = register_memblock_regions();
	if (ret) {
		*hyp_memblock_nr_ptr = 0;
		kvm_err("Failed to register hyp memblocks: %d\n", ret);
		return;
	}

	ret = register_moveable_regions();
	if (ret) {
		*hyp_memblock_nr_ptr = 0;
		kvm_err("Failed to register pkvm moveable regions: %d\n", ret);
		return;
	}

	hyp_mem_pages += hyp_s1_pgtable_pages();
	hyp_mem_pages += host_s2_pgtable_pages();
	hyp_mem_pages += hyp_vm_table_pages();
	hyp_mem_pages += hyp_vmemmap_pages(STRUCT_HYP_PAGE_SIZE);
	hyp_mem_pages += hyp_ffa_proxy_pages();
<<<<<<< HEAD
=======
	hyp_mem_pages += hyp_host_fp_pages(num_possible_cpus());
>>>>>>> 93e4fc4c

	/*
	 * Try to allocate a PMD-aligned region to reduce TLB pressure once
	 * this is unmapped from the host stage-2, and fallback to PAGE_SIZE.
	 */
	hyp_mem_size = hyp_mem_pages << PAGE_SHIFT;
	hyp_mem_base = memblock_phys_alloc(ALIGN(hyp_mem_size, PMD_SIZE),
					   PMD_SIZE);
	if (!hyp_mem_base)
		hyp_mem_base = memblock_phys_alloc(hyp_mem_size, PAGE_SIZE);
	else
		hyp_mem_size = ALIGN(hyp_mem_size, PMD_SIZE);

	if (!hyp_mem_base) {
		kvm_err("Failed to reserve hyp memory\n");
		return;
	}

	kvm_info("Reserved %lld MiB at 0x%llx\n", hyp_mem_size >> 20,
		 hyp_mem_base);
}

/*
 * Allocates and donates memory for hypervisor VM structs at EL2.
 *
 * Allocates space for the VM state, which includes the hyp vm as well as
 * the hyp vcpus.
 *
 * Stores an opaque handler in the kvm struct for future reference.
 *
 * Return 0 on success, negative error code on failure.
 */
static int __pkvm_create_hyp_vm(struct kvm *host_kvm)
{
	size_t pgd_sz, hyp_vm_sz, hyp_vcpu_sz, last_ran_sz, total_sz;
	struct kvm_vcpu *host_vcpu;
	pkvm_handle_t handle;
	void *pgd, *hyp_vm, *last_ran;
	unsigned long idx;
	int ret;

	if (host_kvm->created_vcpus < 1)
		return -EINVAL;

	pgd_sz = kvm_pgtable_stage2_pgd_size(host_kvm->arch.vtcr);

	/*
	 * The PGD pages will be reclaimed using a hyp_memcache which implies
	 * page granularity. So, use alloc_pages_exact() to get individual
	 * refcounts.
	 */
	pgd = alloc_pages_exact(pgd_sz, GFP_KERNEL_ACCOUNT);
	if (!pgd)
		return -ENOMEM;

	/* Allocate memory to donate to hyp for vm and vcpu pointers. */
	hyp_vm_sz = PAGE_ALIGN(size_add(PKVM_HYP_VM_SIZE,
					size_mul(sizeof(void *),
						 host_kvm->created_vcpus)));
	hyp_vm = alloc_pages_exact(hyp_vm_sz, GFP_KERNEL_ACCOUNT);
	if (!hyp_vm) {
		ret = -ENOMEM;
		goto free_pgd;
	}

	/* Allocate memory to donate to hyp for tracking mmu->last_vcpu_ran. */
	last_ran_sz = PAGE_ALIGN(array_size(num_possible_cpus(), sizeof(int)));
	last_ran = alloc_pages_exact(last_ran_sz, GFP_KERNEL_ACCOUNT);
	if (!last_ran) {
		ret = -ENOMEM;
		goto free_vm;
	}

	/* Donate the VM memory to hyp and let hyp initialize it. */
	ret = kvm_call_hyp_nvhe(__pkvm_init_vm, host_kvm, hyp_vm, pgd, last_ran);
	if (ret < 0)
		goto free_last_ran;

	handle = ret;

	host_kvm->arch.pkvm.handle = handle;

	total_sz = hyp_vm_sz + last_ran_sz + pgd_sz;

	/* Donate memory for the vcpus at hyp and initialize it. */
	hyp_vcpu_sz = PAGE_ALIGN(PKVM_HYP_VCPU_SIZE);
	kvm_for_each_vcpu(idx, host_vcpu, host_kvm) {
		void *hyp_vcpu;

		/* Indexing of the vcpus to be sequential starting at 0. */
		if (WARN_ON(host_vcpu->vcpu_idx != idx)) {
			ret = -EINVAL;
			goto destroy_vm;
		}

		hyp_vcpu = alloc_pages_exact(hyp_vcpu_sz, GFP_KERNEL_ACCOUNT);
		if (!hyp_vcpu) {
			ret = -ENOMEM;
			goto destroy_vm;
		}

		total_sz += hyp_vcpu_sz;

		ret = kvm_call_hyp_nvhe(__pkvm_init_vcpu, handle, host_vcpu,
					hyp_vcpu);
		if (ret) {
			free_pages_exact(hyp_vcpu, hyp_vcpu_sz);
			goto destroy_vm;
		}
	}

	atomic64_set(&host_kvm->stat.protected_hyp_mem, total_sz);
	kvm_account_pgtable_pages(pgd, pgd_sz >> PAGE_SHIFT);

	return 0;

destroy_vm:
	pkvm_destroy_hyp_vm(host_kvm);
	return ret;
free_last_ran:
	free_pages_exact(last_ran, last_ran_sz);
free_vm:
	free_pages_exact(hyp_vm, hyp_vm_sz);
free_pgd:
	free_pages_exact(pgd, pgd_sz);
	return ret;
}

int pkvm_create_hyp_vm(struct kvm *host_kvm)
{
	int ret = 0;

	mutex_lock(&host_kvm->lock);
	if (!host_kvm->arch.pkvm.handle)
		ret = __pkvm_create_hyp_vm(host_kvm);
	mutex_unlock(&host_kvm->lock);

	return ret;
}

void pkvm_destroy_hyp_vm(struct kvm *host_kvm)
{
	struct kvm_pinned_page *ppage;
	struct mm_struct *mm = current->mm;
	struct rb_node *node;

<<<<<<< HEAD
	if (host_kvm->arch.pkvm.handle) {
		WARN_ON(kvm_call_hyp_nvhe(__pkvm_teardown_vm,
					  host_kvm->arch.pkvm.handle));
	}

	host_kvm->arch.pkvm.handle = 0;
	free_hyp_memcache(&host_kvm->arch.pkvm.teardown_mc, host_kvm);
	free_hyp_stage2_memcache(&host_kvm->arch.pkvm.teardown_stage2_mc,
				 host_kvm);
=======
	if (!host_kvm->arch.pkvm.handle)
		goto out_free;

	WARN_ON(kvm_call_hyp_nvhe(__pkvm_start_teardown_vm, host_kvm->arch.pkvm.handle));
>>>>>>> 93e4fc4c

	node = rb_first(&host_kvm->arch.pkvm.pinned_pages);
	while (node) {
		ppage = rb_entry(node, struct kvm_pinned_page, node);
<<<<<<< HEAD
		WARN_ON(kvm_call_hyp_nvhe(__pkvm_host_reclaim_page,
					  page_to_pfn(ppage->page)));
=======
		WARN_ON(kvm_call_hyp_nvhe(__pkvm_reclaim_dying_guest_page,
					  host_kvm->arch.pkvm.handle,
					  page_to_pfn(ppage->page),
					  ppage->ipa));
>>>>>>> 93e4fc4c
		cond_resched();

		account_locked_vm(mm, 1, false);
		unpin_user_pages_dirty_lock(&ppage->page, 1, true);
		node = rb_next(node);
		rb_erase(&ppage->node, &host_kvm->arch.pkvm.pinned_pages);
		kfree(ppage);
	}
<<<<<<< HEAD
=======

	WARN_ON(kvm_call_hyp_nvhe(__pkvm_finalize_teardown_vm, host_kvm->arch.pkvm.handle));

out_free:
	host_kvm->arch.pkvm.handle = 0;
	free_hyp_memcache(&host_kvm->arch.pkvm.teardown_mc, host_kvm);
	free_hyp_stage2_memcache(&host_kvm->arch.pkvm.teardown_stage2_mc,
				 host_kvm);
>>>>>>> 93e4fc4c
}

int pkvm_init_host_vm(struct kvm *host_kvm, unsigned long type)
{
	mutex_init(&host_kvm->lock);

	if (!(type & KVM_VM_TYPE_ARM_PROTECTED))
		return 0;

	if (!is_protected_kvm_enabled())
		return -EINVAL;

	host_kvm->arch.pkvm.pvmfw_load_addr = PVMFW_INVALID_LOAD_ADDR;
	host_kvm->arch.pkvm.enabled = true;
	return 0;
}

static int rb_ppage_cmp(const void *key, const struct rb_node *node)
{
       struct kvm_pinned_page *p = container_of(node, struct kvm_pinned_page, node);
       phys_addr_t ipa = (phys_addr_t)key;

       return (ipa < p->ipa) ? -1 : (ipa > p->ipa);
}

void pkvm_host_reclaim_page(struct kvm *host_kvm, phys_addr_t ipa)
{
	struct kvm_pinned_page *ppage;
	struct mm_struct *mm = current->mm;
	struct rb_node *node;

	write_lock(&host_kvm->mmu_lock);
	node = rb_find((void *)ipa, &host_kvm->arch.pkvm.pinned_pages,
		       rb_ppage_cmp);
	if (node)
		rb_erase(node, &host_kvm->arch.pkvm.pinned_pages);
	write_unlock(&host_kvm->mmu_lock);

	WARN_ON(!node);
	if (!node)
		return;

	ppage = container_of(node, struct kvm_pinned_page, node);
<<<<<<< HEAD

	WARN_ON(kvm_call_hyp_nvhe(__pkvm_host_reclaim_page,
				  page_to_pfn(ppage->page)));

=======
>>>>>>> 93e4fc4c
	account_locked_vm(mm, 1, false);
	unpin_user_pages_dirty_lock(&ppage->page, 1, true);
	kfree(ppage);
}

static int __init pkvm_firmware_rmem_err(struct reserved_mem *rmem,
					 const char *reason)
{
	phys_addr_t end = rmem->base + rmem->size;

	kvm_err("Ignoring pkvm guest firmware memory reservation [%pa - %pa]: %s\n",
		&rmem->base, &end, reason);
	return -EINVAL;
}

static int __init pkvm_firmware_rmem_init(struct reserved_mem *rmem)
{
	unsigned long node = rmem->fdt_node;

	if (pkvm_firmware_mem)
		return pkvm_firmware_rmem_err(rmem, "duplicate reservation");

	if (!of_get_flat_dt_prop(node, "no-map", NULL))
		return pkvm_firmware_rmem_err(rmem, "missing \"no-map\" property");

	if (of_get_flat_dt_prop(node, "reusable", NULL))
		return pkvm_firmware_rmem_err(rmem, "\"reusable\" property unsupported");

	if (!PAGE_ALIGNED(rmem->base))
		return pkvm_firmware_rmem_err(rmem, "base is not page-aligned");

	if (!PAGE_ALIGNED(rmem->size))
		return pkvm_firmware_rmem_err(rmem, "size is not page-aligned");

	*pvmfw_size = rmem->size;
	*pvmfw_base = rmem->base;
	pkvm_firmware_mem = rmem;
	return 0;
}
RESERVEDMEM_OF_DECLARE(pkvm_firmware, "linux,pkvm-guest-firmware-memory",
		       pkvm_firmware_rmem_init);

static int __init pkvm_firmware_rmem_clear(void)
{
	void *addr;
	phys_addr_t size;

<<<<<<< HEAD
	if (likely(!pkvm_firmware_mem) || is_protected_kvm_enabled())
=======
	if (likely(!pkvm_firmware_mem))
>>>>>>> 93e4fc4c
		return 0;

	kvm_info("Clearing unused pKVM firmware memory\n");
	size = pkvm_firmware_mem->size;
	addr = memremap(pkvm_firmware_mem->base, size, MEMREMAP_WB);
	if (!addr)
		return -EINVAL;

	memset(addr, 0, size);
	dcache_clean_poc((unsigned long)addr, (unsigned long)addr + size);
	memunmap(addr);
	return 0;
}
<<<<<<< HEAD
device_initcall_sync(pkvm_firmware_rmem_clear);
=======

static void _kvm_host_prot_finalize(void *arg)
{
	int *err = arg;

	if (WARN_ON(kvm_call_hyp_nvhe(__pkvm_prot_finalize)))
		WRITE_ONCE(*err, -EINVAL);
}

static int pkvm_drop_host_privileges(void)
{
	int ret = 0;

	/*
	 * Flip the static key upfront as that may no longer be possible
	 * once the host stage 2 is installed.
	 */
	static_branch_enable(&kvm_protected_mode_initialized);

	/*
	 * Fixup the boot mode so that we don't take spurious round
	 * trips via EL2 on cpu_resume. Flush to the PoC for a good
	 * measure, so that it can be observed by a CPU coming out of
	 * suspend with the MMU off.
	 */
	__boot_cpu_mode[0] = __boot_cpu_mode[1] = BOOT_CPU_MODE_EL1;
	dcache_clean_poc((unsigned long)__boot_cpu_mode,
			 (unsigned long)(__boot_cpu_mode + 2));

	on_each_cpu(_kvm_host_prot_finalize, &ret, 1);
	return ret;
}

static int __init finalize_pkvm(void)
{
	int ret;

	if (!is_protected_kvm_enabled()) {
		pkvm_firmware_rmem_clear();
		return 0;
	}

	/*
	 * Modules can play an essential part in the pKVM protection. All of
	 * them must properly load to enable protected VMs.
	 */
	if (pkvm_load_early_modules())
		pkvm_firmware_rmem_clear();

	/*
	 * Exclude HYP sections from kmemleak so that they don't get peeked
	 * at, which would end badly once inaccessible.
	 */
	kmemleak_free_part(__hyp_bss_start, __hyp_bss_end - __hyp_bss_start);
	kmemleak_free_part_phys(hyp_mem_base, hyp_mem_size);

	ret = pkvm_drop_host_privileges();
	if (ret) {
		pr_err("Failed to de-privilege the host kernel: %d\n", ret);
		pkvm_firmware_rmem_clear();
	}

	return ret;
}
device_initcall_sync(finalize_pkvm);
>>>>>>> 93e4fc4c

static int pkvm_vm_ioctl_set_fw_ipa(struct kvm *kvm, u64 ipa)
{
	int ret = 0;

	if (!pkvm_firmware_mem)
		return -EINVAL;

	mutex_lock(&kvm->lock);
	if (kvm->arch.pkvm.handle) {
		ret = -EBUSY;
		goto out_unlock;
	}

	kvm->arch.pkvm.pvmfw_load_addr = ipa;
out_unlock:
	mutex_unlock(&kvm->lock);
	return ret;
}

static int pkvm_vm_ioctl_info(struct kvm *kvm,
			      struct kvm_protected_vm_info __user *info)
{
	struct kvm_protected_vm_info kinfo = {
		.firmware_size = pkvm_firmware_mem ?
				 pkvm_firmware_mem->size :
				 0,
	};

	return copy_to_user(info, &kinfo, sizeof(kinfo)) ? -EFAULT : 0;
}

int pkvm_vm_ioctl_enable_cap(struct kvm *kvm, struct kvm_enable_cap *cap)
{
	if (!kvm_vm_is_protected(kvm))
		return -EINVAL;

	if (cap->args[1] || cap->args[2] || cap->args[3])
		return -EINVAL;

	switch (cap->flags) {
	case KVM_CAP_ARM_PROTECTED_VM_FLAGS_SET_FW_IPA:
		return pkvm_vm_ioctl_set_fw_ipa(kvm, cap->args[0]);
	case KVM_CAP_ARM_PROTECTED_VM_FLAGS_INFO:
		return pkvm_vm_ioctl_info(kvm, (void __force __user *)cap->args[0]);
	default:
		return -EINVAL;
	}

	return 0;
}

#ifdef CONFIG_MODULES
<<<<<<< HEAD
static int __init early_pkvm_enable_modules(char *arg)
{
	kvm_nvhe_sym(__pkvm_modules_enabled) = true;

	return 0;
}
early_param("kvm-arm.protected_modules", early_pkvm_enable_modules);
#endif
=======
static char early_pkvm_modules[COMMAND_LINE_SIZE] __initdata;

static int __init pkvm_enable_module_late_loading(void)
{
	extern unsigned long kvm_nvhe_sym(pkvm_priv_hcall_limit);

	WARN(1, "Loading pKVM modules with kvm-arm.protected_modules is deprecated\n"
	     "Use kvm-arm.protected_modules=<module1>,<module2>");

	/*
	 * Move the limit to allow module loading HVCs. It will be moved back to
	 * its original position in __pkvm_close_module_registration().
	 */
	kvm_nvhe_sym(pkvm_priv_hcall_limit) = __KVM_HOST_SMCCC_FUNC___pkvm_alloc_module_va;

	return 0;
}

static int __init early_pkvm_modules_cfg(char *arg)
{
	if (!arg)
		return pkvm_enable_module_late_loading();

	strscpy(early_pkvm_modules, arg, COMMAND_LINE_SIZE);

	return 0;
}
early_param("kvm-arm.protected_modules", early_pkvm_modules_cfg);

static void free_modprobe_argv(struct subprocess_info *info)
{
	kfree(info->argv[3]);
	kfree(info->argv);
}

/*
 * Heavily inspired by request_module(). The latest couldn't be reused though as
 * the feature can be disabled depending on umh configuration. Here some
 * security is enforced by making sure this can be called only when pKVM is
 * enabled, not yet completely initialized.
 */
static int __init pkvm_request_early_module(char *module_name)
{
	char *modprobe_path = CONFIG_MODPROBE_PATH;
	struct subprocess_info *info;
	static char *envp[] = {
		"HOME=/",
		"TERM=linux",
		"PATH=/sbin:/usr/sbin:/bin:/usr/bin",
		NULL
	};
	char **argv;

	if (!is_protected_kvm_enabled())
		return -EACCES;

	if (static_branch_likely(&kvm_protected_mode_initialized))
		return -EACCES;

	argv = kmalloc(sizeof(char *[5]), GFP_KERNEL);
	if (!argv)
		return -ENOMEM;

	module_name = kstrdup(module_name, GFP_KERNEL);
	if (!module_name)
		goto free_argv;

	argv[0] = modprobe_path;
	argv[1] = "-q";
	argv[2] = "--";
	argv[3] = module_name;
	argv[4] = NULL;

	info = call_usermodehelper_setup(modprobe_path, argv, envp, GFP_KERNEL,
					 NULL, free_modprobe_argv, NULL);
	if (!info)
		goto free_module_name;

	/* Even with CONFIG_STATIC_USERMODEHELPER we really want this path */
	info->path = modprobe_path;

	return call_usermodehelper_exec(info, UMH_WAIT_PROC | UMH_KILLABLE);

free_module_name:
	kfree(module_name);
free_argv:
	kfree(argv);

	return -ENOMEM;
}

int __init pkvm_load_early_modules(void)
{
	char *token, *buf = early_pkvm_modules;
	int err;

	while (true) {
		token = strsep(&buf, ",");

		if (!token)
			break;

		if (*token) {
			err = pkvm_request_early_module(token);
			if (err) {
				pr_err("Failed to load pkvm module %s: %d\n",
				       token, err);
				return err;
			}
		}

		if (buf)
			*(buf - 1) = ',';
	}

	return 0;
}
>>>>>>> 93e4fc4c

struct pkvm_mod_sec_mapping {
	struct pkvm_module_section *sec;
	enum kvm_pgtable_prot prot;
};

static void pkvm_unmap_module_pages(void *kern_va, void *hyp_va, size_t size)
{
	size_t offset;
	u64 pfn;

	for (offset = 0; offset < size; offset += PAGE_SIZE) {
		pfn = vmalloc_to_pfn(kern_va + offset);
		kvm_call_hyp_nvhe(__pkvm_unmap_module_page, pfn,
				  hyp_va + offset);
	}
}

static void pkvm_unmap_module_sections(struct pkvm_mod_sec_mapping *secs_map, void *hyp_va_base, int nr_secs)
{
	size_t offset, size;
	void *start;
	int i;

	for (i = 0; i < nr_secs; i++) {
		start = secs_map[i].sec->start;
		size = secs_map[i].sec->end - start;
		offset = start - secs_map[0].sec->start;
		pkvm_unmap_module_pages(start, hyp_va_base + offset, size);
	}
}

static int pkvm_map_module_section(struct pkvm_mod_sec_mapping *sec_map, void *hyp_va)
{
	size_t offset, size = sec_map->sec->end - sec_map->sec->start;
	int ret;
	u64 pfn;

	for (offset = 0; offset < size; offset += PAGE_SIZE) {
		pfn = vmalloc_to_pfn(sec_map->sec->start + offset);
		ret = kvm_call_hyp_nvhe(__pkvm_map_module_page, pfn,
					hyp_va + offset, sec_map->prot);
		if (ret) {
			pkvm_unmap_module_pages(sec_map->sec->start, hyp_va, offset);
			return ret;
		}
	}

	return 0;
}

static int pkvm_map_module_sections(struct pkvm_mod_sec_mapping *secs_map, void *hyp_va_base, int nr_secs)
{
	size_t offset;
	int i, ret;

	for (i = 0; i < nr_secs; i++) {
		offset = secs_map[i].sec->start - secs_map[0].sec->start;
		ret = pkvm_map_module_section(&secs_map[i], hyp_va_base + offset);
		if (ret) {
			pkvm_unmap_module_sections(secs_map, hyp_va_base, i);
			return ret;
		}
	}

	return 0;
}

static int __pkvm_cmp_mod_sec(const void *p1, const void *p2)
{
	struct pkvm_mod_sec_mapping const *s1 = p1;
	struct pkvm_mod_sec_mapping const *s2 = p2;

	return s1->sec->start < s2->sec->start ? -1 : s1->sec->start > s2->sec->start;
}

<<<<<<< HEAD
int __pkvm_load_el2_module(struct pkvm_el2_module *mod, struct module *this,
			   unsigned long *token)
{
=======
int __pkvm_load_el2_module(struct module *this, unsigned long *token)
{
	struct pkvm_el2_module *mod = &this->arch.hyp;
>>>>>>> 93e4fc4c
	struct pkvm_mod_sec_mapping secs_map[] = {
		{ &mod->text, KVM_PGTABLE_PROT_R | KVM_PGTABLE_PROT_X },
		{ &mod->bss, KVM_PGTABLE_PROT_R | KVM_PGTABLE_PROT_W },
		{ &mod->rodata, KVM_PGTABLE_PROT_R },
		{ &mod->data, KVM_PGTABLE_PROT_R | KVM_PGTABLE_PROT_W },
	};
	void *start, *end, *hyp_va;
<<<<<<< HEAD
	kvm_nvhe_reloc_t *endrel;
	size_t offset, size;
	int ret, i;
=======
	struct arm_smccc_res res;
	kvm_nvhe_reloc_t *endrel;
	int ret, i, secs_first;
	size_t offset, size;
>>>>>>> 93e4fc4c

	if (!is_protected_kvm_enabled())
		return -EOPNOTSUPP;

	for (i = 0; i < ARRAY_SIZE(secs_map); i++) {
		if (!PAGE_ALIGNED(secs_map[i].sec->start)) {
			kvm_err("EL2 sections are not page-aligned\n");
			return -EINVAL;
		}
	}

	if (!try_module_get(this)) {
		kvm_err("Kernel module has been unloaded\n");
		return -ENODEV;
	}

<<<<<<< HEAD
	sort(secs_map, ARRAY_SIZE(secs_map), sizeof(secs_map[0]), __pkvm_cmp_mod_sec, NULL);
	start = secs_map[0].sec->start;
	end = secs_map[ARRAY_SIZE(secs_map) - 1].sec->end;
	size = PAGE_ALIGN(end - start);

	hyp_va = (void *)kvm_call_hyp_nvhe(__pkvm_alloc_module_va, size >> PAGE_SHIFT);
	if (!hyp_va) {
		kvm_err("Failed to allocate hypervisor VA space for EL2 module\n");
		module_put(this);
		return -ENOMEM;
	}
=======
	/* Missing or empty module sections are placed first */
	sort(secs_map, ARRAY_SIZE(secs_map), sizeof(secs_map[0]), __pkvm_cmp_mod_sec, NULL);
	for (secs_first = 0; secs_first < ARRAY_SIZE(secs_map); secs_first++) {
		start = secs_map[secs_first].sec->start;
		if (start)
			break;
	}
	end = secs_map[ARRAY_SIZE(secs_map) - 1].sec->end;
	size = end - start;

	arm_smccc_1_1_hvc(KVM_HOST_SMCCC_FUNC(__pkvm_alloc_module_va),
			  size >> PAGE_SHIFT, &res);
	if (res.a0 != SMCCC_RET_SUCCESS || !res.a1) {
		kvm_err("Failed to allocate hypervisor VA space for EL2 module\n");
		module_put(this);
		return res.a0 == SMCCC_RET_SUCCESS ? -ENOMEM : -EPERM;
	}
	hyp_va = (void *)res.a1;
>>>>>>> 93e4fc4c

	/*
	 * The token can be used for other calls related to this module.
	 * Conveniently the only information needed is this addr so let's use it
	 * as an identifier.
	 */
	if (token)
		*token = (unsigned long)hyp_va;

	endrel = (void *)mod->relocs + mod->nr_relocs * sizeof(*endrel);
	kvm_apply_hyp_module_relocations(start, hyp_va, mod->relocs, endrel);

<<<<<<< HEAD
	ret = pkvm_map_module_sections(secs_map, hyp_va, ARRAY_SIZE(secs_map));
=======
	ret = pkvm_map_module_sections(secs_map + secs_first, hyp_va,
				       ARRAY_SIZE(secs_map) - secs_first);
>>>>>>> 93e4fc4c
	if (ret) {
		kvm_err("Failed to map EL2 module page: %d\n", ret);
		module_put(this);
		return ret;
	}

	offset = (size_t)((void *)mod->init - start);
	ret = kvm_call_hyp_nvhe(__pkvm_init_module, hyp_va + offset);
	if (ret) {
		kvm_err("Failed to init EL2 module: %d\n", ret);
		pkvm_unmap_module_sections(secs_map, hyp_va, ARRAY_SIZE(secs_map));
		module_put(this);
		return ret;
	}

	return 0;
}
EXPORT_SYMBOL_GPL(__pkvm_load_el2_module);

<<<<<<< HEAD
int __pkvm_register_el2_call(dyn_hcall_t hfn, unsigned long token,
			     unsigned long hyp_text_kern_va)
{
	unsigned long hfn_hyp_va, offset, text_hyp_va = token;
	int ret;

	offset = (unsigned long)hfn - hyp_text_kern_va;
	hfn_hyp_va = text_hyp_va + offset;

	ret = kvm_call_hyp_nvhe(__pkvm_register_hcall,
				(unsigned long)hfn_hyp_va);
	return ret;
}
EXPORT_SYMBOL_GPL(__pkvm_register_el2_call);
=======
int __pkvm_register_el2_call(unsigned long hfn_hyp_va)
{
	return kvm_call_hyp_nvhe(__pkvm_register_hcall, hfn_hyp_va);
}
EXPORT_SYMBOL_GPL(__pkvm_register_el2_call);
#endif /* CONFIG_MODULES */
>>>>>>> 93e4fc4c
<|MERGE_RESOLUTION|>--- conflicted
+++ resolved
@@ -5,18 +5,12 @@
  */
 
 #include <linux/io.h>
-<<<<<<< HEAD
-=======
 #include <linux/kmemleak.h>
->>>>>>> 93e4fc4c
 #include <linux/kvm_host.h>
 #include <linux/memblock.h>
 #include <linux/mm.h>
 #include <linux/mutex.h>
-<<<<<<< HEAD
-=======
 #include <linux/of_address.h>
->>>>>>> 93e4fc4c
 #include <linux/of_fdt.h>
 #include <linux/of_reserved_mem.h>
 #include <linux/sort.h>
@@ -25,26 +19,17 @@
 #include <asm/kvm_mmu.h>
 #include <asm/kvm_pkvm.h>
 #include <asm/kvm_pkvm_module.h>
-<<<<<<< HEAD
+#include <asm/setup.h>
 
 #include "hyp_constants.h"
 
-=======
-#include <asm/setup.h>
-
-#include "hyp_constants.h"
-
 DEFINE_STATIC_KEY_FALSE(kvm_protected_mode_initialized);
 
->>>>>>> 93e4fc4c
 static struct reserved_mem *pkvm_firmware_mem;
 static phys_addr_t *pvmfw_base = &kvm_nvhe_sym(pvmfw_base);
 static phys_addr_t *pvmfw_size = &kvm_nvhe_sym(pvmfw_size);
 
-<<<<<<< HEAD
-=======
 static struct pkvm_moveable_reg *moveable_regs = kvm_nvhe_sym(pkvm_moveable_regs);
->>>>>>> 93e4fc4c
 static struct memblock_region *hyp_memory = kvm_nvhe_sym(hyp_memory);
 static unsigned int *hyp_memblock_nr_ptr = &kvm_nvhe_sym(hyp_memblock_nr);
 
@@ -188,10 +173,7 @@
 	hyp_mem_pages += hyp_vm_table_pages();
 	hyp_mem_pages += hyp_vmemmap_pages(STRUCT_HYP_PAGE_SIZE);
 	hyp_mem_pages += hyp_ffa_proxy_pages();
-<<<<<<< HEAD
-=======
 	hyp_mem_pages += hyp_host_fp_pages(num_possible_cpus());
->>>>>>> 93e4fc4c
 
 	/*
 	 * Try to allocate a PMD-aligned region to reduce TLB pressure once
@@ -338,35 +320,18 @@
 	struct mm_struct *mm = current->mm;
 	struct rb_node *node;
 
-<<<<<<< HEAD
-	if (host_kvm->arch.pkvm.handle) {
-		WARN_ON(kvm_call_hyp_nvhe(__pkvm_teardown_vm,
-					  host_kvm->arch.pkvm.handle));
-	}
-
-	host_kvm->arch.pkvm.handle = 0;
-	free_hyp_memcache(&host_kvm->arch.pkvm.teardown_mc, host_kvm);
-	free_hyp_stage2_memcache(&host_kvm->arch.pkvm.teardown_stage2_mc,
-				 host_kvm);
-=======
 	if (!host_kvm->arch.pkvm.handle)
 		goto out_free;
 
 	WARN_ON(kvm_call_hyp_nvhe(__pkvm_start_teardown_vm, host_kvm->arch.pkvm.handle));
->>>>>>> 93e4fc4c
 
 	node = rb_first(&host_kvm->arch.pkvm.pinned_pages);
 	while (node) {
 		ppage = rb_entry(node, struct kvm_pinned_page, node);
-<<<<<<< HEAD
-		WARN_ON(kvm_call_hyp_nvhe(__pkvm_host_reclaim_page,
-					  page_to_pfn(ppage->page)));
-=======
 		WARN_ON(kvm_call_hyp_nvhe(__pkvm_reclaim_dying_guest_page,
 					  host_kvm->arch.pkvm.handle,
 					  page_to_pfn(ppage->page),
 					  ppage->ipa));
->>>>>>> 93e4fc4c
 		cond_resched();
 
 		account_locked_vm(mm, 1, false);
@@ -375,8 +340,6 @@
 		rb_erase(&ppage->node, &host_kvm->arch.pkvm.pinned_pages);
 		kfree(ppage);
 	}
-<<<<<<< HEAD
-=======
 
 	WARN_ON(kvm_call_hyp_nvhe(__pkvm_finalize_teardown_vm, host_kvm->arch.pkvm.handle));
 
@@ -385,7 +348,6 @@
 	free_hyp_memcache(&host_kvm->arch.pkvm.teardown_mc, host_kvm);
 	free_hyp_stage2_memcache(&host_kvm->arch.pkvm.teardown_stage2_mc,
 				 host_kvm);
->>>>>>> 93e4fc4c
 }
 
 int pkvm_init_host_vm(struct kvm *host_kvm, unsigned long type)
@@ -429,13 +391,6 @@
 		return;
 
 	ppage = container_of(node, struct kvm_pinned_page, node);
-<<<<<<< HEAD
-
-	WARN_ON(kvm_call_hyp_nvhe(__pkvm_host_reclaim_page,
-				  page_to_pfn(ppage->page)));
-
-=======
->>>>>>> 93e4fc4c
 	account_locked_vm(mm, 1, false);
 	unpin_user_pages_dirty_lock(&ppage->page, 1, true);
 	kfree(ppage);
@@ -483,11 +438,7 @@
 	void *addr;
 	phys_addr_t size;
 
-<<<<<<< HEAD
-	if (likely(!pkvm_firmware_mem) || is_protected_kvm_enabled())
-=======
 	if (likely(!pkvm_firmware_mem))
->>>>>>> 93e4fc4c
 		return 0;
 
 	kvm_info("Clearing unused pKVM firmware memory\n");
@@ -501,9 +452,6 @@
 	memunmap(addr);
 	return 0;
 }
-<<<<<<< HEAD
-device_initcall_sync(pkvm_firmware_rmem_clear);
-=======
 
 static void _kvm_host_prot_finalize(void *arg)
 {
@@ -569,7 +517,6 @@
 	return ret;
 }
 device_initcall_sync(finalize_pkvm);
->>>>>>> 93e4fc4c
 
 static int pkvm_vm_ioctl_set_fw_ipa(struct kvm *kvm, u64 ipa)
 {
@@ -623,16 +570,6 @@
 }
 
 #ifdef CONFIG_MODULES
-<<<<<<< HEAD
-static int __init early_pkvm_enable_modules(char *arg)
-{
-	kvm_nvhe_sym(__pkvm_modules_enabled) = true;
-
-	return 0;
-}
-early_param("kvm-arm.protected_modules", early_pkvm_enable_modules);
-#endif
-=======
 static char early_pkvm_modules[COMMAND_LINE_SIZE] __initdata;
 
 static int __init pkvm_enable_module_late_loading(void)
@@ -750,7 +687,6 @@
 
 	return 0;
 }
->>>>>>> 93e4fc4c
 
 struct pkvm_mod_sec_mapping {
 	struct pkvm_module_section *sec;
@@ -827,15 +763,9 @@
 	return s1->sec->start < s2->sec->start ? -1 : s1->sec->start > s2->sec->start;
 }
 
-<<<<<<< HEAD
-int __pkvm_load_el2_module(struct pkvm_el2_module *mod, struct module *this,
-			   unsigned long *token)
-{
-=======
 int __pkvm_load_el2_module(struct module *this, unsigned long *token)
 {
 	struct pkvm_el2_module *mod = &this->arch.hyp;
->>>>>>> 93e4fc4c
 	struct pkvm_mod_sec_mapping secs_map[] = {
 		{ &mod->text, KVM_PGTABLE_PROT_R | KVM_PGTABLE_PROT_X },
 		{ &mod->bss, KVM_PGTABLE_PROT_R | KVM_PGTABLE_PROT_W },
@@ -843,16 +773,10 @@
 		{ &mod->data, KVM_PGTABLE_PROT_R | KVM_PGTABLE_PROT_W },
 	};
 	void *start, *end, *hyp_va;
-<<<<<<< HEAD
-	kvm_nvhe_reloc_t *endrel;
-	size_t offset, size;
-	int ret, i;
-=======
 	struct arm_smccc_res res;
 	kvm_nvhe_reloc_t *endrel;
 	int ret, i, secs_first;
 	size_t offset, size;
->>>>>>> 93e4fc4c
 
 	if (!is_protected_kvm_enabled())
 		return -EOPNOTSUPP;
@@ -869,19 +793,6 @@
 		return -ENODEV;
 	}
 
-<<<<<<< HEAD
-	sort(secs_map, ARRAY_SIZE(secs_map), sizeof(secs_map[0]), __pkvm_cmp_mod_sec, NULL);
-	start = secs_map[0].sec->start;
-	end = secs_map[ARRAY_SIZE(secs_map) - 1].sec->end;
-	size = PAGE_ALIGN(end - start);
-
-	hyp_va = (void *)kvm_call_hyp_nvhe(__pkvm_alloc_module_va, size >> PAGE_SHIFT);
-	if (!hyp_va) {
-		kvm_err("Failed to allocate hypervisor VA space for EL2 module\n");
-		module_put(this);
-		return -ENOMEM;
-	}
-=======
 	/* Missing or empty module sections are placed first */
 	sort(secs_map, ARRAY_SIZE(secs_map), sizeof(secs_map[0]), __pkvm_cmp_mod_sec, NULL);
 	for (secs_first = 0; secs_first < ARRAY_SIZE(secs_map); secs_first++) {
@@ -900,7 +811,6 @@
 		return res.a0 == SMCCC_RET_SUCCESS ? -ENOMEM : -EPERM;
 	}
 	hyp_va = (void *)res.a1;
->>>>>>> 93e4fc4c
 
 	/*
 	 * The token can be used for other calls related to this module.
@@ -913,12 +823,8 @@
 	endrel = (void *)mod->relocs + mod->nr_relocs * sizeof(*endrel);
 	kvm_apply_hyp_module_relocations(start, hyp_va, mod->relocs, endrel);
 
-<<<<<<< HEAD
-	ret = pkvm_map_module_sections(secs_map, hyp_va, ARRAY_SIZE(secs_map));
-=======
 	ret = pkvm_map_module_sections(secs_map + secs_first, hyp_va,
 				       ARRAY_SIZE(secs_map) - secs_first);
->>>>>>> 93e4fc4c
 	if (ret) {
 		kvm_err("Failed to map EL2 module page: %d\n", ret);
 		module_put(this);
@@ -938,26 +844,9 @@
 }
 EXPORT_SYMBOL_GPL(__pkvm_load_el2_module);
 
-<<<<<<< HEAD
-int __pkvm_register_el2_call(dyn_hcall_t hfn, unsigned long token,
-			     unsigned long hyp_text_kern_va)
-{
-	unsigned long hfn_hyp_va, offset, text_hyp_va = token;
-	int ret;
-
-	offset = (unsigned long)hfn - hyp_text_kern_va;
-	hfn_hyp_va = text_hyp_va + offset;
-
-	ret = kvm_call_hyp_nvhe(__pkvm_register_hcall,
-				(unsigned long)hfn_hyp_va);
-	return ret;
+int __pkvm_register_el2_call(unsigned long hfn_hyp_va)
+{
+	return kvm_call_hyp_nvhe(__pkvm_register_hcall, hfn_hyp_va);
 }
 EXPORT_SYMBOL_GPL(__pkvm_register_el2_call);
-=======
-int __pkvm_register_el2_call(unsigned long hfn_hyp_va)
-{
-	return kvm_call_hyp_nvhe(__pkvm_register_hcall, hfn_hyp_va);
-}
-EXPORT_SYMBOL_GPL(__pkvm_register_el2_call);
-#endif /* CONFIG_MODULES */
->>>>>>> 93e4fc4c
+#endif /* CONFIG_MODULES */