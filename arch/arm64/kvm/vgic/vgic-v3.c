// SPDX-License-Identifier: GPL-2.0-only

#include <linux/irqchip/arm-gic-v3.h>
#include <linux/irq.h>
#include <linux/irqdomain.h>
#include <linux/kvm.h>
#include <linux/kvm_host.h>
#include <kvm/arm_vgic.h>
#include <asm/kvm_hyp.h>
#include <asm/kvm_mmu.h>
#include <asm/kvm_asm.h>

#include "vgic.h"

static bool group0_trap;
static bool group1_trap;
static bool common_trap;
static bool dir_trap;
static bool gicv4_enable;

void vgic_v3_set_underflow(struct kvm_vcpu *vcpu)
{
	struct vgic_v3_cpu_if *cpuif = &vcpu->arch.vgic_cpu.vgic_v3;

	cpuif->vgic_hcr |= ICH_HCR_UIE;
}

static bool lr_signals_eoi_mi(u64 lr_val)
{
	return !(lr_val & ICH_LR_STATE) && (lr_val & ICH_LR_EOI) &&
	       !(lr_val & ICH_LR_HW);
}

void vgic_v3_fold_lr_state(struct kvm_vcpu *vcpu)
{
	struct vgic_cpu *vgic_cpu = &vcpu->arch.vgic_cpu;
	struct vgic_v3_cpu_if *cpuif = &vgic_cpu->vgic_v3;
	u32 model = vcpu->kvm->arch.vgic.vgic_model;
	int lr;

	DEBUG_SPINLOCK_BUG_ON(!irqs_disabled());

	cpuif->vgic_hcr &= ~ICH_HCR_UIE;

	for (lr = 0; lr < cpuif->used_lrs; lr++) {
		u64 val = cpuif->vgic_lr[lr];
		u32 intid, cpuid;
		struct vgic_irq *irq;
		bool is_v2_sgi = false;
		bool deactivated;

		cpuid = val & GICH_LR_PHYSID_CPUID;
		cpuid >>= GICH_LR_PHYSID_CPUID_SHIFT;

		if (model == KVM_DEV_TYPE_ARM_VGIC_V3) {
			intid = val & ICH_LR_VIRTUAL_ID_MASK;
		} else {
			intid = val & GICH_LR_VIRTUALID;
			is_v2_sgi = vgic_irq_is_sgi(intid);
		}

		/* Notify fds when the guest EOI'ed a level-triggered IRQ */
		if (lr_signals_eoi_mi(val) && vgic_valid_spi(vcpu->kvm, intid))
			kvm_notify_acked_irq(vcpu->kvm, 0,
					     intid - VGIC_NR_PRIVATE_IRQS);

		irq = vgic_get_irq(vcpu->kvm, vcpu, intid);
		if (!irq)	/* An LPI could have been unmapped. */
			continue;

		raw_spin_lock(&irq->irq_lock);

		/* Always preserve the active bit, note deactivation */
		deactivated = irq->active && !(val & ICH_LR_ACTIVE_BIT);
		irq->active = !!(val & ICH_LR_ACTIVE_BIT);

		if (irq->active && is_v2_sgi)
			irq->active_source = cpuid;

		/* Edge is the only case where we preserve the pending bit */
		if (irq->config == VGIC_CONFIG_EDGE &&
		    (val & ICH_LR_PENDING_BIT)) {
			irq->pending_latch = true;

			if (is_v2_sgi)
				irq->source |= (1 << cpuid);
		}

		/*
		 * Clear soft pending state when level irqs have been acked.
		 */
		if (irq->config == VGIC_CONFIG_LEVEL && !(val & ICH_LR_STATE))
			irq->pending_latch = false;

		/* Handle resampling for mapped interrupts if required */
		vgic_irq_handle_resampling(irq, deactivated, val & ICH_LR_PENDING_BIT);

		raw_spin_unlock(&irq->irq_lock);
		vgic_put_irq(vcpu->kvm, irq);
	}

	cpuif->used_lrs = 0;
}

/* Requires the irq to be locked already */
void vgic_v3_populate_lr(struct kvm_vcpu *vcpu, struct vgic_irq *irq, int lr)
{
	u32 model = vcpu->kvm->arch.vgic.vgic_model;
	u64 val = irq->intid;
	bool allow_pending = true, is_v2_sgi;

	is_v2_sgi = (vgic_irq_is_sgi(irq->intid) &&
		     model == KVM_DEV_TYPE_ARM_VGIC_V2);

	if (irq->active) {
		val |= ICH_LR_ACTIVE_BIT;
		if (is_v2_sgi)
			val |= irq->active_source << GICH_LR_PHYSID_CPUID_SHIFT;
		if (vgic_irq_is_multi_sgi(irq)) {
			allow_pending = false;
			val |= ICH_LR_EOI;
		}
	}

	if (irq->hw && !vgic_irq_needs_resampling(irq)) {
		val |= ICH_LR_HW;
		val |= ((u64)irq->hwintid) << ICH_LR_PHYS_ID_SHIFT;
		/*
		 * Never set pending+active on a HW interrupt, as the
		 * pending state is kept at the physical distributor
		 * level.
		 */
		if (irq->active)
			allow_pending = false;
	} else {
		if (irq->config == VGIC_CONFIG_LEVEL) {
			val |= ICH_LR_EOI;

			/*
			 * Software resampling doesn't work very well
			 * if we allow P+A, so let's not do that.
			 */
			if (irq->active)
				allow_pending = false;
		}
	}

	if (allow_pending && irq_is_pending(irq)) {
		val |= ICH_LR_PENDING_BIT;

		if (irq->config == VGIC_CONFIG_EDGE)
			irq->pending_latch = false;

		if (vgic_irq_is_sgi(irq->intid) &&
		    model == KVM_DEV_TYPE_ARM_VGIC_V2) {
			u32 src = ffs(irq->source);

			if (WARN_RATELIMIT(!src, "No SGI source for INTID %d\n",
					   irq->intid))
				return;

			val |= (src - 1) << GICH_LR_PHYSID_CPUID_SHIFT;
			irq->source &= ~(1 << (src - 1));
			if (irq->source) {
				irq->pending_latch = true;
				val |= ICH_LR_EOI;
			}
		}
	}

	/*
	 * Level-triggered mapped IRQs are special because we only observe
	 * rising edges as input to the VGIC.  We therefore lower the line
	 * level here, so that we can take new virtual IRQs.  See
	 * vgic_v3_fold_lr_state for more info.
	 */
	if (vgic_irq_is_mapped_level(irq) && (val & ICH_LR_PENDING_BIT))
		irq->line_level = false;

	if (irq->group)
		val |= ICH_LR_GROUP;

	val |= (u64)irq->priority << ICH_LR_PRIORITY_SHIFT;

	vcpu->arch.vgic_cpu.vgic_v3.vgic_lr[lr] = val;
}

void vgic_v3_clear_lr(struct kvm_vcpu *vcpu, int lr)
{
	vcpu->arch.vgic_cpu.vgic_v3.vgic_lr[lr] = 0;
}

void vgic_v3_set_vmcr(struct kvm_vcpu *vcpu, struct vgic_vmcr *vmcrp)
{
	struct vgic_v3_cpu_if *cpu_if = &vcpu->arch.vgic_cpu.vgic_v3;
	u32 model = vcpu->kvm->arch.vgic.vgic_model;
	u32 vmcr;

	if (model == KVM_DEV_TYPE_ARM_VGIC_V2) {
		vmcr = (vmcrp->ackctl << ICH_VMCR_ACK_CTL_SHIFT) &
			ICH_VMCR_ACK_CTL_MASK;
		vmcr |= (vmcrp->fiqen << ICH_VMCR_FIQ_EN_SHIFT) &
			ICH_VMCR_FIQ_EN_MASK;
	} else {
		/*
		 * When emulating GICv3 on GICv3 with SRE=1 on the
		 * VFIQEn bit is RES1 and the VAckCtl bit is RES0.
		 */
		vmcr = ICH_VMCR_FIQ_EN_MASK;
	}

	vmcr |= (vmcrp->cbpr << ICH_VMCR_CBPR_SHIFT) & ICH_VMCR_CBPR_MASK;
	vmcr |= (vmcrp->eoim << ICH_VMCR_EOIM_SHIFT) & ICH_VMCR_EOIM_MASK;
	vmcr |= (vmcrp->abpr << ICH_VMCR_BPR1_SHIFT) & ICH_VMCR_BPR1_MASK;
	vmcr |= (vmcrp->bpr << ICH_VMCR_BPR0_SHIFT) & ICH_VMCR_BPR0_MASK;
	vmcr |= (vmcrp->pmr << ICH_VMCR_PMR_SHIFT) & ICH_VMCR_PMR_MASK;
	vmcr |= (vmcrp->grpen0 << ICH_VMCR_ENG0_SHIFT) & ICH_VMCR_ENG0_MASK;
	vmcr |= (vmcrp->grpen1 << ICH_VMCR_ENG1_SHIFT) & ICH_VMCR_ENG1_MASK;

	cpu_if->vgic_vmcr = vmcr;
}

void vgic_v3_get_vmcr(struct kvm_vcpu *vcpu, struct vgic_vmcr *vmcrp)
{
	struct vgic_v3_cpu_if *cpu_if = &vcpu->arch.vgic_cpu.vgic_v3;
	u32 model = vcpu->kvm->arch.vgic.vgic_model;
	u32 vmcr;

	vmcr = cpu_if->vgic_vmcr;

	if (model == KVM_DEV_TYPE_ARM_VGIC_V2) {
		vmcrp->ackctl = (vmcr & ICH_VMCR_ACK_CTL_MASK) >>
			ICH_VMCR_ACK_CTL_SHIFT;
		vmcrp->fiqen = (vmcr & ICH_VMCR_FIQ_EN_MASK) >>
			ICH_VMCR_FIQ_EN_SHIFT;
	} else {
		/*
		 * When emulating GICv3 on GICv3 with SRE=1 on the
		 * VFIQEn bit is RES1 and the VAckCtl bit is RES0.
		 */
		vmcrp->fiqen = 1;
		vmcrp->ackctl = 0;
	}

	vmcrp->cbpr = (vmcr & ICH_VMCR_CBPR_MASK) >> ICH_VMCR_CBPR_SHIFT;
	vmcrp->eoim = (vmcr & ICH_VMCR_EOIM_MASK) >> ICH_VMCR_EOIM_SHIFT;
	vmcrp->abpr = (vmcr & ICH_VMCR_BPR1_MASK) >> ICH_VMCR_BPR1_SHIFT;
	vmcrp->bpr  = (vmcr & ICH_VMCR_BPR0_MASK) >> ICH_VMCR_BPR0_SHIFT;
	vmcrp->pmr  = (vmcr & ICH_VMCR_PMR_MASK) >> ICH_VMCR_PMR_SHIFT;
	vmcrp->grpen0 = (vmcr & ICH_VMCR_ENG0_MASK) >> ICH_VMCR_ENG0_SHIFT;
	vmcrp->grpen1 = (vmcr & ICH_VMCR_ENG1_MASK) >> ICH_VMCR_ENG1_SHIFT;
}

#define INITIAL_PENDBASER_VALUE						  \
	(GIC_BASER_CACHEABILITY(GICR_PENDBASER, INNER, RaWb)		| \
	GIC_BASER_CACHEABILITY(GICR_PENDBASER, OUTER, SameAsInner)	| \
	GIC_BASER_SHAREABILITY(GICR_PENDBASER, InnerShareable))

void vgic_v3_enable(struct kvm_vcpu *vcpu)
{
	struct vgic_v3_cpu_if *vgic_v3 = &vcpu->arch.vgic_cpu.vgic_v3;

	/*
	 * By forcing VMCR to zero, the GIC will restore the binary
	 * points to their reset values. Anything else resets to zero
	 * anyway.
	 */
	vgic_v3->vgic_vmcr = 0;

	/*
	 * If we are emulating a GICv3, we do it in an non-GICv2-compatible
	 * way, so we force SRE to 1 to demonstrate this to the guest.
	 * Also, we don't support any form of IRQ/FIQ bypass.
	 * This goes with the spec allowing the value to be RAO/WI.
	 */
	if (vcpu->kvm->arch.vgic.vgic_model == KVM_DEV_TYPE_ARM_VGIC_V3) {
		vgic_v3->vgic_sre = (ICC_SRE_EL1_DIB |
				     ICC_SRE_EL1_DFB |
				     ICC_SRE_EL1_SRE);
		vcpu->arch.vgic_cpu.pendbaser = INITIAL_PENDBASER_VALUE;
	} else {
		vgic_v3->vgic_sre = 0;
	}

	vcpu->arch.vgic_cpu.num_id_bits = (kvm_vgic_global_state.ich_vtr_el2 &
					   ICH_VTR_ID_BITS_MASK) >>
					   ICH_VTR_ID_BITS_SHIFT;
	vcpu->arch.vgic_cpu.num_pri_bits = ((kvm_vgic_global_state.ich_vtr_el2 &
					    ICH_VTR_PRI_BITS_MASK) >>
					    ICH_VTR_PRI_BITS_SHIFT) + 1;

	/* Get the show on the road... */
	vgic_v3->vgic_hcr = ICH_HCR_EN;
	if (group0_trap)
		vgic_v3->vgic_hcr |= ICH_HCR_TALL0;
	if (group1_trap)
		vgic_v3->vgic_hcr |= ICH_HCR_TALL1;
	if (common_trap)
		vgic_v3->vgic_hcr |= ICH_HCR_TC;
	if (dir_trap)
		vgic_v3->vgic_hcr |= ICH_HCR_TDIR;
}

int vgic_v3_lpi_sync_pending_status(struct kvm *kvm, struct vgic_irq *irq)
{
	struct kvm_vcpu *vcpu;
	int byte_offset, bit_nr;
	gpa_t pendbase, ptr;
	bool status;
	u8 val;
	int ret;
	unsigned long flags;

retry:
	vcpu = irq->target_vcpu;
	if (!vcpu)
		return 0;

	pendbase = GICR_PENDBASER_ADDRESS(vcpu->arch.vgic_cpu.pendbaser);

	byte_offset = irq->intid / BITS_PER_BYTE;
	bit_nr = irq->intid % BITS_PER_BYTE;
	ptr = pendbase + byte_offset;

	ret = kvm_read_guest_lock(kvm, ptr, &val, 1);
	if (ret)
		return ret;

	status = val & (1 << bit_nr);

	raw_spin_lock_irqsave(&irq->irq_lock, flags);
	if (irq->target_vcpu != vcpu) {
		raw_spin_unlock_irqrestore(&irq->irq_lock, flags);
		goto retry;
	}
	irq->pending_latch = status;
	vgic_queue_irq_unlock(vcpu->kvm, irq, flags);

	if (status) {
		/* clear consumed data */
		val &= ~(1 << bit_nr);
		ret = kvm_write_guest_lock(kvm, ptr, &val, 1);
		if (ret)
			return ret;
	}
	return 0;
}

/*
 * The deactivation of the doorbell interrupt will trigger the
 * unmapping of the associated vPE.
 */
static void unmap_all_vpes(struct kvm *kvm)
{
	struct vgic_dist *dist = &kvm->arch.vgic;
	int i;

	for (i = 0; i < dist->its_vm.nr_vpes; i++)
		free_irq(dist->its_vm.vpes[i]->irq, kvm_get_vcpu(kvm, i));
}

static void map_all_vpes(struct kvm *kvm)
{
	struct vgic_dist *dist = &kvm->arch.vgic;
	int i;

	for (i = 0; i < dist->its_vm.nr_vpes; i++)
		WARN_ON(vgic_v4_request_vpe_irq(kvm_get_vcpu(kvm, i),
						dist->its_vm.vpes[i]->irq));
}

/**
 * vgic_v3_save_pending_tables - Save the pending tables into guest RAM
 * kvm lock and all vcpu lock must be held
 */
int vgic_v3_save_pending_tables(struct kvm *kvm)
{
	struct vgic_dist *dist = &kvm->arch.vgic;
	struct vgic_irq *irq;
	gpa_t last_ptr = ~(gpa_t)0;
	bool vlpi_avail = false;
	int ret = 0;
	u8 val;

	if (unlikely(!vgic_initialized(kvm)))
		return -ENXIO;

	/*
	 * A preparation for getting any VLPI states.
	 * The above vgic initialized check also ensures that the allocation
	 * and enabling of the doorbells have already been done.
	 */
	if (kvm_vgic_global_state.has_gicv4_1) {
		unmap_all_vpes(kvm);
		vlpi_avail = true;
	}

	list_for_each_entry(irq, &dist->lpi_list_head, lpi_list) {
		int byte_offset, bit_nr;
		struct kvm_vcpu *vcpu;
		gpa_t pendbase, ptr;
		bool is_pending;
		bool stored;

		vcpu = irq->target_vcpu;
		if (!vcpu)
			continue;

		pendbase = GICR_PENDBASER_ADDRESS(vcpu->arch.vgic_cpu.pendbaser);

		byte_offset = irq->intid / BITS_PER_BYTE;
		bit_nr = irq->intid % BITS_PER_BYTE;
		ptr = pendbase + byte_offset;

		if (ptr != last_ptr) {
			ret = kvm_read_guest_lock(kvm, ptr, &val, 1);
			if (ret)
				goto out;
			last_ptr = ptr;
		}

		stored = val & (1U << bit_nr);

		is_pending = irq->pending_latch;

		if (irq->hw && vlpi_avail)
			vgic_v4_get_vlpi_state(irq, &is_pending);

		if (stored == is_pending)
			continue;

		if (is_pending)
			val |= 1 << bit_nr;
		else
			val &= ~(1 << bit_nr);

		ret = kvm_write_guest_lock(kvm, ptr, &val, 1);
		if (ret)
			goto out;
	}

out:
	if (vlpi_avail)
		map_all_vpes(kvm);

	return ret;
}

/**
 * vgic_v3_rdist_overlap - check if a region overlaps with any
 * existing redistributor region
 *
 * @kvm: kvm handle
 * @base: base of the region
 * @size: size of region
 *
 * Return: true if there is an overlap
 */
bool vgic_v3_rdist_overlap(struct kvm *kvm, gpa_t base, size_t size)
{
	struct vgic_dist *d = &kvm->arch.vgic;
	struct vgic_redist_region *rdreg;

	list_for_each_entry(rdreg, &d->rd_regions, list) {
		if ((base + size > rdreg->base) &&
			(base < rdreg->base + vgic_v3_rd_region_size(kvm, rdreg)))
			return true;
	}
	return false;
}

/*
 * Check for overlapping regions and for regions crossing the end of memory
 * for base addresses which have already been set.
 */
bool vgic_v3_check_base(struct kvm *kvm)
{
	struct vgic_dist *d = &kvm->arch.vgic;
	struct vgic_redist_region *rdreg;

	if (!IS_VGIC_ADDR_UNDEF(d->vgic_dist_base) &&
	    d->vgic_dist_base + KVM_VGIC_V3_DIST_SIZE < d->vgic_dist_base)
		return false;

	list_for_each_entry(rdreg, &d->rd_regions, list) {
		size_t sz = vgic_v3_rd_region_size(kvm, rdreg);

		if (vgic_check_iorange(kvm, VGIC_ADDR_UNDEF,
				       rdreg->base, SZ_64K, sz))
			return false;
	}

	if (IS_VGIC_ADDR_UNDEF(d->vgic_dist_base))
		return true;

	return !vgic_v3_rdist_overlap(kvm, d->vgic_dist_base,
				      KVM_VGIC_V3_DIST_SIZE);
}

/**
 * vgic_v3_rdist_free_slot - Look up registered rdist regions and identify one
 * which has free space to put a new rdist region.
 *
 * @rd_regions: redistributor region list head
 *
 * A redistributor regions maps n redistributors, n = region size / (2 x 64kB).
 * Stride between redistributors is 0 and regions are filled in the index order.
 *
 * Return: the redist region handle, if any, that has space to map a new rdist
 * region.
 */
struct vgic_redist_region *vgic_v3_rdist_free_slot(struct list_head *rd_regions)
{
	struct vgic_redist_region *rdreg;

	list_for_each_entry(rdreg, rd_regions, list) {
		if (!vgic_v3_redist_region_full(rdreg))
			return rdreg;
	}
	return NULL;
}

struct vgic_redist_region *vgic_v3_rdist_region_from_index(struct kvm *kvm,
							   u32 index)
{
	struct list_head *rd_regions = &kvm->arch.vgic.rd_regions;
	struct vgic_redist_region *rdreg;

	list_for_each_entry(rdreg, rd_regions, list) {
		if (rdreg->index == index)
			return rdreg;
	}
	return NULL;
}


int vgic_v3_map_resources(struct kvm *kvm)
{
	struct vgic_dist *dist = &kvm->arch.vgic;
	struct kvm_vcpu *vcpu;
	unsigned long c;

	kvm_for_each_vcpu(c, vcpu, kvm) {
		struct vgic_cpu *vgic_cpu = &vcpu->arch.vgic_cpu;

		if (IS_VGIC_ADDR_UNDEF(vgic_cpu->rd_iodev.base_addr)) {
			kvm_debug("vcpu %ld redistributor base not set\n", c);
			return -ENXIO;
		}
	}

	if (IS_VGIC_ADDR_UNDEF(dist->vgic_dist_base)) {
		kvm_debug("Need to set vgic distributor addresses first\n");
		return -ENXIO;
	}

	if (!vgic_v3_check_base(kvm)) {
		kvm_debug("VGIC redist and dist frames overlap\n");
		return -EINVAL;
	}

	/*
	 * For a VGICv3 we require the userland to explicitly initialize
	 * the VGIC before we need to use it.
	 */
	if (!vgic_initialized(kvm)) {
		return -EBUSY;
	}

	if (kvm_vgic_global_state.has_gicv4_1)
		vgic_v4_configure_vsgis(kvm);

	return 0;
}

DEFINE_STATIC_KEY_FALSE(vgic_v3_cpuif_trap);

static int __init early_group0_trap_cfg(char *buf)
{
	return strtobool(buf, &group0_trap);
}
early_param("kvm-arm.vgic_v3_group0_trap", early_group0_trap_cfg);

static int __init early_group1_trap_cfg(char *buf)
{
	return strtobool(buf, &group1_trap);
}
early_param("kvm-arm.vgic_v3_group1_trap", early_group1_trap_cfg);

static int __init early_common_trap_cfg(char *buf)
{
	return strtobool(buf, &common_trap);
}
early_param("kvm-arm.vgic_v3_common_trap", early_common_trap_cfg);

static int __init early_gicv4_enable(char *buf)
{
	return strtobool(buf, &gicv4_enable);
}
early_param("kvm-arm.vgic_v4_enable", early_gicv4_enable);

static const struct midr_range broken_seis[] = {
	MIDR_ALL_VERSIONS(MIDR_APPLE_M1_ICESTORM),
	MIDR_ALL_VERSIONS(MIDR_APPLE_M1_FIRESTORM),
	MIDR_ALL_VERSIONS(MIDR_APPLE_M1_ICESTORM_PRO),
	MIDR_ALL_VERSIONS(MIDR_APPLE_M1_FIRESTORM_PRO),
	MIDR_ALL_VERSIONS(MIDR_APPLE_M1_ICESTORM_MAX),
	MIDR_ALL_VERSIONS(MIDR_APPLE_M1_FIRESTORM_MAX),
	{},
};

static bool vgic_v3_broken_seis(void)
{
	return ((kvm_vgic_global_state.ich_vtr_el2 & ICH_VTR_SEIS_MASK) &&
		is_midr_in_range_list(read_cpuid_id(), broken_seis));
}

/**
 * vgic_v3_probe - probe for a VGICv3 compatible interrupt controller
 * @info:	pointer to the GIC description
 *
 * Returns 0 if the VGICv3 has been probed successfully, returns an error code
 * otherwise
 */
int vgic_v3_probe(const struct gic_kvm_info *info)
{
	u64 ich_vtr_el2 = kvm_call_hyp_ret(__vgic_v3_get_gic_config);
	bool has_v2;
	int ret;

	has_v2 = ich_vtr_el2 >> 63;
	ich_vtr_el2 = (u32)ich_vtr_el2;

	/*
	 * The ListRegs field is 5 bits, but there is an architectural
	 * maximum of 16 list registers. Just ignore bit 4...
	 */
	kvm_vgic_global_state.nr_lr = (ich_vtr_el2 & 0xf) + 1;
	kvm_vgic_global_state.can_emulate_gicv2 = false;
	kvm_vgic_global_state.ich_vtr_el2 = ich_vtr_el2;

	/* GICv4 support? */
	if (info->has_v4) {
		kvm_vgic_global_state.has_gicv4 = gicv4_enable;
		kvm_vgic_global_state.has_gicv4_1 = info->has_v4_1 && gicv4_enable;
		kvm_info("GICv4%s support %sabled\n",
			 kvm_vgic_global_state.has_gicv4_1 ? ".1" : "",
			 gicv4_enable ? "en" : "dis");
	}

	kvm_vgic_global_state.vcpu_base = 0;

	if (!info->vcpu.start) {
		kvm_info("GICv3: no GICV resource entry\n");
	} else if (!has_v2) {
		pr_warn(FW_BUG "CPU interface incapable of MMIO access\n");
	} else if (!PAGE_ALIGNED(info->vcpu.start)) {
		pr_warn("GICV physical address 0x%llx not page aligned\n",
			(unsigned long long)info->vcpu.start);
	} else if (kvm_get_mode() != KVM_MODE_PROTECTED) {
		kvm_vgic_global_state.vcpu_base = info->vcpu.start;
		kvm_vgic_global_state.can_emulate_gicv2 = true;
		ret = kvm_register_vgic_device(KVM_DEV_TYPE_ARM_VGIC_V2);
		if (ret) {
			kvm_err("Cannot register GICv2 KVM device.\n");
			return ret;
		}
		kvm_info("vgic-v2@%llx\n", info->vcpu.start);
	}
	ret = kvm_register_vgic_device(KVM_DEV_TYPE_ARM_VGIC_V3);
	if (ret) {
		kvm_err("Cannot register GICv3 KVM device.\n");
		kvm_unregister_device_ops(KVM_DEV_TYPE_ARM_VGIC_V2);
		return ret;
	}

	if (kvm_vgic_global_state.vcpu_base == 0)
		kvm_info("disabling GICv2 emulation\n");

	if (cpus_have_const_cap(ARM64_WORKAROUND_CAVIUM_30115)) {
		group0_trap = true;
		group1_trap = true;
	}

	if (vgic_v3_broken_seis()) {
		kvm_info("GICv3 with broken locally generated SEI\n");

		kvm_vgic_global_state.ich_vtr_el2 &= ~ICH_VTR_SEIS_MASK;
		group0_trap = true;
		group1_trap = true;
		if (ich_vtr_el2 & ICH_VTR_TDS_MASK)
			dir_trap = true;
		else
			common_trap = true;
	}

	if (group0_trap || group1_trap || common_trap | dir_trap) {
		kvm_info("GICv3 sysreg trapping enabled ([%s%s%s%s], reduced performance)\n",
			 group0_trap ? "G0" : "",
			 group1_trap ? "G1" : "",
			 common_trap ? "C"  : "",
			 dir_trap    ? "D"  : "");
		static_branch_enable(&vgic_v3_cpuif_trap);
	}

	kvm_vgic_global_state.vctrl_base = NULL;
	kvm_vgic_global_state.type = VGIC_V3;
	kvm_vgic_global_state.max_gic_vcpus = VGIC_V3_MAX_CPUS;

	return 0;
}

void vgic_v3_load(struct kvm_vcpu *vcpu)
{
	struct vgic_v3_cpu_if *cpu_if = &vcpu->arch.vgic_cpu.vgic_v3;

	if (likely(!is_protected_kvm_enabled()))
		kvm_call_hyp(__vgic_v3_restore_vmcr_aprs, cpu_if);

	if (has_vhe())
		__vgic_v3_activate_traps(cpu_if);

	WARN_ON(vgic_v4_load(vcpu));
}

void vgic_v3_put(struct kvm_vcpu *vcpu, bool blocking)
{
	struct vgic_v3_cpu_if *cpu_if = &vcpu->arch.vgic_cpu.vgic_v3;

<<<<<<< HEAD
	WARN_ON(vgic_v4_put(vcpu, blocking));
=======
	if (likely(cpu_if->vgic_sre))
		cpu_if->vgic_vmcr = kvm_call_hyp_ret(__vgic_v3_read_vmcr);
}

void vgic_v3_put(struct kvm_vcpu *vcpu)
{
	struct vgic_v3_cpu_if *cpu_if = &vcpu->arch.vgic_cpu.vgic_v3;

	WARN_ON(vgic_v4_put(vcpu));

	vgic_v3_vmcr_sync(vcpu);
>>>>>>> 802aacbb

	if (likely(!is_protected_kvm_enabled()))
		kvm_call_hyp(__vgic_v3_save_vmcr_aprs, cpu_if);

	if (has_vhe())
		__vgic_v3_deactivate_traps(cpu_if);
}<|MERGE_RESOLUTION|>--- conflicted
+++ resolved
@@ -727,21 +727,7 @@
 {
 	struct vgic_v3_cpu_if *cpu_if = &vcpu->arch.vgic_cpu.vgic_v3;
 
-<<<<<<< HEAD
-	WARN_ON(vgic_v4_put(vcpu, blocking));
-=======
-	if (likely(cpu_if->vgic_sre))
-		cpu_if->vgic_vmcr = kvm_call_hyp_ret(__vgic_v3_read_vmcr);
-}
-
-void vgic_v3_put(struct kvm_vcpu *vcpu)
-{
-	struct vgic_v3_cpu_if *cpu_if = &vcpu->arch.vgic_cpu.vgic_v3;
-
 	WARN_ON(vgic_v4_put(vcpu));
-
-	vgic_v3_vmcr_sync(vcpu);
->>>>>>> 802aacbb
 
 	if (likely(!is_protected_kvm_enabled()))
 		kvm_call_hyp(__vgic_v3_save_vmcr_aprs, cpu_if);
