--- conflicted
+++ resolved
@@ -25,17 +25,12 @@
 		i2c3 = &i2c3;
 		i2c4 = &i2c4;
 		i2c5 = &i2c5;
-<<<<<<< HEAD
-=======
 		i2c6 = &iic0;
 		i2c7 = &iic1;
->>>>>>> 661e50bc
 		spi0 = &qspi;
 		spi1 = &msiof0;
 		spi2 = &msiof1;
 		spi3 = &msiof2;
-<<<<<<< HEAD
-=======
 		vin0 = &vin0;
 		vin1 = &vin1;
 	};
@@ -67,7 +62,6 @@
 		#clock-cells = <0>;
 		/* This value must be overridden by the board. */
 		clock-frequency = <0>;
->>>>>>> 661e50bc
 	};
 
 	cpus {
@@ -876,8 +870,6 @@
 			status = "disabled";
 		};
 
-<<<<<<< HEAD
-=======
 		iic0: i2c@e6500000 {
 			#address-cells = <1>;
 			#size-cells = <0>;
@@ -912,7 +904,6 @@
 			status = "disabled";
 		};
 
->>>>>>> 661e50bc
 		mmcif0: mmc@ee200000 {
 			compatible = "renesas,mmcif-r8a7745",
 				     "renesas,sh-mmcif";
@@ -945,8 +936,6 @@
 			status = "disabled";
 		};
 
-<<<<<<< HEAD
-=======
 		vin0: video@e6ef0000 {
 			compatible = "renesas,vin-r8a7745",
 				     "renesas,rcar-gen2-vin";
@@ -996,7 +985,6 @@
 			};
 		};
 
->>>>>>> 661e50bc
 		msiof0: spi@e6e20000 {
 			compatible = "renesas,msiof-r8a7745",
 				     "renesas,rcar-gen2-msiof";
@@ -1045,10 +1033,6 @@
 			status = "disabled";
 		};
 
-<<<<<<< HEAD
-		sdhi0: sd@ee100000 {
-			compatible = "renesas,sdhi-r8a7745";
-=======
 		pwm0: pwm@e6e30000 {
 			compatible = "renesas,pwm-r8a7745", "renesas,pwm-rcar";
 			reg = <0 0xe6e30000 0 0x8>;
@@ -1132,7 +1116,6 @@
 		sdhi0: sd@ee100000 {
 			compatible = "renesas,sdhi-r8a7745",
 				     "renesas,rcar-gen2-sdhi";
->>>>>>> 661e50bc
 			reg = <0 0xee100000 0 0x328>;
 			interrupts = <GIC_SPI 165 IRQ_TYPE_LEVEL_HIGH>;
 			clocks = <&cpg CPG_MOD 314>;
@@ -1146,12 +1129,8 @@
 		};
 
 		sdhi1: sd@ee140000 {
-<<<<<<< HEAD
-			compatible = "renesas,sdhi-r8a7745";
-=======
 			compatible = "renesas,sdhi-r8a7745",
 				     "renesas,rcar-gen2-sdhi";
->>>>>>> 661e50bc
 			reg = <0 0xee140000 0 0x100>;
 			interrupts = <GIC_SPI 167 IRQ_TYPE_LEVEL_HIGH>;
 			clocks = <&cpg CPG_MOD 312>;
@@ -1165,12 +1144,8 @@
 		};
 
 		sdhi2: sd@ee160000 {
-<<<<<<< HEAD
-			compatible = "renesas,sdhi-r8a7745";
-=======
 			compatible = "renesas,sdhi-r8a7745",
 				     "renesas,rcar-gen2-sdhi";
->>>>>>> 661e50bc
 			reg = <0 0xee160000 0 0x100>;
 			interrupts = <GIC_SPI 168 IRQ_TYPE_LEVEL_HIGH>;
 			clocks = <&cpg CPG_MOD 311>;
@@ -1253,8 +1228,6 @@
 			};
 		};
 
-<<<<<<< HEAD
-=======
 		hsusb: usb@e6590000 {
 			compatible = "renesas,usbhs-r8a7745",
 				     "renesas,rcar-gen2-usbhs";
@@ -1272,7 +1245,6 @@
 			status = "disabled";
 		};
 
->>>>>>> 661e50bc
 		usbphy: usb-phy@e6590100 {
 			compatible = "renesas,usb-phy-r8a7745",
 				     "renesas,rcar-gen2-usb-phy";
@@ -1294,8 +1266,6 @@
 				#phy-cells = <1>;
 			};
 		};
-<<<<<<< HEAD
-=======
 
 		can0: can@e6e80000 {
 			compatible = "renesas,can-r8a7745",
@@ -1504,7 +1474,6 @@
 				};
 			};
 		};
->>>>>>> 661e50bc
 	};
 
 	timer {
