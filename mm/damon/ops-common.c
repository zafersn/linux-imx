// SPDX-License-Identifier: GPL-2.0
/*
 * Common Primitives for Data Access Monitoring
 *
 * Author: SeongJae Park <sj@kernel.org>
 */

#include <linux/mmu_notifier.h>
#include <linux/page_idle.h>
#include <linux/pagemap.h>
#include <linux/rmap.h>

#include "ops-common.h"

/*
 * Get an online page for a pfn if it's in the LRU list.  Otherwise, returns
 * NULL.
 *
 * The body of this function is stolen from the 'page_idle_get_page()'.  We
 * steal rather than reuse it because the code is quite simple.
 */
struct page *damon_get_page(unsigned long pfn)
{
	struct page *page = pfn_to_online_page(pfn);

	if (!page || !PageLRU(page) || !get_page_unless_zero(page))
		return NULL;

	if (unlikely(!PageLRU(page))) {
		put_page(page);
		page = NULL;
	}
	return page;
}

void damon_ptep_mkold(pte_t *pte, struct mm_struct *mm, unsigned long addr)
{
	bool referenced = false;
	struct page *page = damon_get_page(pte_pfn(*pte));

	if (!page)
		return;

	if (pte_young(*pte)) {
		referenced = true;
		*pte = pte_mkold(*pte);
	}

#ifdef CONFIG_MMU_NOTIFIER
	if (mmu_notifier_clear_young(mm, addr, addr + PAGE_SIZE))
		referenced = true;
#endif /* CONFIG_MMU_NOTIFIER */

	if (referenced)
		set_page_young(page);

	set_page_idle(page);
	put_page(page);
}

void damon_pmdp_mkold(pmd_t *pmd, struct mm_struct *mm, unsigned long addr)
{
#ifdef CONFIG_TRANSPARENT_HUGEPAGE
	bool referenced = false;
	struct page *page = damon_get_page(pmd_pfn(*pmd));

	if (!page)
		return;

	if (pmd_young(*pmd)) {
		referenced = true;
		*pmd = pmd_mkold(*pmd);
	}

#ifdef CONFIG_MMU_NOTIFIER
	if (mmu_notifier_clear_young(mm, addr, addr + HPAGE_PMD_SIZE))
		referenced = true;
#endif /* CONFIG_MMU_NOTIFIER */

	if (referenced)
		set_page_young(page);

	set_page_idle(page);
	put_page(page);
#endif /* CONFIG_TRANSPARENT_HUGEPAGE */
}

#define DAMON_MAX_SUBSCORE	(100)
#define DAMON_MAX_AGE_IN_LOG	(32)

int damon_hot_score(struct damon_ctx *c, struct damon_region *r,
			struct damos *s)
{
	unsigned int max_nr_accesses;
	int freq_subscore;
	unsigned int age_in_sec;
	int age_in_log, age_subscore;
	unsigned int freq_weight = s->quota.weight_nr_accesses;
	unsigned int age_weight = s->quota.weight_age;
	int hotness;

	max_nr_accesses = c->attrs.aggr_interval / c->attrs.sample_interval;
	freq_subscore = r->nr_accesses * DAMON_MAX_SUBSCORE / max_nr_accesses;

	age_in_sec = (unsigned long)r->age * c->attrs.aggr_interval / 1000000;
	for (age_in_log = 0; age_in_log < DAMON_MAX_AGE_IN_LOG && age_in_sec;
			age_in_log++, age_in_sec >>= 1)
		;

	/* If frequency is 0, higher age means it's colder */
	if (freq_subscore == 0)
		age_in_log *= -1;

	/*
	 * Now age_in_log is in [-DAMON_MAX_AGE_IN_LOG, DAMON_MAX_AGE_IN_LOG].
	 * Scale it to be in [0, 100] and set it as age subscore.
	 */
	age_in_log += DAMON_MAX_AGE_IN_LOG;
	age_subscore = age_in_log * DAMON_MAX_SUBSCORE /
		DAMON_MAX_AGE_IN_LOG / 2;

	hotness = (freq_weight * freq_subscore + age_weight * age_subscore);
	if (freq_weight + age_weight)
		hotness /= freq_weight + age_weight;
	/*
	 * Transform it to fit in [0, DAMOS_MAX_SCORE]
	 */
	hotness = hotness * DAMOS_MAX_SCORE / DAMON_MAX_SUBSCORE;

	return hotness;
}

<<<<<<< HEAD
int damon_pageout_score(struct damon_ctx *c, struct damon_region *r,
=======
int damon_cold_score(struct damon_ctx *c, struct damon_region *r,
>>>>>>> 27bc50fc
			struct damos *s)
{
	int hotness = damon_hot_score(c, r, s);

	/* Return coldness of the region */
	return DAMOS_MAX_SCORE - hotness;
}<|MERGE_RESOLUTION|>--- conflicted
+++ resolved
@@ -130,11 +130,7 @@
 	return hotness;
 }
 
-<<<<<<< HEAD
-int damon_pageout_score(struct damon_ctx *c, struct damon_region *r,
-=======
 int damon_cold_score(struct damon_ctx *c, struct damon_region *r,
->>>>>>> 27bc50fc
 			struct damos *s)
 {
 	int hotness = damon_hot_score(c, r, s);
