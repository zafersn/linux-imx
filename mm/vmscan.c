// SPDX-License-Identifier: GPL-2.0
/*
 *  Copyright (C) 1991, 1992, 1993, 1994  Linus Torvalds
 *
 *  Swap reorganised 29.12.95, Stephen Tweedie.
 *  kswapd added: 7.1.96  sct
 *  Removed kswapd_ctl limits, and swap out as many pages as needed
 *  to bring the system back to freepages.high: 2.4.97, Rik van Riel.
 *  Zone aware kswapd started 02/00, Kanoj Sarcar (kanoj@sgi.com).
 *  Multiqueue VM started 5.8.00, Rik van Riel.
 */

#define pr_fmt(fmt) KBUILD_MODNAME ": " fmt

#include <linux/mm.h>
#include <linux/sched/mm.h>
#include <linux/module.h>
#include <linux/gfp.h>
#include <linux/kernel_stat.h>
#include <linux/swap.h>
#include <linux/pagemap.h>
#include <linux/init.h>
#include <linux/highmem.h>
#include <linux/vmpressure.h>
#include <linux/vmstat.h>
#include <linux/file.h>
#include <linux/writeback.h>
#include <linux/blkdev.h>
#include <linux/buffer_head.h>	/* for buffer_heads_over_limit */
#include <linux/mm_inline.h>
#include <linux/backing-dev.h>
#include <linux/rmap.h>
#include <linux/topology.h>
#include <linux/cpu.h>
#include <linux/cpuset.h>
#include <linux/compaction.h>
#include <linux/notifier.h>
#include <linux/rwsem.h>
#include <linux/delay.h>
#include <linux/kthread.h>
#include <linux/freezer.h>
#include <linux/memcontrol.h>
#include <linux/migrate.h>
#include <linux/delayacct.h>
#include <linux/sysctl.h>
#include <linux/memory-tiers.h>
#include <linux/oom.h>
#include <linux/pagevec.h>
#include <linux/prefetch.h>
#include <linux/printk.h>
#include <linux/dax.h>
#include <linux/psi.h>
#include <linux/pagewalk.h>
#include <linux/shmem_fs.h>
#include <linux/ctype.h>
#include <linux/debugfs.h>
#include <linux/rculist_nulls.h>
#include <linux/random.h>

#include <asm/tlbflush.h>
#include <asm/div64.h>

#include <linux/swapops.h>
#include <linux/balloon_compaction.h>
#include <linux/sched/sysctl.h>

#include "internal.h"
#include "swap.h"

#define CREATE_TRACE_POINTS
#include <trace/events/vmscan.h>

#undef CREATE_TRACE_POINTS
#include <trace/hooks/vmscan.h>

struct scan_control {
	/* How many pages shrink_list() should reclaim */
	unsigned long nr_to_reclaim;

	/*
	 * Nodemask of nodes allowed by the caller. If NULL, all nodes
	 * are scanned.
	 */
	nodemask_t	*nodemask;

	/*
	 * The memory cgroup that hit its limit and as a result is the
	 * primary target of this reclaim invocation.
	 */
	struct mem_cgroup *target_mem_cgroup;

	/*
	 * Scan pressure balancing between anon and file LRUs
	 */
	unsigned long	anon_cost;
	unsigned long	file_cost;

	/* Can active folios be deactivated as part of reclaim? */
#define DEACTIVATE_ANON 1
#define DEACTIVATE_FILE 2
	unsigned int may_deactivate:2;
	unsigned int force_deactivate:1;
	unsigned int skipped_deactivate:1;

	/* Writepage batching in laptop mode; RECLAIM_WRITE */
	unsigned int may_writepage:1;

	/* Can mapped folios be reclaimed? */
	unsigned int may_unmap:1;

	/* Can folios be swapped as part of reclaim? */
	unsigned int may_swap:1;

	/* Proactive reclaim invoked by userspace through memory.reclaim */
	unsigned int proactive:1;

	/*
	 * Cgroup memory below memory.low is protected as long as we
	 * don't threaten to OOM. If any cgroup is reclaimed at
	 * reduced force or passed over entirely due to its memory.low
	 * setting (memcg_low_skipped), and nothing is reclaimed as a
	 * result, then go back for one more cycle that reclaims the protected
	 * memory (memcg_low_reclaim) to avert OOM.
	 */
	unsigned int memcg_low_reclaim:1;
	unsigned int memcg_low_skipped:1;

	unsigned int hibernation_mode:1;

	/* One of the zones is ready for compaction */
	unsigned int compaction_ready:1;

	/* There is easily reclaimable cold cache in the current node */
	unsigned int cache_trim_mode:1;

	/* The file folios on the current node are dangerously low */
	unsigned int file_is_tiny:1;

	/* Always discard instead of demoting to lower tier memory */
	unsigned int no_demotion:1;

	/* Allocation order */
	s8 order;

	/* Scan (total_size >> priority) pages at once */
	s8 priority;

	/* The highest zone to isolate folios for reclaim from */
	s8 reclaim_idx;

	/* This context's GFP mask */
	gfp_t gfp_mask;

	/* Incremented by the number of inactive pages that were scanned */
	unsigned long nr_scanned;

	/* Number of pages freed so far during a call to shrink_zones() */
	unsigned long nr_reclaimed;

	struct {
		unsigned int dirty;
		unsigned int unqueued_dirty;
		unsigned int congested;
		unsigned int writeback;
		unsigned int immediate;
		unsigned int file_taken;
		unsigned int taken;
	} nr;

	/* for recording the reclaimed slab by now */
	struct reclaim_state reclaim_state;
	ANDROID_VENDOR_DATA(1);
};

#ifdef ARCH_HAS_PREFETCHW
#define prefetchw_prev_lru_folio(_folio, _base, _field)			\
	do {								\
		if ((_folio)->lru.prev != _base) {			\
			struct folio *prev;				\
									\
			prev = lru_to_folio(&(_folio->lru));		\
			prefetchw(&prev->_field);			\
		}							\
	} while (0)
#else
#define prefetchw_prev_lru_folio(_folio, _base, _field) do { } while (0)
#endif

/*
 * From 0 .. 200.  Higher means more swappy.
 */
int vm_swappiness = 60;

static void set_task_reclaim_state(struct task_struct *task,
				   struct reclaim_state *rs)
{
	/* Check for an overwrite */
	WARN_ON_ONCE(rs && task->reclaim_state);

	/* Check for the nulling of an already-nulled member */
	WARN_ON_ONCE(!rs && !task->reclaim_state);

	task->reclaim_state = rs;
}

LIST_HEAD(shrinker_list);
DECLARE_RWSEM(shrinker_rwsem);

#ifdef CONFIG_MEMCG
static int shrinker_nr_max;

/* The shrinker_info is expanded in a batch of BITS_PER_LONG */
static inline int shrinker_map_size(int nr_items)
{
	return (DIV_ROUND_UP(nr_items, BITS_PER_LONG) * sizeof(unsigned long));
}

static inline int shrinker_defer_size(int nr_items)
{
	return (round_up(nr_items, BITS_PER_LONG) * sizeof(atomic_long_t));
}

static struct shrinker_info *shrinker_info_protected(struct mem_cgroup *memcg,
						     int nid)
{
	return rcu_dereference_protected(memcg->nodeinfo[nid]->shrinker_info,
					 lockdep_is_held(&shrinker_rwsem));
}

static int expand_one_shrinker_info(struct mem_cgroup *memcg,
				    int map_size, int defer_size,
				    int old_map_size, int old_defer_size)
{
	struct shrinker_info *new, *old;
	struct mem_cgroup_per_node *pn;
	int nid;
	int size = map_size + defer_size;

	for_each_node(nid) {
		pn = memcg->nodeinfo[nid];
		old = shrinker_info_protected(memcg, nid);
		/* Not yet online memcg */
		if (!old)
			return 0;

		new = kvmalloc_node(sizeof(*new) + size, GFP_KERNEL, nid);
		if (!new)
			return -ENOMEM;

		new->nr_deferred = (atomic_long_t *)(new + 1);
		new->map = (void *)new->nr_deferred + defer_size;

		/* map: set all old bits, clear all new bits */
		memset(new->map, (int)0xff, old_map_size);
		memset((void *)new->map + old_map_size, 0, map_size - old_map_size);
		/* nr_deferred: copy old values, clear all new values */
		memcpy(new->nr_deferred, old->nr_deferred, old_defer_size);
		memset((void *)new->nr_deferred + old_defer_size, 0,
		       defer_size - old_defer_size);

		rcu_assign_pointer(pn->shrinker_info, new);
		kvfree_rcu(old, rcu);
	}

	return 0;
}

void free_shrinker_info(struct mem_cgroup *memcg)
{
	struct mem_cgroup_per_node *pn;
	struct shrinker_info *info;
	int nid;

	for_each_node(nid) {
		pn = memcg->nodeinfo[nid];
		info = rcu_dereference_protected(pn->shrinker_info, true);
		kvfree(info);
		rcu_assign_pointer(pn->shrinker_info, NULL);
	}
}

int alloc_shrinker_info(struct mem_cgroup *memcg)
{
	struct shrinker_info *info;
	int nid, size, ret = 0;
	int map_size, defer_size = 0;

	down_write(&shrinker_rwsem);
	map_size = shrinker_map_size(shrinker_nr_max);
	defer_size = shrinker_defer_size(shrinker_nr_max);
	size = map_size + defer_size;
	for_each_node(nid) {
		info = kvzalloc_node(sizeof(*info) + size, GFP_KERNEL, nid);
		if (!info) {
			free_shrinker_info(memcg);
			ret = -ENOMEM;
			break;
		}
		info->nr_deferred = (atomic_long_t *)(info + 1);
		info->map = (void *)info->nr_deferred + defer_size;
		rcu_assign_pointer(memcg->nodeinfo[nid]->shrinker_info, info);
	}
	up_write(&shrinker_rwsem);

	return ret;
}

static inline bool need_expand(int nr_max)
{
	return round_up(nr_max, BITS_PER_LONG) >
	       round_up(shrinker_nr_max, BITS_PER_LONG);
}

static int expand_shrinker_info(int new_id)
{
	int ret = 0;
	int new_nr_max = new_id + 1;
	int map_size, defer_size = 0;
	int old_map_size, old_defer_size = 0;
	struct mem_cgroup *memcg;

	if (!need_expand(new_nr_max))
		goto out;

	if (!root_mem_cgroup)
		goto out;

	lockdep_assert_held(&shrinker_rwsem);

	map_size = shrinker_map_size(new_nr_max);
	defer_size = shrinker_defer_size(new_nr_max);
	old_map_size = shrinker_map_size(shrinker_nr_max);
	old_defer_size = shrinker_defer_size(shrinker_nr_max);

	memcg = mem_cgroup_iter(NULL, NULL, NULL);
	do {
		ret = expand_one_shrinker_info(memcg, map_size, defer_size,
					       old_map_size, old_defer_size);
		if (ret) {
			mem_cgroup_iter_break(NULL, memcg);
			goto out;
		}
	} while ((memcg = mem_cgroup_iter(NULL, memcg, NULL)) != NULL);
out:
	if (!ret)
		shrinker_nr_max = new_nr_max;

	return ret;
}

void set_shrinker_bit(struct mem_cgroup *memcg, int nid, int shrinker_id)
{
	if (shrinker_id >= 0 && memcg && !mem_cgroup_is_root(memcg)) {
		struct shrinker_info *info;

		rcu_read_lock();
		info = rcu_dereference(memcg->nodeinfo[nid]->shrinker_info);
		/* Pairs with smp mb in shrink_slab() */
		smp_mb__before_atomic();
		set_bit(shrinker_id, info->map);
		rcu_read_unlock();
	}
}

static DEFINE_IDR(shrinker_idr);

static int prealloc_memcg_shrinker(struct shrinker *shrinker)
{
	int id, ret = -ENOMEM;

	if (mem_cgroup_disabled())
		return -ENOSYS;

	down_write(&shrinker_rwsem);
	/* This may call shrinker, so it must use down_read_trylock() */
	id = idr_alloc(&shrinker_idr, shrinker, 0, 0, GFP_KERNEL);
	if (id < 0)
		goto unlock;

	if (id >= shrinker_nr_max) {
		if (expand_shrinker_info(id)) {
			idr_remove(&shrinker_idr, id);
			goto unlock;
		}
	}
	shrinker->id = id;
	ret = 0;
unlock:
	up_write(&shrinker_rwsem);
	return ret;
}

static void unregister_memcg_shrinker(struct shrinker *shrinker)
{
	int id = shrinker->id;

	BUG_ON(id < 0);

	lockdep_assert_held(&shrinker_rwsem);

	idr_remove(&shrinker_idr, id);
}

static long xchg_nr_deferred_memcg(int nid, struct shrinker *shrinker,
				   struct mem_cgroup *memcg)
{
	struct shrinker_info *info;

	info = shrinker_info_protected(memcg, nid);
	return atomic_long_xchg(&info->nr_deferred[shrinker->id], 0);
}

static long add_nr_deferred_memcg(long nr, int nid, struct shrinker *shrinker,
				  struct mem_cgroup *memcg)
{
	struct shrinker_info *info;

	info = shrinker_info_protected(memcg, nid);
	return atomic_long_add_return(nr, &info->nr_deferred[shrinker->id]);
}

void reparent_shrinker_deferred(struct mem_cgroup *memcg)
{
	int i, nid;
	long nr;
	struct mem_cgroup *parent;
	struct shrinker_info *child_info, *parent_info;

	parent = parent_mem_cgroup(memcg);
	if (!parent)
		parent = root_mem_cgroup;

	/* Prevent from concurrent shrinker_info expand */
	down_read(&shrinker_rwsem);
	for_each_node(nid) {
		child_info = shrinker_info_protected(memcg, nid);
		parent_info = shrinker_info_protected(parent, nid);
		for (i = 0; i < shrinker_nr_max; i++) {
			nr = atomic_long_read(&child_info->nr_deferred[i]);
			atomic_long_add(nr, &parent_info->nr_deferred[i]);
		}
	}
	up_read(&shrinker_rwsem);
}

static bool cgroup_reclaim(struct scan_control *sc)
{
	return sc->target_mem_cgroup;
}

static bool global_reclaim(struct scan_control *sc)
{
	return !sc->target_mem_cgroup || mem_cgroup_is_root(sc->target_mem_cgroup);
}

/**
 * writeback_throttling_sane - is the usual dirty throttling mechanism available?
 * @sc: scan_control in question
 *
 * The normal page dirty throttling mechanism in balance_dirty_pages() is
 * completely broken with the legacy memcg and direct stalling in
 * shrink_folio_list() is used for throttling instead, which lacks all the
 * niceties such as fairness, adaptive pausing, bandwidth proportional
 * allocation and configurability.
 *
 * This function tests whether the vmscan currently in progress can assume
 * that the normal dirty throttling mechanism is operational.
 */
static bool writeback_throttling_sane(struct scan_control *sc)
{
	if (!cgroup_reclaim(sc))
		return true;
#ifdef CONFIG_CGROUP_WRITEBACK
	if (cgroup_subsys_on_dfl(memory_cgrp_subsys))
		return true;
#endif
	return false;
}
#else
static int prealloc_memcg_shrinker(struct shrinker *shrinker)
{
	return -ENOSYS;
}

static void unregister_memcg_shrinker(struct shrinker *shrinker)
{
}

static long xchg_nr_deferred_memcg(int nid, struct shrinker *shrinker,
				   struct mem_cgroup *memcg)
{
	return 0;
}

static long add_nr_deferred_memcg(long nr, int nid, struct shrinker *shrinker,
				  struct mem_cgroup *memcg)
{
	return 0;
}

static bool cgroup_reclaim(struct scan_control *sc)
{
	return false;
}

static bool global_reclaim(struct scan_control *sc)
{
	return true;
}

static bool writeback_throttling_sane(struct scan_control *sc)
{
	return true;
}
#endif

static long xchg_nr_deferred(struct shrinker *shrinker,
			     struct shrink_control *sc)
{
	int nid = sc->nid;

	if (!(shrinker->flags & SHRINKER_NUMA_AWARE))
		nid = 0;

	if (sc->memcg &&
	    (shrinker->flags & SHRINKER_MEMCG_AWARE))
		return xchg_nr_deferred_memcg(nid, shrinker,
					      sc->memcg);

	return atomic_long_xchg(&shrinker->nr_deferred[nid], 0);
}


static long add_nr_deferred(long nr, struct shrinker *shrinker,
			    struct shrink_control *sc)
{
	int nid = sc->nid;

	if (!(shrinker->flags & SHRINKER_NUMA_AWARE))
		nid = 0;

	if (sc->memcg &&
	    (shrinker->flags & SHRINKER_MEMCG_AWARE))
		return add_nr_deferred_memcg(nr, nid, shrinker,
					     sc->memcg);

	return atomic_long_add_return(nr, &shrinker->nr_deferred[nid]);
}

static bool can_demote(int nid, struct scan_control *sc)
{
	if (!numa_demotion_enabled)
		return false;
	if (sc && sc->no_demotion)
		return false;
	if (next_demotion_node(nid) == NUMA_NO_NODE)
		return false;

	return true;
}

static inline bool can_reclaim_anon_pages(struct mem_cgroup *memcg,
					  int nid,
					  struct scan_control *sc)
{
	if (memcg == NULL) {
		/*
		 * For non-memcg reclaim, is there
		 * space in any swap device?
		 */
		if (get_nr_swap_pages() > 0)
			return true;
	} else {
		/* Is the memcg below its swap limit? */
		if (mem_cgroup_get_nr_swap_pages(memcg) > 0)
			return true;
	}

	/*
	 * The page can not be swapped.
	 *
	 * Can it be reclaimed from this node via demotion?
	 */
	return can_demote(nid, sc);
}

/*
 * This misses isolated folios which are not accounted for to save counters.
 * As the data only determines if reclaim or compaction continues, it is
 * not expected that isolated folios will be a dominating factor.
 */
unsigned long zone_reclaimable_pages(struct zone *zone)
{
	unsigned long nr;

	nr = zone_page_state_snapshot(zone, NR_ZONE_INACTIVE_FILE) +
		zone_page_state_snapshot(zone, NR_ZONE_ACTIVE_FILE);
	if (can_reclaim_anon_pages(NULL, zone_to_nid(zone), NULL))
		nr += zone_page_state_snapshot(zone, NR_ZONE_INACTIVE_ANON) +
			zone_page_state_snapshot(zone, NR_ZONE_ACTIVE_ANON);

	return nr;
}

/**
 * lruvec_lru_size -  Returns the number of pages on the given LRU list.
 * @lruvec: lru vector
 * @lru: lru to use
 * @zone_idx: zones to consider (use MAX_NR_ZONES - 1 for the whole LRU list)
 */
static unsigned long lruvec_lru_size(struct lruvec *lruvec, enum lru_list lru,
				     int zone_idx)
{
	unsigned long size = 0;
	int zid;

	for (zid = 0; zid <= zone_idx; zid++) {
		struct zone *zone = &lruvec_pgdat(lruvec)->node_zones[zid];

		if (!managed_zone(zone))
			continue;

		if (!mem_cgroup_disabled())
			size += mem_cgroup_get_zone_lru_size(lruvec, lru, zid);
		else
			size += zone_page_state(zone, NR_ZONE_LRU_BASE + lru);
	}
	return size;
}

/*
 * Add a shrinker callback to be called from the vm.
 */
static int __prealloc_shrinker(struct shrinker *shrinker)
{
	unsigned int size;
	int err;

	if (shrinker->flags & SHRINKER_MEMCG_AWARE) {
		err = prealloc_memcg_shrinker(shrinker);
		if (err != -ENOSYS)
			return err;

		shrinker->flags &= ~SHRINKER_MEMCG_AWARE;
	}

	size = sizeof(*shrinker->nr_deferred);
	if (shrinker->flags & SHRINKER_NUMA_AWARE)
		size *= nr_node_ids;

	shrinker->nr_deferred = kzalloc(size, GFP_KERNEL);
	if (!shrinker->nr_deferred)
		return -ENOMEM;

	return 0;
}

#ifdef CONFIG_SHRINKER_DEBUG
int prealloc_shrinker(struct shrinker *shrinker, const char *fmt, ...)
{
	va_list ap;
	int err;

	va_start(ap, fmt);
	shrinker->name = kvasprintf_const(GFP_KERNEL, fmt, ap);
	va_end(ap);
	if (!shrinker->name)
		return -ENOMEM;

	err = __prealloc_shrinker(shrinker);
	if (err) {
		kfree_const(shrinker->name);
		shrinker->name = NULL;
	}

	return err;
}
#else
int prealloc_shrinker(struct shrinker *shrinker, const char *fmt, ...)
{
	return __prealloc_shrinker(shrinker);
}
#endif

void free_prealloced_shrinker(struct shrinker *shrinker)
{
#ifdef CONFIG_SHRINKER_DEBUG
	kfree_const(shrinker->name);
	shrinker->name = NULL;
#endif
	if (shrinker->flags & SHRINKER_MEMCG_AWARE) {
		down_write(&shrinker_rwsem);
		unregister_memcg_shrinker(shrinker);
		up_write(&shrinker_rwsem);
		return;
	}

	kfree(shrinker->nr_deferred);
	shrinker->nr_deferred = NULL;
}

void register_shrinker_prepared(struct shrinker *shrinker)
{
	down_write(&shrinker_rwsem);
	list_add_tail(&shrinker->list, &shrinker_list);
	shrinker->flags |= SHRINKER_REGISTERED;
	shrinker_debugfs_add(shrinker);
	up_write(&shrinker_rwsem);
}

static int __register_shrinker(struct shrinker *shrinker)
{
	int err = __prealloc_shrinker(shrinker);

	if (err)
		return err;
	register_shrinker_prepared(shrinker);
	return 0;
}

#ifdef CONFIG_SHRINKER_DEBUG
int register_shrinker(struct shrinker *shrinker, const char *fmt, ...)
{
	va_list ap;
	int err;

	va_start(ap, fmt);
	shrinker->name = kvasprintf_const(GFP_KERNEL, fmt, ap);
	va_end(ap);
	if (!shrinker->name)
		return -ENOMEM;

	err = __register_shrinker(shrinker);
	if (err) {
		kfree_const(shrinker->name);
		shrinker->name = NULL;
	}
	return err;
}
#else
int register_shrinker(struct shrinker *shrinker, const char *fmt, ...)
{
	return __register_shrinker(shrinker);
}
#endif
EXPORT_SYMBOL(register_shrinker);

/*
 * Remove one
 */
void unregister_shrinker(struct shrinker *shrinker)
{
	struct dentry *debugfs_entry;

	if (!(shrinker->flags & SHRINKER_REGISTERED))
		return;

	down_write(&shrinker_rwsem);
	list_del(&shrinker->list);
	shrinker->flags &= ~SHRINKER_REGISTERED;
	if (shrinker->flags & SHRINKER_MEMCG_AWARE)
		unregister_memcg_shrinker(shrinker);
	debugfs_entry = shrinker_debugfs_remove(shrinker);
	up_write(&shrinker_rwsem);

	debugfs_remove_recursive(debugfs_entry);

	kfree(shrinker->nr_deferred);
	shrinker->nr_deferred = NULL;
}
EXPORT_SYMBOL(unregister_shrinker);

/**
 * synchronize_shrinkers - Wait for all running shrinkers to complete.
 *
 * This is equivalent to calling unregister_shrink() and register_shrinker(),
 * but atomically and with less overhead. This is useful to guarantee that all
 * shrinker invocations have seen an update, before freeing memory, similar to
 * rcu.
 */
void synchronize_shrinkers(void)
{
	down_write(&shrinker_rwsem);
	up_write(&shrinker_rwsem);
}
EXPORT_SYMBOL(synchronize_shrinkers);

#define SHRINK_BATCH 128

static unsigned long do_shrink_slab(struct shrink_control *shrinkctl,
				    struct shrinker *shrinker, int priority)
{
	unsigned long freed = 0;
	unsigned long long delta;
	long total_scan;
	long freeable;
	long nr;
	long new_nr;
	long batch_size = shrinker->batch ? shrinker->batch
					  : SHRINK_BATCH;
	long scanned = 0, next_deferred;

	freeable = shrinker->count_objects(shrinker, shrinkctl);
	trace_android_vh_do_shrink_slab(shrinker, &freeable);
	if (freeable == 0 || freeable == SHRINK_EMPTY)
		return freeable;

	/*
	 * copy the current shrinker scan count into a local variable
	 * and zero it so that other concurrent shrinker invocations
	 * don't also do this scanning work.
	 */
	nr = xchg_nr_deferred(shrinker, shrinkctl);

	if (shrinker->seeks) {
		delta = freeable >> priority;
		delta *= 4;
		do_div(delta, shrinker->seeks);
	} else {
		/*
		 * These objects don't require any IO to create. Trim
		 * them aggressively under memory pressure to keep
		 * them from causing refetches in the IO caches.
		 */
		delta = freeable / 2;
	}

	total_scan = nr >> priority;
	total_scan += delta;
	total_scan = min(total_scan, (2 * freeable));

	trace_mm_shrink_slab_start(shrinker, shrinkctl, nr,
				   freeable, delta, total_scan, priority);

	/*
	 * Normally, we should not scan less than batch_size objects in one
	 * pass to avoid too frequent shrinker calls, but if the slab has less
	 * than batch_size objects in total and we are really tight on memory,
	 * we will try to reclaim all available objects, otherwise we can end
	 * up failing allocations although there are plenty of reclaimable
	 * objects spread over several slabs with usage less than the
	 * batch_size.
	 *
	 * We detect the "tight on memory" situations by looking at the total
	 * number of objects we want to scan (total_scan). If it is greater
	 * than the total number of objects on slab (freeable), we must be
	 * scanning at high prio and therefore should try to reclaim as much as
	 * possible.
	 */
	while (total_scan >= batch_size ||
	       total_scan >= freeable) {
		unsigned long ret;
		unsigned long nr_to_scan = min(batch_size, total_scan);

		shrinkctl->nr_to_scan = nr_to_scan;
		shrinkctl->nr_scanned = nr_to_scan;
		ret = shrinker->scan_objects(shrinker, shrinkctl);
		if (ret == SHRINK_STOP)
			break;
		freed += ret;

		count_vm_events(SLABS_SCANNED, shrinkctl->nr_scanned);
		total_scan -= shrinkctl->nr_scanned;
		scanned += shrinkctl->nr_scanned;

		cond_resched();
	}

	/*
	 * The deferred work is increased by any new work (delta) that wasn't
	 * done, decreased by old deferred work that was done now.
	 *
	 * And it is capped to two times of the freeable items.
	 */
	next_deferred = max_t(long, (nr + delta - scanned), 0);
	next_deferred = min(next_deferred, (2 * freeable));

	/*
	 * move the unused scan count back into the shrinker in a
	 * manner that handles concurrent updates.
	 */
	new_nr = add_nr_deferred(next_deferred, shrinker, shrinkctl);

	trace_mm_shrink_slab_end(shrinker, shrinkctl->nid, freed, nr, new_nr, total_scan);
	return freed;
}

#ifdef CONFIG_MEMCG
static unsigned long shrink_slab_memcg(gfp_t gfp_mask, int nid,
			struct mem_cgroup *memcg, int priority)
{
	struct shrinker_info *info;
	unsigned long ret, freed = 0;
	int i;

	if (!mem_cgroup_online(memcg))
		return 0;

	if (!down_read_trylock(&shrinker_rwsem))
		return 0;

	info = shrinker_info_protected(memcg, nid);
	if (unlikely(!info))
		goto unlock;

	for_each_set_bit(i, info->map, shrinker_nr_max) {
		struct shrink_control sc = {
			.gfp_mask = gfp_mask,
			.nid = nid,
			.memcg = memcg,
		};
		struct shrinker *shrinker;

		shrinker = idr_find(&shrinker_idr, i);
		if (unlikely(!shrinker || !(shrinker->flags & SHRINKER_REGISTERED))) {
			if (!shrinker)
				clear_bit(i, info->map);
			continue;
		}

		/* Call non-slab shrinkers even though kmem is disabled */
		if (!memcg_kmem_enabled() &&
		    !(shrinker->flags & SHRINKER_NONSLAB))
			continue;

		ret = do_shrink_slab(&sc, shrinker, priority);
		if (ret == SHRINK_EMPTY) {
			clear_bit(i, info->map);
			/*
			 * After the shrinker reported that it had no objects to
			 * free, but before we cleared the corresponding bit in
			 * the memcg shrinker map, a new object might have been
			 * added. To make sure, we have the bit set in this
			 * case, we invoke the shrinker one more time and reset
			 * the bit if it reports that it is not empty anymore.
			 * The memory barrier here pairs with the barrier in
			 * set_shrinker_bit():
			 *
			 * list_lru_add()     shrink_slab_memcg()
			 *   list_add_tail()    clear_bit()
			 *   <MB>               <MB>
			 *   set_bit()          do_shrink_slab()
			 */
			smp_mb__after_atomic();
			ret = do_shrink_slab(&sc, shrinker, priority);
			if (ret == SHRINK_EMPTY)
				ret = 0;
			else
				set_shrinker_bit(memcg, nid, i);
		}
		freed += ret;

		if (rwsem_is_contended(&shrinker_rwsem)) {
			freed = freed ? : 1;
			break;
		}
	}
unlock:
	up_read(&shrinker_rwsem);
	return freed;
}
#else /* CONFIG_MEMCG */
static unsigned long shrink_slab_memcg(gfp_t gfp_mask, int nid,
			struct mem_cgroup *memcg, int priority)
{
	return 0;
}
#endif /* CONFIG_MEMCG */

/**
 * shrink_slab - shrink slab caches
 * @gfp_mask: allocation context
 * @nid: node whose slab caches to target
 * @memcg: memory cgroup whose slab caches to target
 * @priority: the reclaim priority
 *
 * Call the shrink functions to age shrinkable caches.
 *
 * @nid is passed along to shrinkers with SHRINKER_NUMA_AWARE set,
 * unaware shrinkers will receive a node id of 0 instead.
 *
 * @memcg specifies the memory cgroup to target. Unaware shrinkers
 * are called only if it is the root cgroup.
 *
 * @priority is sc->priority, we take the number of objects and >> by priority
 * in order to get the scan target.
 *
 * Returns the number of reclaimed slab objects.
 */
static unsigned long shrink_slab(gfp_t gfp_mask, int nid,
				 struct mem_cgroup *memcg,
				 int priority)
{
	unsigned long ret, freed = 0;
	struct shrinker *shrinker;
	bool bypass = false;

	trace_android_vh_shrink_slab_bypass(gfp_mask, nid, memcg, priority, &bypass);
	if (bypass)
		return 0;

	/*
	 * The root memcg might be allocated even though memcg is disabled
	 * via "cgroup_disable=memory" boot parameter.  This could make
	 * mem_cgroup_is_root() return false, then just run memcg slab
	 * shrink, but skip global shrink.  This may result in premature
	 * oom.
	 */
	if (!mem_cgroup_disabled() && !mem_cgroup_is_root(memcg))
		return shrink_slab_memcg(gfp_mask, nid, memcg, priority);

	if (!down_read_trylock(&shrinker_rwsem))
		goto out;

	list_for_each_entry(shrinker, &shrinker_list, list) {
		struct shrink_control sc = {
			.gfp_mask = gfp_mask,
			.nid = nid,
			.memcg = memcg,
		};

		ret = do_shrink_slab(&sc, shrinker, priority);
		if (ret == SHRINK_EMPTY)
			ret = 0;
		freed += ret;
		/*
		 * Bail out if someone want to register a new shrinker to
		 * prevent the registration from being stalled for long periods
		 * by parallel ongoing shrinking.
		 */
		if (rwsem_is_contended(&shrinker_rwsem)) {
			freed = freed ? : 1;
			break;
		}
	}

	up_read(&shrinker_rwsem);
out:
	cond_resched();
	return freed;
}

static void drop_slab_node(int nid)
{
	unsigned long freed;
	int shift = 0;

	do {
		struct mem_cgroup *memcg = NULL;

		if (fatal_signal_pending(current))
			return;

		freed = 0;
		memcg = mem_cgroup_iter(NULL, NULL, NULL);
		do {
			freed += shrink_slab(GFP_KERNEL, nid, memcg, 0);
		} while ((memcg = mem_cgroup_iter(NULL, memcg, NULL)) != NULL);
	} while ((freed >> shift++) > 1);
}

void drop_slab(void)
{
	int nid;

	for_each_online_node(nid)
		drop_slab_node(nid);
}

static inline int is_page_cache_freeable(struct folio *folio)
{
	/*
	 * A freeable page cache folio is referenced only by the caller
	 * that isolated the folio, the page cache and optional filesystem
	 * private data at folio->private.
	 */
	return folio_ref_count(folio) - folio_test_private(folio) ==
		1 + folio_nr_pages(folio);
}

/*
 * We detected a synchronous write error writing a folio out.  Probably
 * -ENOSPC.  We need to propagate that into the address_space for a subsequent
 * fsync(), msync() or close().
 *
 * The tricky part is that after writepage we cannot touch the mapping: nothing
 * prevents it from being freed up.  But we have a ref on the folio and once
 * that folio is locked, the mapping is pinned.
 *
 * We're allowed to run sleeping folio_lock() here because we know the caller has
 * __GFP_FS.
 */
static void handle_write_error(struct address_space *mapping,
				struct folio *folio, int error)
{
	folio_lock(folio);
	if (folio_mapping(folio) == mapping)
		mapping_set_error(mapping, error);
	folio_unlock(folio);
}

static bool skip_throttle_noprogress(pg_data_t *pgdat)
{
	int reclaimable = 0, write_pending = 0;
	int i;

	/*
	 * If kswapd is disabled, reschedule if necessary but do not
	 * throttle as the system is likely near OOM.
	 */
	if (pgdat->kswapd_failures >= MAX_RECLAIM_RETRIES)
		return true;

	/*
	 * If there are a lot of dirty/writeback folios then do not
	 * throttle as throttling will occur when the folios cycle
	 * towards the end of the LRU if still under writeback.
	 */
	for (i = 0; i < MAX_NR_ZONES; i++) {
		struct zone *zone = pgdat->node_zones + i;

		if (!managed_zone(zone))
			continue;

		reclaimable += zone_reclaimable_pages(zone);
		write_pending += zone_page_state_snapshot(zone,
						  NR_ZONE_WRITE_PENDING);
	}
	if (2 * write_pending <= reclaimable)
		return true;

	return false;
}

void reclaim_throttle(pg_data_t *pgdat, enum vmscan_throttle_state reason)
{
	wait_queue_head_t *wqh = &pgdat->reclaim_wait[reason];
	long timeout, ret;
	DEFINE_WAIT(wait);

	/*
	 * Do not throttle IO workers, kthreads other than kswapd or
	 * workqueues. They may be required for reclaim to make
	 * forward progress (e.g. journalling workqueues or kthreads).
	 */
	if (!current_is_kswapd() &&
	    current->flags & (PF_IO_WORKER|PF_KTHREAD)) {
		cond_resched();
		return;
	}

	/*
	 * These figures are pulled out of thin air.
	 * VMSCAN_THROTTLE_ISOLATED is a transient condition based on too many
	 * parallel reclaimers which is a short-lived event so the timeout is
	 * short. Failing to make progress or waiting on writeback are
	 * potentially long-lived events so use a longer timeout. This is shaky
	 * logic as a failure to make progress could be due to anything from
	 * writeback to a slow device to excessive referenced folios at the tail
	 * of the inactive LRU.
	 */
	switch(reason) {
	case VMSCAN_THROTTLE_WRITEBACK:
		timeout = HZ/10;

		if (atomic_inc_return(&pgdat->nr_writeback_throttled) == 1) {
			WRITE_ONCE(pgdat->nr_reclaim_start,
				node_page_state(pgdat, NR_THROTTLED_WRITTEN));
		}

		break;
	case VMSCAN_THROTTLE_CONGESTED:
		fallthrough;
	case VMSCAN_THROTTLE_NOPROGRESS:
		if (skip_throttle_noprogress(pgdat)) {
			cond_resched();
			return;
		}

		timeout = 1;

		break;
	case VMSCAN_THROTTLE_ISOLATED:
		timeout = HZ/50;
		break;
	default:
		WARN_ON_ONCE(1);
		timeout = HZ;
		break;
	}

	prepare_to_wait(wqh, &wait, TASK_UNINTERRUPTIBLE);
	ret = schedule_timeout(timeout);
	finish_wait(wqh, &wait);

	if (reason == VMSCAN_THROTTLE_WRITEBACK)
		atomic_dec(&pgdat->nr_writeback_throttled);

	trace_mm_vmscan_throttled(pgdat->node_id, jiffies_to_usecs(timeout),
				jiffies_to_usecs(timeout - ret),
				reason);
}

/*
 * Account for folios written if tasks are throttled waiting on dirty
 * folios to clean. If enough folios have been cleaned since throttling
 * started then wakeup the throttled tasks.
 */
void __acct_reclaim_writeback(pg_data_t *pgdat, struct folio *folio,
							int nr_throttled)
{
	unsigned long nr_written;

	node_stat_add_folio(folio, NR_THROTTLED_WRITTEN);

	/*
	 * This is an inaccurate read as the per-cpu deltas may not
	 * be synchronised. However, given that the system is
	 * writeback throttled, it is not worth taking the penalty
	 * of getting an accurate count. At worst, the throttle
	 * timeout guarantees forward progress.
	 */
	nr_written = node_page_state(pgdat, NR_THROTTLED_WRITTEN) -
		READ_ONCE(pgdat->nr_reclaim_start);

	if (nr_written > SWAP_CLUSTER_MAX * nr_throttled)
		wake_up(&pgdat->reclaim_wait[VMSCAN_THROTTLE_WRITEBACK]);
}

/* possible outcome of pageout() */
typedef enum {
	/* failed to write folio out, folio is locked */
	PAGE_KEEP,
	/* move folio to the active list, folio is locked */
	PAGE_ACTIVATE,
	/* folio has been sent to the disk successfully, folio is unlocked */
	PAGE_SUCCESS,
	/* folio is clean and locked */
	PAGE_CLEAN,
} pageout_t;

/*
 * pageout is called by shrink_folio_list() for each dirty folio.
 * Calls ->writepage().
 */
static pageout_t pageout(struct folio *folio, struct address_space *mapping,
			 struct swap_iocb **plug)
{
	/*
	 * If the folio is dirty, only perform writeback if that write
	 * will be non-blocking.  To prevent this allocation from being
	 * stalled by pagecache activity.  But note that there may be
	 * stalls if we need to run get_block().  We could test
	 * PagePrivate for that.
	 *
	 * If this process is currently in __generic_file_write_iter() against
	 * this folio's queue, we can perform writeback even if that
	 * will block.
	 *
	 * If the folio is swapcache, write it back even if that would
	 * block, for some throttling. This happens by accident, because
	 * swap_backing_dev_info is bust: it doesn't reflect the
	 * congestion state of the swapdevs.  Easy to fix, if needed.
	 */
	if (!is_page_cache_freeable(folio))
		return PAGE_KEEP;
	if (!mapping) {
		/*
		 * Some data journaling orphaned folios can have
		 * folio->mapping == NULL while being dirty with clean buffers.
		 */
		if (folio_test_private(folio)) {
			if (try_to_free_buffers(folio)) {
				folio_clear_dirty(folio);
				pr_info("%s: orphaned folio\n", __func__);
				return PAGE_CLEAN;
			}
		}
		return PAGE_KEEP;
	}
	if (mapping->a_ops->writepage == NULL)
		return PAGE_ACTIVATE;

	if (folio_clear_dirty_for_io(folio)) {
		int res;
		struct writeback_control wbc = {
			.sync_mode = WB_SYNC_NONE,
			.nr_to_write = SWAP_CLUSTER_MAX,
			.range_start = 0,
			.range_end = LLONG_MAX,
			.for_reclaim = 1,
			.swap_plug = plug,
		};

		folio_set_reclaim(folio);
		res = mapping->a_ops->writepage(&folio->page, &wbc);
		if (res < 0)
			handle_write_error(mapping, folio, res);
		if (res == AOP_WRITEPAGE_ACTIVATE) {
			folio_clear_reclaim(folio);
			return PAGE_ACTIVATE;
		}

		if (!folio_test_writeback(folio)) {
			/* synchronous write or broken a_ops? */
			folio_clear_reclaim(folio);
		}
		trace_mm_vmscan_write_folio(folio);
		node_stat_add_folio(folio, NR_VMSCAN_WRITE);
		return PAGE_SUCCESS;
	}

	return PAGE_CLEAN;
}

/*
 * Same as remove_mapping, but if the folio is removed from the mapping, it
 * gets returned with a refcount of 0.
 */
static int __remove_mapping(struct address_space *mapping, struct folio *folio,
			    bool reclaimed, struct mem_cgroup *target_memcg)
{
	int refcount;
	void *shadow = NULL;

	BUG_ON(!folio_test_locked(folio));
	BUG_ON(mapping != folio_mapping(folio));

	if (!folio_test_swapcache(folio))
		spin_lock(&mapping->host->i_lock);
	xa_lock_irq(&mapping->i_pages);
	/*
	 * The non racy check for a busy folio.
	 *
	 * Must be careful with the order of the tests. When someone has
	 * a ref to the folio, it may be possible that they dirty it then
	 * drop the reference. So if the dirty flag is tested before the
	 * refcount here, then the following race may occur:
	 *
	 * get_user_pages(&page);
	 * [user mapping goes away]
	 * write_to(page);
	 *				!folio_test_dirty(folio)    [good]
	 * folio_set_dirty(folio);
	 * folio_put(folio);
	 *				!refcount(folio)   [good, discard it]
	 *
	 * [oops, our write_to data is lost]
	 *
	 * Reversing the order of the tests ensures such a situation cannot
	 * escape unnoticed. The smp_rmb is needed to ensure the folio->flags
	 * load is not satisfied before that of folio->_refcount.
	 *
	 * Note that if the dirty flag is always set via folio_mark_dirty,
	 * and thus under the i_pages lock, then this ordering is not required.
	 */
	refcount = 1 + folio_nr_pages(folio);
	if (!folio_ref_freeze(folio, refcount))
		goto cannot_free;
	/* note: atomic_cmpxchg in folio_ref_freeze provides the smp_rmb */
	if (unlikely(folio_test_dirty(folio))) {
		folio_ref_unfreeze(folio, refcount);
		goto cannot_free;
	}

	if (folio_test_swapcache(folio)) {
		swp_entry_t swap = folio_swap_entry(folio);

		/* get a shadow entry before mem_cgroup_swapout() clears folio_memcg() */
		if (reclaimed && !mapping_exiting(mapping))
			shadow = workingset_eviction(folio, target_memcg);
		mem_cgroup_swapout(folio, swap);
		__delete_from_swap_cache(folio, swap, shadow);
		xa_unlock_irq(&mapping->i_pages);
		put_swap_folio(folio, swap);
	} else {
		void (*free_folio)(struct folio *);

		free_folio = mapping->a_ops->free_folio;
		/*
		 * Remember a shadow entry for reclaimed file cache in
		 * order to detect refaults, thus thrashing, later on.
		 *
		 * But don't store shadows in an address space that is
		 * already exiting.  This is not just an optimization,
		 * inode reclaim needs to empty out the radix tree or
		 * the nodes are lost.  Don't plant shadows behind its
		 * back.
		 *
		 * We also don't store shadows for DAX mappings because the
		 * only page cache folios found in these are zero pages
		 * covering holes, and because we don't want to mix DAX
		 * exceptional entries and shadow exceptional entries in the
		 * same address_space.
		 */
		if (reclaimed && folio_is_file_lru(folio) &&
		    !mapping_exiting(mapping) && !dax_mapping(mapping))
			shadow = workingset_eviction(folio, target_memcg);
		__filemap_remove_folio(folio, shadow);
		xa_unlock_irq(&mapping->i_pages);
		if (mapping_shrinkable(mapping))
			inode_add_lru(mapping->host);
		spin_unlock(&mapping->host->i_lock);

		if (free_folio)
			free_folio(folio);
	}

	return 1;

cannot_free:
	xa_unlock_irq(&mapping->i_pages);
	if (!folio_test_swapcache(folio))
		spin_unlock(&mapping->host->i_lock);
	return 0;
}

/**
 * remove_mapping() - Attempt to remove a folio from its mapping.
 * @mapping: The address space.
 * @folio: The folio to remove.
 *
 * If the folio is dirty, under writeback or if someone else has a ref
 * on it, removal will fail.
 * Return: The number of pages removed from the mapping.  0 if the folio
 * could not be removed.
 * Context: The caller should have a single refcount on the folio and
 * hold its lock.
 */
long remove_mapping(struct address_space *mapping, struct folio *folio)
{
	if (__remove_mapping(mapping, folio, false, NULL)) {
		/*
		 * Unfreezing the refcount with 1 effectively
		 * drops the pagecache ref for us without requiring another
		 * atomic operation.
		 */
		folio_ref_unfreeze(folio, 1);
		return folio_nr_pages(folio);
	}
	return 0;
}

/**
 * folio_putback_lru - Put previously isolated folio onto appropriate LRU list.
 * @folio: Folio to be returned to an LRU list.
 *
 * Add previously isolated @folio to appropriate LRU list.
 * The folio may still be unevictable for other reasons.
 *
 * Context: lru_lock must not be held, interrupts must be enabled.
 */
void folio_putback_lru(struct folio *folio)
{
	folio_add_lru(folio);
	folio_put(folio);		/* drop ref from isolate */
}

enum folio_references {
	FOLIOREF_RECLAIM,
	FOLIOREF_RECLAIM_CLEAN,
	FOLIOREF_KEEP,
	FOLIOREF_ACTIVATE,
};

static enum folio_references folio_check_references(struct folio *folio,
						  struct scan_control *sc)
{
	int referenced_ptes, referenced_folio;
	unsigned long vm_flags;
	int ret = 0;

	trace_android_vh_check_folio_look_around_ref(folio, &ret);
	if (ret)
		return ret;

	referenced_ptes = folio_referenced(folio, 1, sc->target_mem_cgroup,
					   &vm_flags);
	referenced_folio = folio_test_clear_referenced(folio);

	/*
	 * The supposedly reclaimable folio was found to be in a VM_LOCKED vma.
	 * Let the folio, now marked Mlocked, be moved to the unevictable list.
	 */
	if (vm_flags & VM_LOCKED)
		return FOLIOREF_ACTIVATE;

	/* rmap lock contention: rotate */
	if (referenced_ptes == -1)
		return FOLIOREF_KEEP;

	if (referenced_ptes) {
		/*
		 * All mapped folios start out with page table
		 * references from the instantiating fault, so we need
		 * to look twice if a mapped file/anon folio is used more
		 * than once.
		 *
		 * Mark it and spare it for another trip around the
		 * inactive list.  Another page table reference will
		 * lead to its activation.
		 *
		 * Note: the mark is set for activated folios as well
		 * so that recently deactivated but used folios are
		 * quickly recovered.
		 */
		folio_set_referenced(folio);

		if (referenced_folio || referenced_ptes > 1)
			return FOLIOREF_ACTIVATE;

		/*
		 * Activate file-backed executable folios after first usage.
		 */
		if ((vm_flags & VM_EXEC) && folio_is_file_lru(folio))
			return FOLIOREF_ACTIVATE;

		return FOLIOREF_KEEP;
	}

	/* Reclaim if clean, defer dirty folios to writeback */
	if (referenced_folio && folio_is_file_lru(folio))
		return FOLIOREF_RECLAIM_CLEAN;

	return FOLIOREF_RECLAIM;
}

/* Check if a folio is dirty or under writeback */
static void folio_check_dirty_writeback(struct folio *folio,
				       bool *dirty, bool *writeback)
{
	struct address_space *mapping;

	/*
	 * Anonymous folios are not handled by flushers and must be written
	 * from reclaim context. Do not stall reclaim based on them.
	 * MADV_FREE anonymous folios are put into inactive file list too.
	 * They could be mistakenly treated as file lru. So further anon
	 * test is needed.
	 */
	if (!folio_is_file_lru(folio) ||
	    (folio_test_anon(folio) && !folio_test_swapbacked(folio))) {
		*dirty = false;
		*writeback = false;
		return;
	}

	/* By default assume that the folio flags are accurate */
	*dirty = folio_test_dirty(folio);
	*writeback = folio_test_writeback(folio);

	/* Verify dirty/writeback state if the filesystem supports it */
	if (!folio_test_private(folio))
		return;

	mapping = folio_mapping(folio);
	if (mapping && mapping->a_ops->is_dirty_writeback)
		mapping->a_ops->is_dirty_writeback(folio, dirty, writeback);
}

static struct page *alloc_demote_page(struct page *page, unsigned long private)
{
	struct page *target_page;
	nodemask_t *allowed_mask;
	struct migration_target_control *mtc;

	mtc = (struct migration_target_control *)private;

	allowed_mask = mtc->nmask;
	/*
	 * make sure we allocate from the target node first also trying to
	 * demote or reclaim pages from the target node via kswapd if we are
	 * low on free memory on target node. If we don't do this and if
	 * we have free memory on the slower(lower) memtier, we would start
	 * allocating pages from slower(lower) memory tiers without even forcing
	 * a demotion of cold pages from the target memtier. This can result
	 * in the kernel placing hot pages in slower(lower) memory tiers.
	 */
	mtc->nmask = NULL;
	mtc->gfp_mask |= __GFP_THISNODE;
	target_page = alloc_migration_target(page, (unsigned long)mtc);
	if (target_page)
		return target_page;

	mtc->gfp_mask &= ~__GFP_THISNODE;
	mtc->nmask = allowed_mask;

	return alloc_migration_target(page, (unsigned long)mtc);
}

/*
 * Take folios on @demote_folios and attempt to demote them to another node.
 * Folios which are not demoted are left on @demote_folios.
 */
static unsigned int demote_folio_list(struct list_head *demote_folios,
				     struct pglist_data *pgdat)
{
	int target_nid = next_demotion_node(pgdat->node_id);
	unsigned int nr_succeeded;
	nodemask_t allowed_mask;

	struct migration_target_control mtc = {
		/*
		 * Allocate from 'node', or fail quickly and quietly.
		 * When this happens, 'page' will likely just be discarded
		 * instead of migrated.
		 */
		.gfp_mask = (GFP_HIGHUSER_MOVABLE & ~__GFP_RECLAIM) | __GFP_NOWARN |
			__GFP_NOMEMALLOC | GFP_NOWAIT,
		.nid = target_nid,
		.nmask = &allowed_mask
	};

	if (list_empty(demote_folios))
		return 0;

	if (target_nid == NUMA_NO_NODE)
		return 0;

	node_get_allowed_targets(pgdat, &allowed_mask);

	/* Demotion ignores all cpuset and mempolicy settings */
	migrate_pages(demote_folios, alloc_demote_page, NULL,
		      (unsigned long)&mtc, MIGRATE_ASYNC, MR_DEMOTION,
		      &nr_succeeded);

	if (current_is_kswapd())
		__count_vm_events(PGDEMOTE_KSWAPD, nr_succeeded);
	else
		__count_vm_events(PGDEMOTE_DIRECT, nr_succeeded);

	return nr_succeeded;
}

static bool may_enter_fs(struct folio *folio, gfp_t gfp_mask)
{
	if (gfp_mask & __GFP_FS)
		return true;
	if (!folio_test_swapcache(folio) || !(gfp_mask & __GFP_IO))
		return false;
	/*
	 * We can "enter_fs" for swap-cache with only __GFP_IO
	 * providing this isn't SWP_FS_OPS.
	 * ->flags can be updated non-atomicially (scan_swap_map_slots),
	 * but that will never affect SWP_FS_OPS, so the data_race
	 * is safe.
	 */
	return !data_race(folio_swap_flags(folio) & SWP_FS_OPS);
}

/*
 * shrink_folio_list() returns the number of reclaimed pages
 */
static unsigned int shrink_folio_list(struct list_head *folio_list,
		struct pglist_data *pgdat, struct scan_control *sc,
		struct reclaim_stat *stat, bool ignore_references)
{
	LIST_HEAD(ret_folios);
	LIST_HEAD(free_folios);
	LIST_HEAD(demote_folios);
	unsigned int nr_reclaimed = 0;
	unsigned int pgactivate = 0;
	bool do_demote_pass;
	struct swap_iocb *plug = NULL;

	memset(stat, 0, sizeof(*stat));
	cond_resched();
	do_demote_pass = can_demote(pgdat->node_id, sc);

retry:
	while (!list_empty(folio_list)) {
		struct address_space *mapping;
		struct folio *folio;
		enum folio_references references = FOLIOREF_RECLAIM;
		bool dirty, writeback;
		unsigned int nr_pages;

		cond_resched();

		folio = lru_to_folio(folio_list);
		list_del(&folio->lru);

		if (!folio_trylock(folio))
			goto keep;

		VM_BUG_ON_FOLIO(folio_test_active(folio), folio);

		nr_pages = folio_nr_pages(folio);

		/* Account the number of base pages */
		sc->nr_scanned += nr_pages;

		if (unlikely(!folio_evictable(folio)))
			goto activate_locked;

		if (!sc->may_unmap && folio_mapped(folio))
			goto keep_locked;

		/* folio_update_gen() tried to promote this page? */
		if (lru_gen_enabled() && !ignore_references &&
		    folio_mapped(folio) && folio_test_referenced(folio))
			goto keep_locked;

		/*
		 * The number of dirty pages determines if a node is marked
		 * reclaim_congested. kswapd will stall and start writing
		 * folios if the tail of the LRU is all dirty unqueued folios.
		 */
		folio_check_dirty_writeback(folio, &dirty, &writeback);
		if (dirty || writeback)
			stat->nr_dirty += nr_pages;

		if (dirty && !writeback)
			stat->nr_unqueued_dirty += nr_pages;

		/*
		 * Treat this folio as congested if folios are cycling
		 * through the LRU so quickly that the folios marked
		 * for immediate reclaim are making it to the end of
		 * the LRU a second time.
		 */
		if (writeback && folio_test_reclaim(folio))
			stat->nr_congested += nr_pages;

		/*
		 * If a folio at the tail of the LRU is under writeback, there
		 * are three cases to consider.
		 *
		 * 1) If reclaim is encountering an excessive number
		 *    of folios under writeback and this folio has both
		 *    the writeback and reclaim flags set, then it
		 *    indicates that folios are being queued for I/O but
		 *    are being recycled through the LRU before the I/O
		 *    can complete. Waiting on the folio itself risks an
		 *    indefinite stall if it is impossible to writeback
		 *    the folio due to I/O error or disconnected storage
		 *    so instead note that the LRU is being scanned too
		 *    quickly and the caller can stall after the folio
		 *    list has been processed.
		 *
		 * 2) Global or new memcg reclaim encounters a folio that is
		 *    not marked for immediate reclaim, or the caller does not
		 *    have __GFP_FS (or __GFP_IO if it's simply going to swap,
		 *    not to fs). In this case mark the folio for immediate
		 *    reclaim and continue scanning.
		 *
		 *    Require may_enter_fs() because we would wait on fs, which
		 *    may not have submitted I/O yet. And the loop driver might
		 *    enter reclaim, and deadlock if it waits on a folio for
		 *    which it is needed to do the write (loop masks off
		 *    __GFP_IO|__GFP_FS for this reason); but more thought
		 *    would probably show more reasons.
		 *
		 * 3) Legacy memcg encounters a folio that already has the
		 *    reclaim flag set. memcg does not have any dirty folio
		 *    throttling so we could easily OOM just because too many
		 *    folios are in writeback and there is nothing else to
		 *    reclaim. Wait for the writeback to complete.
		 *
		 * In cases 1) and 2) we activate the folios to get them out of
		 * the way while we continue scanning for clean folios on the
		 * inactive list and refilling from the active list. The
		 * observation here is that waiting for disk writes is more
		 * expensive than potentially causing reloads down the line.
		 * Since they're marked for immediate reclaim, they won't put
		 * memory pressure on the cache working set any longer than it
		 * takes to write them to disk.
		 */
		if (folio_test_writeback(folio)) {
			/* Case 1 above */
			if (current_is_kswapd() &&
			    folio_test_reclaim(folio) &&
			    test_bit(PGDAT_WRITEBACK, &pgdat->flags)) {
				stat->nr_immediate += nr_pages;
				goto activate_locked;

			/* Case 2 above */
			} else if (writeback_throttling_sane(sc) ||
			    !folio_test_reclaim(folio) ||
			    !may_enter_fs(folio, sc->gfp_mask)) {
				/*
				 * This is slightly racy -
				 * folio_end_writeback() might have
				 * just cleared the reclaim flag, then
				 * setting the reclaim flag here ends up
				 * interpreted as the readahead flag - but
				 * that does not matter enough to care.
				 * What we do want is for this folio to
				 * have the reclaim flag set next time
				 * memcg reclaim reaches the tests above,
				 * so it will then wait for writeback to
				 * avoid OOM; and it's also appropriate
				 * in global reclaim.
				 */
				folio_set_reclaim(folio);
				stat->nr_writeback += nr_pages;
				goto activate_locked;

			/* Case 3 above */
			} else {
				folio_unlock(folio);
				folio_wait_writeback(folio);
				/* then go back and try same folio again */
				list_add_tail(&folio->lru, folio_list);
				continue;
			}
		}

		if (!ignore_references)
			references = folio_check_references(folio, sc);

		switch (references) {
		case FOLIOREF_ACTIVATE:
			goto activate_locked;
		case FOLIOREF_KEEP:
			stat->nr_ref_keep += nr_pages;
			goto keep_locked;
		case FOLIOREF_RECLAIM:
		case FOLIOREF_RECLAIM_CLEAN:
			; /* try to reclaim the folio below */
		}

		/*
		 * Before reclaiming the folio, try to relocate
		 * its contents to another node.
		 */
		if (do_demote_pass &&
		    (thp_migration_supported() || !folio_test_large(folio))) {
			list_add(&folio->lru, &demote_folios);
			folio_unlock(folio);
			continue;
		}

		/*
		 * Anonymous process memory has backing store?
		 * Try to allocate it some swap space here.
		 * Lazyfree folio could be freed directly
		 */
		if (folio_test_anon(folio) && folio_test_swapbacked(folio)) {
			if (!folio_test_swapcache(folio)) {
				if (!(sc->gfp_mask & __GFP_IO))
					goto keep_locked;
				if (folio_maybe_dma_pinned(folio))
					goto keep_locked;
				if (folio_test_large(folio)) {
					/* cannot split folio, skip it */
					if (!can_split_folio(folio, NULL))
						goto activate_locked;
					/*
					 * Split folios without a PMD map right
					 * away. Chances are some or all of the
					 * tail pages can be freed without IO.
					 */
					if (!folio_entire_mapcount(folio) &&
					    split_folio_to_list(folio,
								folio_list))
						goto activate_locked;
				}
				if (!add_to_swap(folio)) {
					if (!folio_test_large(folio))
						goto activate_locked_split;
					/* Fallback to swap normal pages */
					if (split_folio_to_list(folio,
								folio_list))
						goto activate_locked;
#ifdef CONFIG_TRANSPARENT_HUGEPAGE
					count_vm_event(THP_SWPOUT_FALLBACK);
#endif
					if (!add_to_swap(folio))
						goto activate_locked_split;
				}
			}
		} else if (folio_test_swapbacked(folio) &&
			   folio_test_large(folio)) {
			/* Split shmem folio */
			if (split_folio_to_list(folio, folio_list))
				goto keep_locked;
		}

		/*
		 * If the folio was split above, the tail pages will make
		 * their own pass through this function and be accounted
		 * then.
		 */
		if ((nr_pages > 1) && !folio_test_large(folio)) {
			sc->nr_scanned -= (nr_pages - 1);
			nr_pages = 1;
		}

		/*
		 * The folio is mapped into the page tables of one or more
		 * processes. Try to unmap it here.
		 */
		if (folio_mapped(folio)) {
			enum ttu_flags flags = TTU_BATCH_FLUSH;
			bool was_swapbacked = folio_test_swapbacked(folio);

			if (folio_test_pmd_mappable(folio))
				flags |= TTU_SPLIT_HUGE_PMD;

			try_to_unmap(folio, flags);
			if (folio_mapped(folio)) {
				stat->nr_unmap_fail += nr_pages;
				if (!was_swapbacked &&
				    folio_test_swapbacked(folio))
					stat->nr_lazyfree_fail += nr_pages;
				goto activate_locked;
			}
		}

		/*
		 * Folio is unmapped now so it cannot be newly pinned anymore.
		 * No point in trying to reclaim folio if it is pinned.
		 * Furthermore we don't want to reclaim underlying fs metadata
		 * if the folio is pinned and thus potentially modified by the
		 * pinning process as that may upset the filesystem.
		 */
		if (folio_maybe_dma_pinned(folio))
			goto activate_locked;

		mapping = folio_mapping(folio);
		if (folio_test_dirty(folio)) {
			/*
			 * Only kswapd can writeback filesystem folios
			 * to avoid risk of stack overflow. But avoid
			 * injecting inefficient single-folio I/O into
			 * flusher writeback as much as possible: only
			 * write folios when we've encountered many
			 * dirty folios, and when we've already scanned
			 * the rest of the LRU for clean folios and see
			 * the same dirty folios again (with the reclaim
			 * flag set).
			 */
			if (folio_is_file_lru(folio) &&
			    (!current_is_kswapd() ||
			     !folio_test_reclaim(folio) ||
			     !test_bit(PGDAT_DIRTY, &pgdat->flags))) {
				/*
				 * Immediately reclaim when written back.
				 * Similar in principle to deactivate_page()
				 * except we already have the folio isolated
				 * and know it's dirty
				 */
				node_stat_mod_folio(folio, NR_VMSCAN_IMMEDIATE,
						nr_pages);
				folio_set_reclaim(folio);

				goto activate_locked;
			}

			if (references == FOLIOREF_RECLAIM_CLEAN)
				goto keep_locked;
			if (!may_enter_fs(folio, sc->gfp_mask))
				goto keep_locked;
			if (!sc->may_writepage)
				goto keep_locked;

			/*
			 * Folio is dirty. Flush the TLB if a writable entry
			 * potentially exists to avoid CPU writes after I/O
			 * starts and then write it out here.
			 */
			try_to_unmap_flush_dirty();
			switch (pageout(folio, mapping, &plug)) {
			case PAGE_KEEP:
				goto keep_locked;
			case PAGE_ACTIVATE:
				goto activate_locked;
			case PAGE_SUCCESS:
				stat->nr_pageout += nr_pages;

				if (folio_test_writeback(folio))
					goto keep;
				if (folio_test_dirty(folio))
					goto keep;

				/*
				 * A synchronous write - probably a ramdisk.  Go
				 * ahead and try to reclaim the folio.
				 */
				if (!folio_trylock(folio))
					goto keep;
				if (folio_test_dirty(folio) ||
				    folio_test_writeback(folio))
					goto keep_locked;
				mapping = folio_mapping(folio);
				fallthrough;
			case PAGE_CLEAN:
				; /* try to free the folio below */
			}
		}

		/*
		 * If the folio has buffers, try to free the buffer
		 * mappings associated with this folio. If we succeed
		 * we try to free the folio as well.
		 *
		 * We do this even if the folio is dirty.
		 * filemap_release_folio() does not perform I/O, but it
		 * is possible for a folio to have the dirty flag set,
		 * but it is actually clean (all its buffers are clean).
		 * This happens if the buffers were written out directly,
		 * with submit_bh(). ext3 will do this, as well as
		 * the blockdev mapping.  filemap_release_folio() will
		 * discover that cleanness and will drop the buffers
		 * and mark the folio clean - it can be freed.
		 *
		 * Rarely, folios can have buffers and no ->mapping.
		 * These are the folios which were not successfully
		 * invalidated in truncate_cleanup_folio().  We try to
		 * drop those buffers here and if that worked, and the
		 * folio is no longer mapped into process address space
		 * (refcount == 1) it can be freed.  Otherwise, leave
		 * the folio on the LRU so it is swappable.
		 */
		if (folio_has_private(folio)) {
			if (!filemap_release_folio(folio, sc->gfp_mask))
				goto activate_locked;
			if (!mapping && folio_ref_count(folio) == 1) {
				folio_unlock(folio);
				if (folio_put_testzero(folio))
					goto free_it;
				else {
					/*
					 * rare race with speculative reference.
					 * the speculative reference will free
					 * this folio shortly, so we may
					 * increment nr_reclaimed here (and
					 * leave it off the LRU).
					 */
					nr_reclaimed += nr_pages;
					continue;
				}
			}
		}

		if (folio_test_anon(folio) && !folio_test_swapbacked(folio)) {
			/* follow __remove_mapping for reference */
			if (!folio_ref_freeze(folio, 1))
				goto keep_locked;
			/*
			 * The folio has only one reference left, which is
			 * from the isolation. After the caller puts the
			 * folio back on the lru and drops the reference, the
			 * folio will be freed anyway. It doesn't matter
			 * which lru it goes on. So we don't bother checking
			 * the dirty flag here.
			 */
			count_vm_events(PGLAZYFREED, nr_pages);
			count_memcg_folio_events(folio, PGLAZYFREED, nr_pages);
		} else if (!mapping || !__remove_mapping(mapping, folio, true,
							 sc->target_mem_cgroup))
			goto keep_locked;

		folio_unlock(folio);
free_it:
		/*
		 * Folio may get swapped out as a whole, need to account
		 * all pages in it.
		 */
		nr_reclaimed += nr_pages;

		/*
		 * Is there need to periodically free_folio_list? It would
		 * appear not as the counts should be low
		 */
		if (unlikely(folio_test_large(folio)))
			destroy_large_folio(folio);
		else
			list_add(&folio->lru, &free_folios);
		continue;

activate_locked_split:
		/*
		 * The tail pages that are failed to add into swap cache
		 * reach here.  Fixup nr_scanned and nr_pages.
		 */
		if (nr_pages > 1) {
			sc->nr_scanned -= (nr_pages - 1);
			nr_pages = 1;
		}
activate_locked:
		/* Not a candidate for swapping, so reclaim swap space. */
		if (folio_test_swapcache(folio) &&
		    (mem_cgroup_swap_full(folio) || folio_test_mlocked(folio)))
			folio_free_swap(folio);
		VM_BUG_ON_FOLIO(folio_test_active(folio), folio);
		if (!folio_test_mlocked(folio)) {
			int type = folio_is_file_lru(folio);
			folio_set_active(folio);
			stat->nr_activate[type] += nr_pages;
			count_memcg_folio_events(folio, PGACTIVATE, nr_pages);
		}
keep_locked:
		folio_unlock(folio);
keep:
		list_add(&folio->lru, &ret_folios);
		VM_BUG_ON_FOLIO(folio_test_lru(folio) ||
				folio_test_unevictable(folio), folio);
	}
	/* 'folio_list' is always empty here */

	/* Migrate folios selected for demotion */
	nr_reclaimed += demote_folio_list(&demote_folios, pgdat);
	/* Folios that could not be demoted are still in @demote_folios */
	if (!list_empty(&demote_folios)) {
		/* Folios which weren't demoted go back on @folio_list for retry: */
		list_splice_init(&demote_folios, folio_list);
		do_demote_pass = false;
		goto retry;
	}

	pgactivate = stat->nr_activate[0] + stat->nr_activate[1];

	mem_cgroup_uncharge_list(&free_folios);
	try_to_unmap_flush();
	free_unref_page_list(&free_folios);

	list_splice(&ret_folios, folio_list);
	count_vm_events(PGACTIVATE, pgactivate);

	if (plug)
		swap_write_unplug(plug);
	return nr_reclaimed;
}

unsigned int reclaim_clean_pages_from_list(struct zone *zone,
					   struct list_head *folio_list)
{
	struct scan_control sc = {
		.gfp_mask = GFP_KERNEL,
		.may_unmap = 1,
	};
	struct reclaim_stat stat;
	unsigned int nr_reclaimed;
	struct folio *folio, *next;
	LIST_HEAD(clean_folios);
	unsigned int noreclaim_flag;

	list_for_each_entry_safe(folio, next, folio_list, lru) {
		if (!folio_test_hugetlb(folio) && folio_is_file_lru(folio) &&
		    !folio_test_dirty(folio) && !__folio_test_movable(folio) &&
		    !folio_test_unevictable(folio)) {
			folio_clear_active(folio);
			list_move(&folio->lru, &clean_folios);
		}
	}

	/*
	 * We should be safe here since we are only dealing with file pages and
	 * we are not kswapd and therefore cannot write dirty file pages. But
	 * call memalloc_noreclaim_save() anyway, just in case these conditions
	 * change in the future.
	 */
	noreclaim_flag = memalloc_noreclaim_save();
	nr_reclaimed = shrink_folio_list(&clean_folios, zone->zone_pgdat, &sc,
					&stat, true);
	memalloc_noreclaim_restore(noreclaim_flag);

	list_splice(&clean_folios, folio_list);
	mod_node_page_state(zone->zone_pgdat, NR_ISOLATED_FILE,
			    -(long)nr_reclaimed);
	/*
	 * Since lazyfree pages are isolated from file LRU from the beginning,
	 * they will rotate back to anonymous LRU in the end if it failed to
	 * discard so isolated count will be mismatched.
	 * Compensate the isolated count for both LRU lists.
	 */
	mod_node_page_state(zone->zone_pgdat, NR_ISOLATED_ANON,
			    stat.nr_lazyfree_fail);
	mod_node_page_state(zone->zone_pgdat, NR_ISOLATED_FILE,
			    -(long)stat.nr_lazyfree_fail);
	return nr_reclaimed;
}

/*
 * Update LRU sizes after isolating pages. The LRU size updates must
 * be complete before mem_cgroup_update_lru_size due to a sanity check.
 */
static __always_inline void update_lru_sizes(struct lruvec *lruvec,
			enum lru_list lru, unsigned long *nr_zone_taken)
{
	int zid;

	for (zid = 0; zid < MAX_NR_ZONES; zid++) {
		if (!nr_zone_taken[zid])
			continue;

		update_lru_size(lruvec, lru, zid, -nr_zone_taken[zid]);
	}

}

#ifdef CONFIG_CMA
/*
 * It is waste of effort to scan and reclaim CMA pages if it is not available
 * for current allocation context. Kswapd can not be enrolled as it can not
 * distinguish this scenario by using sc->gfp_mask = GFP_KERNEL
 */
static bool skip_cma(struct folio *folio, struct scan_control *sc)
{
	return !current_is_kswapd() &&
			gfp_migratetype(sc->gfp_mask) != MIGRATE_MOVABLE &&
			get_pageblock_migratetype(&folio->page) == MIGRATE_CMA;
}
#else
static bool skip_cma(struct folio *folio, struct scan_control *sc)
{
	return false;
}
#endif

/*
 * Isolating page from the lruvec to fill in @dst list by nr_to_scan times.
 *
 * lruvec->lru_lock is heavily contended.  Some of the functions that
 * shrink the lists perform better by taking out a batch of pages
 * and working on them outside the LRU lock.
 *
 * For pagecache intensive workloads, this function is the hottest
 * spot in the kernel (apart from copy_*_user functions).
 *
 * Lru_lock must be held before calling this function.
 *
 * @nr_to_scan:	The number of eligible pages to look through on the list.
 * @lruvec:	The LRU vector to pull pages from.
 * @dst:	The temp list to put pages on to.
 * @nr_scanned:	The number of pages that were scanned.
 * @sc:		The scan_control struct for this reclaim session
 * @lru:	LRU list id for isolating
 *
 * returns how many pages were moved onto *@dst.
 */
static unsigned long isolate_lru_folios(unsigned long nr_to_scan,
		struct lruvec *lruvec, struct list_head *dst,
		unsigned long *nr_scanned, struct scan_control *sc,
		enum lru_list lru)
{
	struct list_head *src = &lruvec->lists[lru];
	unsigned long nr_taken = 0;
	unsigned long nr_zone_taken[MAX_NR_ZONES] = { 0 };
	unsigned long nr_skipped[MAX_NR_ZONES] = { 0, };
	unsigned long skipped = 0;
	unsigned long scan, total_scan, nr_pages;
	LIST_HEAD(folios_skipped);

	total_scan = 0;
	scan = 0;
	while (scan < nr_to_scan && !list_empty(src)) {
		struct list_head *move_to = src;
		struct folio *folio;

		folio = lru_to_folio(src);
		prefetchw_prev_lru_folio(folio, src, flags);

		nr_pages = folio_nr_pages(folio);
		total_scan += nr_pages;

		if (folio_zonenum(folio) > sc->reclaim_idx ||
				skip_cma(folio, sc)) {
			nr_skipped[folio_zonenum(folio)] += nr_pages;
			move_to = &folios_skipped;
			goto move;
		}

		/*
		 * Do not count skipped folios because that makes the function
		 * return with no isolated folios if the LRU mostly contains
		 * ineligible folios.  This causes the VM to not reclaim any
		 * folios, triggering a premature OOM.
		 * Account all pages in a folio.
		 */
		scan += nr_pages;

		if (!folio_test_lru(folio))
			goto move;
		if (!sc->may_unmap && folio_mapped(folio))
			goto move;

		/*
		 * Be careful not to clear the lru flag until after we're
		 * sure the folio is not being freed elsewhere -- the
		 * folio release code relies on it.
		 */
		if (unlikely(!folio_try_get(folio)))
			goto move;

		if (!folio_test_clear_lru(folio)) {
			/* Another thread is already isolating this folio */
			folio_put(folio);
			goto move;
		}

		nr_taken += nr_pages;
		nr_zone_taken[folio_zonenum(folio)] += nr_pages;
		move_to = dst;
move:
		list_move(&folio->lru, move_to);
	}

	/*
	 * Splice any skipped folios to the start of the LRU list. Note that
	 * this disrupts the LRU order when reclaiming for lower zones but
	 * we cannot splice to the tail. If we did then the SWAP_CLUSTER_MAX
	 * scanning would soon rescan the same folios to skip and waste lots
	 * of cpu cycles.
	 */
	if (!list_empty(&folios_skipped)) {
		int zid;

		list_splice(&folios_skipped, src);
		for (zid = 0; zid < MAX_NR_ZONES; zid++) {
			if (!nr_skipped[zid])
				continue;

			__count_zid_vm_events(PGSCAN_SKIP, zid, nr_skipped[zid]);
			skipped += nr_skipped[zid];
		}
	}
	*nr_scanned = total_scan;
	trace_mm_vmscan_lru_isolate(sc->reclaim_idx, sc->order, nr_to_scan,
				    total_scan, skipped, nr_taken,
				    sc->may_unmap ? 0 : ISOLATE_UNMAPPED, lru);
	update_lru_sizes(lruvec, lru, nr_zone_taken);
	return nr_taken;
}

/**
 * folio_isolate_lru() - Try to isolate a folio from its LRU list.
 * @folio: Folio to isolate from its LRU list.
 *
 * Isolate a @folio from an LRU list and adjust the vmstat statistic
 * corresponding to whatever LRU list the folio was on.
 *
 * The folio will have its LRU flag cleared.  If it was found on the
 * active list, it will have the Active flag set.  If it was found on the
 * unevictable list, it will have the Unevictable flag set.  These flags
 * may need to be cleared by the caller before letting the page go.
 *
 * Context:
 *
 * (1) Must be called with an elevated refcount on the folio. This is a
 *     fundamental difference from isolate_lru_folios() (which is called
 *     without a stable reference).
 * (2) The lru_lock must not be held.
 * (3) Interrupts must be enabled.
 *
 * Return: 0 if the folio was removed from an LRU list.
 * -EBUSY if the folio was not on an LRU list.
 */
int folio_isolate_lru(struct folio *folio)
{
	int ret = -EBUSY;

	VM_BUG_ON_FOLIO(!folio_ref_count(folio), folio);

	if (folio_test_clear_lru(folio)) {
		struct lruvec *lruvec;

		folio_get(folio);
		lruvec = folio_lruvec_lock_irq(folio);
		lruvec_del_folio(lruvec, folio);
		unlock_page_lruvec_irq(lruvec);
		ret = 0;
	}

	return ret;
}

/*
 * A direct reclaimer may isolate SWAP_CLUSTER_MAX pages from the LRU list and
 * then get rescheduled. When there are massive number of tasks doing page
 * allocation, such sleeping direct reclaimers may keep piling up on each CPU,
 * the LRU list will go small and be scanned faster than necessary, leading to
 * unnecessary swapping, thrashing and OOM.
 */
static int too_many_isolated(struct pglist_data *pgdat, int file,
		struct scan_control *sc)
{
	unsigned long inactive, isolated;
	bool too_many;

	if (current_is_kswapd())
		return 0;

	if (!writeback_throttling_sane(sc))
		return 0;

	if (file) {
		inactive = node_page_state(pgdat, NR_INACTIVE_FILE);
		isolated = node_page_state(pgdat, NR_ISOLATED_FILE);
	} else {
		inactive = node_page_state(pgdat, NR_INACTIVE_ANON);
		isolated = node_page_state(pgdat, NR_ISOLATED_ANON);
	}

	/*
	 * GFP_NOIO/GFP_NOFS callers are allowed to isolate more pages, so they
	 * won't get blocked by normal direct-reclaimers, forming a circular
	 * deadlock.
	 */
	if ((sc->gfp_mask & (__GFP_IO | __GFP_FS)) == (__GFP_IO | __GFP_FS))
		inactive >>= 3;

	too_many = isolated > inactive;

	/* Wake up tasks throttled due to too_many_isolated. */
	if (!too_many)
		wake_throttle_isolated(pgdat);

	return too_many;
}

/*
 * move_folios_to_lru() moves folios from private @list to appropriate LRU list.
 * On return, @list is reused as a list of folios to be freed by the caller.
 *
 * Returns the number of pages moved to the given lruvec.
 */
static unsigned int move_folios_to_lru(struct lruvec *lruvec,
		struct list_head *list)
{
	int nr_pages, nr_moved = 0;
	LIST_HEAD(folios_to_free);

	while (!list_empty(list)) {
		struct folio *folio = lru_to_folio(list);

		VM_BUG_ON_FOLIO(folio_test_lru(folio), folio);
		list_del(&folio->lru);
		if (unlikely(!folio_evictable(folio))) {
			spin_unlock_irq(&lruvec->lru_lock);
			folio_putback_lru(folio);
			spin_lock_irq(&lruvec->lru_lock);
			continue;
		}

		/*
		 * The folio_set_lru needs to be kept here for list integrity.
		 * Otherwise:
		 *   #0 move_folios_to_lru             #1 release_pages
		 *   if (!folio_put_testzero())
		 *				      if (folio_put_testzero())
		 *				        !lru //skip lru_lock
		 *     folio_set_lru()
		 *     list_add(&folio->lru,)
		 *                                        list_add(&folio->lru,)
		 */
		folio_set_lru(folio);

		if (unlikely(folio_put_testzero(folio))) {
			__folio_clear_lru_flags(folio);

			if (unlikely(folio_test_large(folio))) {
				spin_unlock_irq(&lruvec->lru_lock);
				destroy_large_folio(folio);
				spin_lock_irq(&lruvec->lru_lock);
			} else
				list_add(&folio->lru, &folios_to_free);

			continue;
		}

		/*
		 * All pages were isolated from the same lruvec (and isolation
		 * inhibits memcg migration).
		 */
		VM_BUG_ON_FOLIO(!folio_matches_lruvec(folio, lruvec), folio);
		lruvec_add_folio(lruvec, folio);
		nr_pages = folio_nr_pages(folio);
		nr_moved += nr_pages;
		if (folio_test_active(folio))
			workingset_age_nonresident(lruvec, nr_pages);
	}

	/*
	 * To save our caller's stack, now use input list for pages to free.
	 */
	list_splice(&folios_to_free, list);

	return nr_moved;
}

/*
 * If a kernel thread (such as nfsd for loop-back mounts) services a backing
 * device by writing to the page cache it sets PF_LOCAL_THROTTLE. In this case
 * we should not throttle.  Otherwise it is safe to do so.
 */
static int current_may_throttle(void)
{
	return !(current->flags & PF_LOCAL_THROTTLE);
}

/*
 * shrink_inactive_list() is a helper for shrink_node().  It returns the number
 * of reclaimed pages
 */
static unsigned long shrink_inactive_list(unsigned long nr_to_scan,
		struct lruvec *lruvec, struct scan_control *sc,
		enum lru_list lru)
{
	LIST_HEAD(folio_list);
	unsigned long nr_scanned;
	unsigned int nr_reclaimed = 0;
	unsigned long nr_taken;
	struct reclaim_stat stat;
	bool file = is_file_lru(lru);
	enum vm_event_item item;
	struct pglist_data *pgdat = lruvec_pgdat(lruvec);
	bool stalled = false;

	while (unlikely(too_many_isolated(pgdat, file, sc))) {
		if (stalled)
			return 0;

		/* wait a bit for the reclaimer. */
		stalled = true;
		reclaim_throttle(pgdat, VMSCAN_THROTTLE_ISOLATED);

		/* We are about to die and free our memory. Return now. */
		if (fatal_signal_pending(current))
			return SWAP_CLUSTER_MAX;
	}

	lru_add_drain();

	spin_lock_irq(&lruvec->lru_lock);

	nr_taken = isolate_lru_folios(nr_to_scan, lruvec, &folio_list,
				     &nr_scanned, sc, lru);

	__mod_node_page_state(pgdat, NR_ISOLATED_ANON + file, nr_taken);
	item = current_is_kswapd() ? PGSCAN_KSWAPD : PGSCAN_DIRECT;
	if (!cgroup_reclaim(sc))
		__count_vm_events(item, nr_scanned);
	__count_memcg_events(lruvec_memcg(lruvec), item, nr_scanned);
	__count_vm_events(PGSCAN_ANON + file, nr_scanned);

	spin_unlock_irq(&lruvec->lru_lock);

	if (nr_taken == 0)
		return 0;

	nr_reclaimed = shrink_folio_list(&folio_list, pgdat, sc, &stat, false);

	spin_lock_irq(&lruvec->lru_lock);
	move_folios_to_lru(lruvec, &folio_list);

	__mod_node_page_state(pgdat, NR_ISOLATED_ANON + file, -nr_taken);
	item = current_is_kswapd() ? PGSTEAL_KSWAPD : PGSTEAL_DIRECT;
	if (!cgroup_reclaim(sc))
		__count_vm_events(item, nr_reclaimed);
	__count_memcg_events(lruvec_memcg(lruvec), item, nr_reclaimed);
	__count_vm_events(PGSTEAL_ANON + file, nr_reclaimed);
	spin_unlock_irq(&lruvec->lru_lock);

	lru_note_cost(lruvec, file, stat.nr_pageout);
	mem_cgroup_uncharge_list(&folio_list);
	free_unref_page_list(&folio_list);

	/*
	 * If dirty folios are scanned that are not queued for IO, it
	 * implies that flushers are not doing their job. This can
	 * happen when memory pressure pushes dirty folios to the end of
	 * the LRU before the dirty limits are breached and the dirty
	 * data has expired. It can also happen when the proportion of
	 * dirty folios grows not through writes but through memory
	 * pressure reclaiming all the clean cache. And in some cases,
	 * the flushers simply cannot keep up with the allocation
	 * rate. Nudge the flusher threads in case they are asleep.
	 */
	if (stat.nr_unqueued_dirty == nr_taken) {
		wakeup_flusher_threads(WB_REASON_VMSCAN);
		/*
		 * For cgroupv1 dirty throttling is achieved by waking up
		 * the kernel flusher here and later waiting on folios
		 * which are in writeback to finish (see shrink_folio_list()).
		 *
		 * Flusher may not be able to issue writeback quickly
		 * enough for cgroupv1 writeback throttling to work
		 * on a large system.
		 */
		if (!writeback_throttling_sane(sc))
			reclaim_throttle(pgdat, VMSCAN_THROTTLE_WRITEBACK);
	}

	sc->nr.dirty += stat.nr_dirty;
	sc->nr.congested += stat.nr_congested;
	sc->nr.unqueued_dirty += stat.nr_unqueued_dirty;
	sc->nr.writeback += stat.nr_writeback;
	sc->nr.immediate += stat.nr_immediate;
	sc->nr.taken += nr_taken;
	if (file)
		sc->nr.file_taken += nr_taken;

	trace_mm_vmscan_lru_shrink_inactive(pgdat->node_id,
			nr_scanned, nr_reclaimed, &stat, sc->priority, file);
	return nr_reclaimed;
}

/*
 * shrink_active_list() moves folios from the active LRU to the inactive LRU.
 *
 * We move them the other way if the folio is referenced by one or more
 * processes.
 *
 * If the folios are mostly unmapped, the processing is fast and it is
 * appropriate to hold lru_lock across the whole operation.  But if
 * the folios are mapped, the processing is slow (folio_referenced()), so
 * we should drop lru_lock around each folio.  It's impossible to balance
 * this, so instead we remove the folios from the LRU while processing them.
 * It is safe to rely on the active flag against the non-LRU folios in here
 * because nobody will play with that bit on a non-LRU folio.
 *
 * The downside is that we have to touch folio->_refcount against each folio.
 * But we had to alter folio->flags anyway.
 */
static void shrink_active_list(unsigned long nr_to_scan,
			       struct lruvec *lruvec,
			       struct scan_control *sc,
			       enum lru_list lru)
{
	unsigned long nr_taken;
	unsigned long nr_scanned;
	unsigned long vm_flags;
	LIST_HEAD(l_hold);	/* The folios which were snipped off */
	LIST_HEAD(l_active);
	LIST_HEAD(l_inactive);
	unsigned nr_deactivate, nr_activate;
	unsigned nr_rotated = 0;
	int file = is_file_lru(lru);
	struct pglist_data *pgdat = lruvec_pgdat(lruvec);

	lru_add_drain();

	spin_lock_irq(&lruvec->lru_lock);

	nr_taken = isolate_lru_folios(nr_to_scan, lruvec, &l_hold,
				     &nr_scanned, sc, lru);

	__mod_node_page_state(pgdat, NR_ISOLATED_ANON + file, nr_taken);

	if (!cgroup_reclaim(sc))
		__count_vm_events(PGREFILL, nr_scanned);
	__count_memcg_events(lruvec_memcg(lruvec), PGREFILL, nr_scanned);

	spin_unlock_irq(&lruvec->lru_lock);

	while (!list_empty(&l_hold)) {
		struct folio *folio;

		cond_resched();
		folio = lru_to_folio(&l_hold);
		list_del(&folio->lru);

		if (unlikely(!folio_evictable(folio))) {
			folio_putback_lru(folio);
			continue;
		}

		if (unlikely(buffer_heads_over_limit)) {
			if (folio_test_private(folio) && folio_trylock(folio)) {
				if (folio_test_private(folio))
					filemap_release_folio(folio, 0);
				folio_unlock(folio);
			}
		}

		/* Referenced or rmap lock contention: rotate */
		if (folio_referenced(folio, 0, sc->target_mem_cgroup,
				     &vm_flags) != 0) {
			/*
			 * Identify referenced, file-backed active folios and
			 * give them one more trip around the active list. So
			 * that executable code get better chances to stay in
			 * memory under moderate memory pressure.  Anon folios
			 * are not likely to be evicted by use-once streaming
			 * IO, plus JVM can create lots of anon VM_EXEC folios,
			 * so we ignore them here.
			 */
			if ((vm_flags & VM_EXEC) && folio_is_file_lru(folio)) {
				nr_rotated += folio_nr_pages(folio);
				list_add(&folio->lru, &l_active);
				continue;
			}
		}

		folio_clear_active(folio);	/* we are de-activating */
		folio_set_workingset(folio);
		list_add(&folio->lru, &l_inactive);
	}

	/*
	 * Move folios back to the lru list.
	 */
	spin_lock_irq(&lruvec->lru_lock);

	nr_activate = move_folios_to_lru(lruvec, &l_active);
	nr_deactivate = move_folios_to_lru(lruvec, &l_inactive);
	/* Keep all free folios in l_active list */
	list_splice(&l_inactive, &l_active);

	__count_vm_events(PGDEACTIVATE, nr_deactivate);
	__count_memcg_events(lruvec_memcg(lruvec), PGDEACTIVATE, nr_deactivate);

	__mod_node_page_state(pgdat, NR_ISOLATED_ANON + file, -nr_taken);
	spin_unlock_irq(&lruvec->lru_lock);

	mem_cgroup_uncharge_list(&l_active);
	free_unref_page_list(&l_active);
	trace_mm_vmscan_lru_shrink_active(pgdat->node_id, nr_taken, nr_activate,
			nr_deactivate, nr_rotated, sc->priority, file);
}

static unsigned int reclaim_folio_list(struct list_head *folio_list,
				      struct pglist_data *pgdat)
{
	struct reclaim_stat dummy_stat;
	unsigned int nr_reclaimed;
	struct folio *folio;
	struct scan_control sc = {
		.gfp_mask = GFP_KERNEL,
		.may_writepage = 1,
		.may_unmap = 1,
		.may_swap = 1,
		.no_demotion = 1,
	};

	nr_reclaimed = shrink_folio_list(folio_list, pgdat, &sc, &dummy_stat, false);
	while (!list_empty(folio_list)) {
		folio = lru_to_folio(folio_list);
		list_del(&folio->lru);
		folio_putback_lru(folio);
	}

	return nr_reclaimed;
}

unsigned long reclaim_pages(struct list_head *folio_list)
{
	int nid;
	unsigned int nr_reclaimed = 0;
	LIST_HEAD(node_folio_list);
	unsigned int noreclaim_flag;

	if (list_empty(folio_list))
		return nr_reclaimed;

	noreclaim_flag = memalloc_noreclaim_save();

	nid = folio_nid(lru_to_folio(folio_list));
	do {
		struct folio *folio = lru_to_folio(folio_list);

		if (nid == folio_nid(folio)) {
			folio_clear_active(folio);
			list_move(&folio->lru, &node_folio_list);
			continue;
		}

		nr_reclaimed += reclaim_folio_list(&node_folio_list, NODE_DATA(nid));
		nid = folio_nid(lru_to_folio(folio_list));
	} while (!list_empty(folio_list));

	nr_reclaimed += reclaim_folio_list(&node_folio_list, NODE_DATA(nid));

	memalloc_noreclaim_restore(noreclaim_flag);

	return nr_reclaimed;
}

static unsigned long shrink_list(enum lru_list lru, unsigned long nr_to_scan,
				 struct lruvec *lruvec, struct scan_control *sc)
{
	if (is_active_lru(lru)) {
		if (sc->may_deactivate & (1 << is_file_lru(lru)))
			shrink_active_list(nr_to_scan, lruvec, sc, lru);
		else
			sc->skipped_deactivate = 1;
		return 0;
	}

	return shrink_inactive_list(nr_to_scan, lruvec, sc, lru);
}

/*
 * The inactive anon list should be small enough that the VM never has
 * to do too much work.
 *
 * The inactive file list should be small enough to leave most memory
 * to the established workingset on the scan-resistant active list,
 * but large enough to avoid thrashing the aggregate readahead window.
 *
 * Both inactive lists should also be large enough that each inactive
 * folio has a chance to be referenced again before it is reclaimed.
 *
 * If that fails and refaulting is observed, the inactive list grows.
 *
 * The inactive_ratio is the target ratio of ACTIVE to INACTIVE folios
 * on this LRU, maintained by the pageout code. An inactive_ratio
 * of 3 means 3:1 or 25% of the folios are kept on the inactive list.
 *
 * total     target    max
 * memory    ratio     inactive
 * -------------------------------------
 *   10MB       1         5MB
 *  100MB       1        50MB
 *    1GB       3       250MB
 *   10GB      10       0.9GB
 *  100GB      31         3GB
 *    1TB     101        10GB
 *   10TB     320        32GB
 */
static bool inactive_is_low(struct lruvec *lruvec, enum lru_list inactive_lru)
{
	enum lru_list active_lru = inactive_lru + LRU_ACTIVE;
	unsigned long inactive, active;
	unsigned long inactive_ratio;
	unsigned long gb;

	inactive = lruvec_page_state(lruvec, NR_LRU_BASE + inactive_lru);
	active = lruvec_page_state(lruvec, NR_LRU_BASE + active_lru);

	gb = (inactive + active) >> (30 - PAGE_SHIFT);
	if (gb)
		inactive_ratio = int_sqrt(10 * gb);
	else
		inactive_ratio = 1;

	return inactive * inactive_ratio < active;
}

enum scan_balance {
	SCAN_EQUAL,
	SCAN_FRACT,
	SCAN_ANON,
	SCAN_FILE,
};

static void prepare_scan_count(pg_data_t *pgdat, struct scan_control *sc)
{
	unsigned long file;
	struct lruvec *target_lruvec;
	bool bypass = false;

	if (lru_gen_enabled())
		return;

	target_lruvec = mem_cgroup_lruvec(sc->target_mem_cgroup, pgdat);

	/*
	 * Flush the memory cgroup stats, so that we read accurate per-memcg
	 * lruvec stats for heuristics.
	 */
	mem_cgroup_flush_stats();

	/*
	 * Determine the scan balance between anon and file LRUs.
	 */
	spin_lock_irq(&target_lruvec->lru_lock);
	sc->anon_cost = target_lruvec->anon_cost;
	sc->file_cost = target_lruvec->file_cost;
	spin_unlock_irq(&target_lruvec->lru_lock);

	/*
	 * Target desirable inactive:active list ratios for the anon
	 * and file LRU lists.
	 */
	if (!sc->force_deactivate) {
		unsigned long refaults;

		/*
		 * When refaults are being observed, it means a new
		 * workingset is being established. Deactivate to get
		 * rid of any stale active pages quickly.
		 */
		refaults = lruvec_page_state(target_lruvec,
				WORKINGSET_ACTIVATE_ANON);
		if (refaults != target_lruvec->refaults[WORKINGSET_ANON] ||
			inactive_is_low(target_lruvec, LRU_INACTIVE_ANON))
			sc->may_deactivate |= DEACTIVATE_ANON;
		else
			sc->may_deactivate &= ~DEACTIVATE_ANON;

		refaults = lruvec_page_state(target_lruvec,
				WORKINGSET_ACTIVATE_FILE);
		if (refaults != target_lruvec->refaults[WORKINGSET_FILE] ||
		    inactive_is_low(target_lruvec, LRU_INACTIVE_FILE))
			sc->may_deactivate |= DEACTIVATE_FILE;
		else
			sc->may_deactivate &= ~DEACTIVATE_FILE;
	} else
		sc->may_deactivate = DEACTIVATE_ANON | DEACTIVATE_FILE;

	/*
	 * If we have plenty of inactive file pages that aren't
	 * thrashing, try to reclaim those first before touching
	 * anonymous pages.
	 */
	file = lruvec_page_state(target_lruvec, NR_INACTIVE_FILE);
	if (file >> sc->priority && !(sc->may_deactivate & DEACTIVATE_FILE))
		sc->cache_trim_mode = 1;
	else
		sc->cache_trim_mode = 0;


	trace_android_vh_file_is_tiny_bypass(sc->file_is_tiny, &bypass);
	if (bypass)
		return;

	/*
	 * Prevent the reclaimer from falling into the cache trap: as
	 * cache pages start out inactive, every cache fault will tip
	 * the scan balance towards the file LRU.  And as the file LRU
	 * shrinks, so does the window for rotation from references.
	 * This means we have a runaway feedback loop where a tiny
	 * thrashing file LRU becomes infinitely more attractive than
	 * anon pages.  Try to detect this based on file LRU size.
	 */
	if (!cgroup_reclaim(sc)) {
		unsigned long total_high_wmark = 0;
		unsigned long free, anon;
		int z;

		free = sum_zone_node_page_state(pgdat->node_id, NR_FREE_PAGES);
		file = node_page_state(pgdat, NR_ACTIVE_FILE) +
			   node_page_state(pgdat, NR_INACTIVE_FILE);

		for (z = 0; z < MAX_NR_ZONES; z++) {
			struct zone *zone = &pgdat->node_zones[z];

			if (!managed_zone(zone))
				continue;

			total_high_wmark += high_wmark_pages(zone);
		}

		/*
		 * Consider anon: if that's low too, this isn't a
		 * runaway file reclaim problem, but rather just
		 * extreme pressure. Reclaim as per usual then.
		 */
		anon = node_page_state(pgdat, NR_INACTIVE_ANON);

		sc->file_is_tiny =
			file + free <= total_high_wmark &&
			!(sc->may_deactivate & DEACTIVATE_ANON) &&
			anon >> sc->priority;
	}
}

/*
 * Determine how aggressively the anon and file LRU lists should be
 * scanned.
 *
 * nr[0] = anon inactive folios to scan; nr[1] = anon active folios to scan
 * nr[2] = file inactive folios to scan; nr[3] = file active folios to scan
 */
static void get_scan_count(struct lruvec *lruvec, struct scan_control *sc,
			   unsigned long *nr)
{
	struct pglist_data *pgdat = lruvec_pgdat(lruvec);
	struct mem_cgroup *memcg = lruvec_memcg(lruvec);
	unsigned long anon_cost, file_cost, total_cost;
	int swappiness = mem_cgroup_swappiness(memcg);
	u64 fraction[ANON_AND_FILE];
	u64 denominator = 0;	/* gcc */
	enum scan_balance scan_balance;
	unsigned long ap, fp;
	enum lru_list lru;
	bool balance_anon_file_reclaim = false;

	/* If we have no swap space, do not bother scanning anon folios. */
	if (!sc->may_swap || !can_reclaim_anon_pages(memcg, pgdat->node_id, sc)) {
		scan_balance = SCAN_FILE;
		goto out;
	}


	trace_android_vh_tune_swappiness(&swappiness);
	/*
	 * Global reclaim will swap to prevent OOM even with no
	 * swappiness, but memcg users want to use this knob to
	 * disable swapping for individual groups completely when
	 * using the memory controller's swap limit feature would be
	 * too expensive.
	 */
	if (cgroup_reclaim(sc) && !swappiness) {
		scan_balance = SCAN_FILE;
		goto out;
	}

	/*
	 * Do not apply any pressure balancing cleverness when the
	 * system is close to OOM, scan both anon and file equally
	 * (unless the swappiness setting disagrees with swapping).
	 */
	if (!sc->priority && swappiness) {
		scan_balance = SCAN_EQUAL;
		goto out;
	}

	/*
	 * If the system is almost out of file pages, force-scan anon.
	 */
	if (sc->file_is_tiny) {
		scan_balance = SCAN_ANON;
		goto out;
	}

	trace_android_rvh_set_balance_anon_file_reclaim(&balance_anon_file_reclaim);

	/*
	 * If there is enough inactive page cache, we do not reclaim
	 * anything from the anonymous working right now. But when balancing
	 * anon and page cache files for reclaim, allow swapping of anon pages
	 * even if there are a number of inactive file cache pages.
	 */
	if (!balance_anon_file_reclaim && sc->cache_trim_mode) {
		scan_balance = SCAN_FILE;
		goto out;
	}

	scan_balance = SCAN_FRACT;
	/*
	 * Calculate the pressure balance between anon and file pages.
	 *
	 * The amount of pressure we put on each LRU is inversely
	 * proportional to the cost of reclaiming each list, as
	 * determined by the share of pages that are refaulting, times
	 * the relative IO cost of bringing back a swapped out
	 * anonymous page vs reloading a filesystem page (swappiness).
	 *
	 * Although we limit that influence to ensure no list gets
	 * left behind completely: at least a third of the pressure is
	 * applied, before swappiness.
	 *
	 * With swappiness at 100, anon and file have equal IO cost.
	 */
	total_cost = sc->anon_cost + sc->file_cost;
	anon_cost = total_cost + sc->anon_cost;
	file_cost = total_cost + sc->file_cost;
	total_cost = anon_cost + file_cost;

	ap = swappiness * (total_cost + 1);
	ap /= anon_cost + 1;

	fp = (200 - swappiness) * (total_cost + 1);
	fp /= file_cost + 1;

	fraction[0] = ap;
	fraction[1] = fp;
	denominator = ap + fp;
out:
	trace_android_vh_tune_scan_type(&scan_balance);
	for_each_evictable_lru(lru) {
		int file = is_file_lru(lru);
		unsigned long lruvec_size;
		unsigned long low, min;
		unsigned long scan;

		lruvec_size = lruvec_lru_size(lruvec, lru, sc->reclaim_idx);
		mem_cgroup_protection(sc->target_mem_cgroup, memcg,
				      &min, &low);

		if (min || low) {
			/*
			 * Scale a cgroup's reclaim pressure by proportioning
			 * its current usage to its memory.low or memory.min
			 * setting.
			 *
			 * This is important, as otherwise scanning aggression
			 * becomes extremely binary -- from nothing as we
			 * approach the memory protection threshold, to totally
			 * nominal as we exceed it.  This results in requiring
			 * setting extremely liberal protection thresholds. It
			 * also means we simply get no protection at all if we
			 * set it too low, which is not ideal.
			 *
			 * If there is any protection in place, we reduce scan
			 * pressure by how much of the total memory used is
			 * within protection thresholds.
			 *
			 * There is one special case: in the first reclaim pass,
			 * we skip over all groups that are within their low
			 * protection. If that fails to reclaim enough pages to
			 * satisfy the reclaim goal, we come back and override
			 * the best-effort low protection. However, we still
			 * ideally want to honor how well-behaved groups are in
			 * that case instead of simply punishing them all
			 * equally. As such, we reclaim them based on how much
			 * memory they are using, reducing the scan pressure
			 * again by how much of the total memory used is under
			 * hard protection.
			 */
			unsigned long cgroup_size = mem_cgroup_size(memcg);
			unsigned long protection;

			/* memory.low scaling, make sure we retry before OOM */
			if (!sc->memcg_low_reclaim && low > min) {
				protection = low;
				sc->memcg_low_skipped = 1;
			} else {
				protection = min;
			}

			/* Avoid TOCTOU with earlier protection check */
			cgroup_size = max(cgroup_size, protection);

			scan = lruvec_size - lruvec_size * protection /
				(cgroup_size + 1);

			/*
			 * Minimally target SWAP_CLUSTER_MAX pages to keep
			 * reclaim moving forwards, avoiding decrementing
			 * sc->priority further than desirable.
			 */
			scan = max(scan, SWAP_CLUSTER_MAX);
		} else {
			scan = lruvec_size;
		}

		scan >>= sc->priority;

		/*
		 * If the cgroup's already been deleted, make sure to
		 * scrape out the remaining cache.
		 */
		if (!scan && !mem_cgroup_online(memcg))
			scan = min(lruvec_size, SWAP_CLUSTER_MAX);

		switch (scan_balance) {
		case SCAN_EQUAL:
			/* Scan lists relative to size */
			break;
		case SCAN_FRACT:
			/*
			 * Scan types proportional to swappiness and
			 * their relative recent reclaim efficiency.
			 * Make sure we don't miss the last page on
			 * the offlined memory cgroups because of a
			 * round-off error.
			 */
			scan = mem_cgroup_online(memcg) ?
			       div64_u64(scan * fraction[file], denominator) :
			       DIV64_U64_ROUND_UP(scan * fraction[file],
						  denominator);
			break;
		case SCAN_FILE:
		case SCAN_ANON:
			/* Scan one type exclusively */
			if ((scan_balance == SCAN_FILE) != file)
				scan = 0;
			break;
		default:
			/* Look ma, no brain */
			BUG();
		}

		nr[lru] = scan;
	}
}

/*
 * Anonymous LRU management is a waste if there is
 * ultimately no way to reclaim the memory.
 */
static bool can_age_anon_pages(struct pglist_data *pgdat,
			       struct scan_control *sc)
{
	/* Aging the anon LRU is valuable if swap is present: */
	if (total_swap_pages > 0)
		return true;

	/* Also valuable if anon pages can be demoted: */
	return can_demote(pgdat->node_id, sc);
}

#ifdef CONFIG_LRU_GEN

#ifdef CONFIG_LRU_GEN_ENABLED
DEFINE_STATIC_KEY_ARRAY_TRUE(lru_gen_caps, NR_LRU_GEN_CAPS);
#define get_cap(cap)	static_branch_likely(&lru_gen_caps[cap])
#else
DEFINE_STATIC_KEY_ARRAY_FALSE(lru_gen_caps, NR_LRU_GEN_CAPS);
#define get_cap(cap)	static_branch_unlikely(&lru_gen_caps[cap])
#endif

/******************************************************************************
 *                          shorthand helpers
 ******************************************************************************/

#define LRU_REFS_FLAGS	(BIT(PG_referenced) | BIT(PG_workingset))

#define DEFINE_MAX_SEQ(lruvec)						\
	unsigned long max_seq = READ_ONCE((lruvec)->lrugen.max_seq)

#define DEFINE_MIN_SEQ(lruvec)						\
	unsigned long min_seq[ANON_AND_FILE] = {			\
		READ_ONCE((lruvec)->lrugen.min_seq[LRU_GEN_ANON]),	\
		READ_ONCE((lruvec)->lrugen.min_seq[LRU_GEN_FILE]),	\
	}

#define for_each_gen_type_zone(gen, type, zone)				\
	for ((gen) = 0; (gen) < MAX_NR_GENS; (gen)++)			\
		for ((type) = 0; (type) < ANON_AND_FILE; (type)++)	\
			for ((zone) = 0; (zone) < MAX_NR_ZONES; (zone)++)

#define get_memcg_gen(seq)	((seq) % MEMCG_NR_GENS)
#define get_memcg_bin(bin)	((bin) % MEMCG_NR_BINS)

static struct lruvec *get_lruvec(struct mem_cgroup *memcg, int nid)
{
	struct pglist_data *pgdat = NODE_DATA(nid);

#ifdef CONFIG_MEMCG
	if (memcg) {
		struct lruvec *lruvec = &memcg->nodeinfo[nid]->lruvec;

		/* for hotadd_new_pgdat() */
		if (!lruvec->pgdat)
			lruvec->pgdat = pgdat;

		return lruvec;
	}
#endif
	VM_WARN_ON_ONCE(!mem_cgroup_disabled());

	return pgdat ? &pgdat->__lruvec : NULL;
}

static int get_swappiness(struct lruvec *lruvec, struct scan_control *sc)
{
	struct mem_cgroup *memcg = lruvec_memcg(lruvec);
	struct pglist_data *pgdat = lruvec_pgdat(lruvec);

	if (!sc->may_swap)
		return 0;

	if (!can_demote(pgdat->node_id, sc) &&
		mem_cgroup_get_nr_swap_pages(memcg) <= 0)
		return 0;

	return mem_cgroup_swappiness(memcg);
}

static int get_nr_gens(struct lruvec *lruvec, int type)
{
	return lruvec->lrugen.max_seq - lruvec->lrugen.min_seq[type] + 1;
}

static bool __maybe_unused seq_is_valid(struct lruvec *lruvec)
{
	/* see the comment on lru_gen_folio */
	return get_nr_gens(lruvec, LRU_GEN_FILE) >= MIN_NR_GENS &&
	       get_nr_gens(lruvec, LRU_GEN_FILE) <= get_nr_gens(lruvec, LRU_GEN_ANON) &&
	       get_nr_gens(lruvec, LRU_GEN_ANON) <= MAX_NR_GENS;
}

/******************************************************************************
 *                          Bloom filters
 ******************************************************************************/

/*
 * Bloom filters with m=1<<15, k=2 and the false positive rates of ~1/5 when
 * n=10,000 and ~1/2 when n=20,000, where, conventionally, m is the number of
 * bits in a bitmap, k is the number of hash functions and n is the number of
 * inserted items.
 *
 * Page table walkers use one of the two filters to reduce their search space.
 * To get rid of non-leaf entries that no longer have enough leaf entries, the
 * aging uses the double-buffering technique to flip to the other filter each
 * time it produces a new generation. For non-leaf entries that have enough
 * leaf entries, the aging carries them over to the next generation in
 * walk_pmd_range(); the eviction also report them when walking the rmap
 * in lru_gen_look_around().
 *
 * For future optimizations:
 * 1. It's not necessary to keep both filters all the time. The spare one can be
 *    freed after the RCU grace period and reallocated if needed again.
 * 2. And when reallocating, it's worth scaling its size according to the number
 *    of inserted entries in the other filter, to reduce the memory overhead on
 *    small systems and false positives on large systems.
 * 3. Jenkins' hash function is an alternative to Knuth's.
 */
#define BLOOM_FILTER_SHIFT	15

static inline int filter_gen_from_seq(unsigned long seq)
{
	return seq % NR_BLOOM_FILTERS;
}

static void get_item_key(void *item, int *key)
{
	u32 hash = hash_ptr(item, BLOOM_FILTER_SHIFT * 2);

	BUILD_BUG_ON(BLOOM_FILTER_SHIFT * 2 > BITS_PER_TYPE(u32));

	key[0] = hash & (BIT(BLOOM_FILTER_SHIFT) - 1);
	key[1] = hash >> BLOOM_FILTER_SHIFT;
}

static bool test_bloom_filter(struct lruvec *lruvec, unsigned long seq, void *item)
{
	int key[2];
	unsigned long *filter;
	int gen = filter_gen_from_seq(seq);

	filter = READ_ONCE(lruvec->mm_state.filters[gen]);
	if (!filter)
		return true;

	get_item_key(item, key);

	return test_bit(key[0], filter) && test_bit(key[1], filter);
}

static void update_bloom_filter(struct lruvec *lruvec, unsigned long seq, void *item)
{
	int key[2];
	unsigned long *filter;
	int gen = filter_gen_from_seq(seq);

	filter = READ_ONCE(lruvec->mm_state.filters[gen]);
	if (!filter)
		return;

	get_item_key(item, key);

	if (!test_bit(key[0], filter))
		set_bit(key[0], filter);
	if (!test_bit(key[1], filter))
		set_bit(key[1], filter);
}

static void reset_bloom_filter(struct lruvec *lruvec, unsigned long seq)
{
	unsigned long *filter;
	int gen = filter_gen_from_seq(seq);

	filter = lruvec->mm_state.filters[gen];
	if (filter) {
		bitmap_clear(filter, 0, BIT(BLOOM_FILTER_SHIFT));
		return;
	}

	filter = bitmap_zalloc(BIT(BLOOM_FILTER_SHIFT),
			       __GFP_HIGH | __GFP_NOMEMALLOC | __GFP_NOWARN);
	WRITE_ONCE(lruvec->mm_state.filters[gen], filter);
}

/******************************************************************************
 *                          mm_struct list
 ******************************************************************************/

static struct lru_gen_mm_list *get_mm_list(struct mem_cgroup *memcg)
{
	static struct lru_gen_mm_list mm_list = {
		.fifo = LIST_HEAD_INIT(mm_list.fifo),
		.lock = __SPIN_LOCK_UNLOCKED(mm_list.lock),
	};

#ifdef CONFIG_MEMCG
	if (memcg)
		return &memcg->mm_list;
#endif
	VM_WARN_ON_ONCE(!mem_cgroup_disabled());

	return &mm_list;
}

void lru_gen_add_mm(struct mm_struct *mm)
{
	int nid;
	struct mem_cgroup *memcg = get_mem_cgroup_from_mm(mm);
	struct lru_gen_mm_list *mm_list = get_mm_list(memcg);

	VM_WARN_ON_ONCE(!list_empty(&mm->lru_gen.list));
#ifdef CONFIG_MEMCG
	VM_WARN_ON_ONCE(mm->lru_gen.memcg);
	mm->lru_gen.memcg = memcg;
#endif
	spin_lock(&mm_list->lock);

	for_each_node_state(nid, N_MEMORY) {
		struct lruvec *lruvec = get_lruvec(memcg, nid);

		if (!lruvec)
			continue;

		/* the first addition since the last iteration */
		if (lruvec->mm_state.tail == &mm_list->fifo)
			lruvec->mm_state.tail = &mm->lru_gen.list;
	}

	list_add_tail(&mm->lru_gen.list, &mm_list->fifo);

	spin_unlock(&mm_list->lock);
}

void lru_gen_del_mm(struct mm_struct *mm)
{
	int nid;
	struct lru_gen_mm_list *mm_list;
	struct mem_cgroup *memcg = NULL;

	if (list_empty(&mm->lru_gen.list))
		return;

#ifdef CONFIG_MEMCG
	memcg = mm->lru_gen.memcg;
#endif
	mm_list = get_mm_list(memcg);

	spin_lock(&mm_list->lock);

	for_each_node(nid) {
		struct lruvec *lruvec = get_lruvec(memcg, nid);

		if (!lruvec)
			continue;

		/* where the current iteration continues after */
		if (lruvec->mm_state.head == &mm->lru_gen.list)
			lruvec->mm_state.head = lruvec->mm_state.head->prev;

		/* where the last iteration ended before */
		if (lruvec->mm_state.tail == &mm->lru_gen.list)
			lruvec->mm_state.tail = lruvec->mm_state.tail->next;
	}

	list_del_init(&mm->lru_gen.list);

	spin_unlock(&mm_list->lock);

#ifdef CONFIG_MEMCG
	mem_cgroup_put(mm->lru_gen.memcg);
	mm->lru_gen.memcg = NULL;
#endif
}

#ifdef CONFIG_MEMCG
void lru_gen_migrate_mm(struct mm_struct *mm)
{
	struct mem_cgroup *memcg;
	struct task_struct *task = rcu_dereference_protected(mm->owner, true);

	VM_WARN_ON_ONCE(task->mm != mm);
	lockdep_assert_held(&task->alloc_lock);

	/* for mm_update_next_owner() */
	if (mem_cgroup_disabled())
		return;

	/* migration can happen before addition */
	if (!mm->lru_gen.memcg)
		return;

	rcu_read_lock();
	memcg = mem_cgroup_from_task(task);
	rcu_read_unlock();
	if (memcg == mm->lru_gen.memcg)
		return;

	VM_WARN_ON_ONCE(list_empty(&mm->lru_gen.list));

	lru_gen_del_mm(mm);
	lru_gen_add_mm(mm);
}
#endif

static void reset_mm_stats(struct lruvec *lruvec, struct lru_gen_mm_walk *walk, bool last)
{
	int i;
	int hist;

	lockdep_assert_held(&get_mm_list(lruvec_memcg(lruvec))->lock);

	if (walk) {
		hist = lru_hist_from_seq(walk->max_seq);

		for (i = 0; i < NR_MM_STATS; i++) {
			WRITE_ONCE(lruvec->mm_state.stats[hist][i],
				   lruvec->mm_state.stats[hist][i] + walk->mm_stats[i]);
			walk->mm_stats[i] = 0;
		}
	}

	if (NR_HIST_GENS > 1 && last) {
		hist = lru_hist_from_seq(lruvec->mm_state.seq + 1);

		for (i = 0; i < NR_MM_STATS; i++)
			WRITE_ONCE(lruvec->mm_state.stats[hist][i], 0);
	}
}

static bool should_skip_mm(struct mm_struct *mm, struct lru_gen_mm_walk *walk)
{
	int type;
	unsigned long size = 0;
	struct pglist_data *pgdat = lruvec_pgdat(walk->lruvec);
	int key = pgdat->node_id % BITS_PER_TYPE(mm->lru_gen.bitmap);

	if (!walk->force_scan && !test_bit(key, &mm->lru_gen.bitmap))
		return true;

	clear_bit(key, &mm->lru_gen.bitmap);

	for (type = !walk->can_swap; type < ANON_AND_FILE; type++) {
		size += type ? get_mm_counter(mm, MM_FILEPAGES) :
			       get_mm_counter(mm, MM_ANONPAGES) +
			       get_mm_counter(mm, MM_SHMEMPAGES);
	}

	if (size < MIN_LRU_BATCH)
		return true;

	return !mmget_not_zero(mm);
}

static bool iterate_mm_list(struct lruvec *lruvec, struct lru_gen_mm_walk *walk,
			    struct mm_struct **iter)
{
	bool first = false;
	bool last = false;
	struct mm_struct *mm = NULL;
	struct mem_cgroup *memcg = lruvec_memcg(lruvec);
	struct lru_gen_mm_list *mm_list = get_mm_list(memcg);
	struct lru_gen_mm_state *mm_state = &lruvec->mm_state;

	/*
	 * mm_state->seq is incremented after each iteration of mm_list. There
	 * are three interesting cases for this page table walker:
	 * 1. It tries to start a new iteration with a stale max_seq: there is
	 *    nothing left to do.
	 * 2. It started the next iteration: it needs to reset the Bloom filter
	 *    so that a fresh set of PTE tables can be recorded.
	 * 3. It ended the current iteration: it needs to reset the mm stats
	 *    counters and tell its caller to increment max_seq.
	 */
	spin_lock(&mm_list->lock);

	VM_WARN_ON_ONCE(mm_state->seq + 1 < walk->max_seq);

	if (walk->max_seq <= mm_state->seq)
		goto done;

	if (!mm_state->head)
		mm_state->head = &mm_list->fifo;

	if (mm_state->head == &mm_list->fifo)
		first = true;

	do {
		mm_state->head = mm_state->head->next;
		if (mm_state->head == &mm_list->fifo) {
			WRITE_ONCE(mm_state->seq, mm_state->seq + 1);
			last = true;
			break;
		}

		/* force scan for those added after the last iteration */
		if (!mm_state->tail || mm_state->tail == mm_state->head) {
			mm_state->tail = mm_state->head->next;
			walk->force_scan = true;
		}

		mm = list_entry(mm_state->head, struct mm_struct, lru_gen.list);
		if (should_skip_mm(mm, walk))
			mm = NULL;
	} while (!mm);
done:
	if (*iter || last)
		reset_mm_stats(lruvec, walk, last);

	spin_unlock(&mm_list->lock);

	if (mm && first)
		reset_bloom_filter(lruvec, walk->max_seq + 1);

	if (*iter)
		mmput_async(*iter);

	*iter = mm;

	return last;
}

static bool iterate_mm_list_nowalk(struct lruvec *lruvec, unsigned long max_seq)
{
	bool success = false;
	struct mem_cgroup *memcg = lruvec_memcg(lruvec);
	struct lru_gen_mm_list *mm_list = get_mm_list(memcg);
	struct lru_gen_mm_state *mm_state = &lruvec->mm_state;

	spin_lock(&mm_list->lock);

	VM_WARN_ON_ONCE(mm_state->seq + 1 < max_seq);

	if (max_seq > mm_state->seq) {
		mm_state->head = NULL;
		mm_state->tail = NULL;
		WRITE_ONCE(mm_state->seq, mm_state->seq + 1);
		reset_mm_stats(lruvec, NULL, true);
		success = true;
	}

	spin_unlock(&mm_list->lock);

	return success;
}

/******************************************************************************
 *                          refault feedback loop
 ******************************************************************************/

/*
 * A feedback loop based on Proportional-Integral-Derivative (PID) controller.
 *
 * The P term is refaulted/(evicted+protected) from a tier in the generation
 * currently being evicted; the I term is the exponential moving average of the
 * P term over the generations previously evicted, using the smoothing factor
 * 1/2; the D term isn't supported.
 *
 * The setpoint (SP) is always the first tier of one type; the process variable
 * (PV) is either any tier of the other type or any other tier of the same
 * type.
 *
 * The error is the difference between the SP and the PV; the correction is to
 * turn off protection when SP>PV or turn on protection when SP<PV.
 *
 * For future optimizations:
 * 1. The D term may discount the other two terms over time so that long-lived
 *    generations can resist stale information.
 */
struct ctrl_pos {
	unsigned long refaulted;
	unsigned long total;
	int gain;
};

static void read_ctrl_pos(struct lruvec *lruvec, int type, int tier, int gain,
			  struct ctrl_pos *pos)
{
	struct lru_gen_folio *lrugen = &lruvec->lrugen;
	int hist = lru_hist_from_seq(lrugen->min_seq[type]);

	pos->refaulted = lrugen->avg_refaulted[type][tier] +
			 atomic_long_read(&lrugen->refaulted[hist][type][tier]);
	pos->total = lrugen->avg_total[type][tier] +
		     atomic_long_read(&lrugen->evicted[hist][type][tier]);
	if (tier)
		pos->total += lrugen->protected[hist][type][tier - 1];
	pos->gain = gain;
}

static void reset_ctrl_pos(struct lruvec *lruvec, int type, bool carryover)
{
	int hist, tier;
	struct lru_gen_folio *lrugen = &lruvec->lrugen;
	bool clear = carryover ? NR_HIST_GENS == 1 : NR_HIST_GENS > 1;
	unsigned long seq = carryover ? lrugen->min_seq[type] : lrugen->max_seq + 1;

	lockdep_assert_held(&lruvec->lru_lock);

	if (!carryover && !clear)
		return;

	hist = lru_hist_from_seq(seq);

	for (tier = 0; tier < MAX_NR_TIERS; tier++) {
		if (carryover) {
			unsigned long sum;

			sum = lrugen->avg_refaulted[type][tier] +
			      atomic_long_read(&lrugen->refaulted[hist][type][tier]);
			WRITE_ONCE(lrugen->avg_refaulted[type][tier], sum / 2);

			sum = lrugen->avg_total[type][tier] +
			      atomic_long_read(&lrugen->evicted[hist][type][tier]);
			if (tier)
				sum += lrugen->protected[hist][type][tier - 1];
			WRITE_ONCE(lrugen->avg_total[type][tier], sum / 2);
		}

		if (clear) {
			atomic_long_set(&lrugen->refaulted[hist][type][tier], 0);
			atomic_long_set(&lrugen->evicted[hist][type][tier], 0);
			if (tier)
				WRITE_ONCE(lrugen->protected[hist][type][tier - 1], 0);
		}
	}
}

static bool positive_ctrl_err(struct ctrl_pos *sp, struct ctrl_pos *pv)
{
	/*
	 * Return true if the PV has a limited number of refaults or a lower
	 * refaulted/total than the SP.
	 */
	return pv->refaulted < MIN_LRU_BATCH ||
	       pv->refaulted * (sp->total + MIN_LRU_BATCH) * sp->gain <=
	       (sp->refaulted + 1) * pv->total * pv->gain;
}

/******************************************************************************
 *                          the aging
 ******************************************************************************/

/* promote pages accessed through page tables */
static int folio_update_gen(struct folio *folio, int gen)
{
	unsigned long new_flags, old_flags = READ_ONCE(folio->flags);

	VM_WARN_ON_ONCE(gen >= MAX_NR_GENS);
	VM_WARN_ON_ONCE(!rcu_read_lock_held());

	do {
		/* lru_gen_del_folio() has isolated this page? */
		if (!(old_flags & LRU_GEN_MASK)) {
			/* for shrink_folio_list() */
			new_flags = old_flags | BIT(PG_referenced);
			continue;
		}

		new_flags = old_flags & ~(LRU_GEN_MASK | LRU_REFS_MASK | LRU_REFS_FLAGS);
		new_flags |= (gen + 1UL) << LRU_GEN_PGOFF;
	} while (!try_cmpxchg(&folio->flags, &old_flags, new_flags));

	return ((old_flags & LRU_GEN_MASK) >> LRU_GEN_PGOFF) - 1;
}

/* protect pages accessed multiple times through file descriptors */
static int folio_inc_gen(struct lruvec *lruvec, struct folio *folio, bool reclaiming)
{
	int type = folio_is_file_lru(folio);
	struct lru_gen_folio *lrugen = &lruvec->lrugen;
	int new_gen, old_gen = lru_gen_from_seq(lrugen->min_seq[type]);
	unsigned long new_flags, old_flags = READ_ONCE(folio->flags);

	VM_WARN_ON_ONCE_FOLIO(!(old_flags & LRU_GEN_MASK), folio);

	do {
		new_gen = ((old_flags & LRU_GEN_MASK) >> LRU_GEN_PGOFF) - 1;
		/* folio_update_gen() has promoted this page? */
		if (new_gen >= 0 && new_gen != old_gen)
			return new_gen;

		new_gen = (old_gen + 1) % MAX_NR_GENS;

		new_flags = old_flags & ~(LRU_GEN_MASK | LRU_REFS_MASK | LRU_REFS_FLAGS);
		new_flags |= (new_gen + 1UL) << LRU_GEN_PGOFF;
		/* for folio_end_writeback() */
		if (reclaiming)
			new_flags |= BIT(PG_reclaim);
	} while (!try_cmpxchg(&folio->flags, &old_flags, new_flags));

	lru_gen_update_size(lruvec, folio, old_gen, new_gen);

	return new_gen;
}

static void update_batch_size(struct lru_gen_mm_walk *walk, struct folio *folio,
			      int old_gen, int new_gen)
{
	int type = folio_is_file_lru(folio);
	int zone = folio_zonenum(folio);
	int delta = folio_nr_pages(folio);

	VM_WARN_ON_ONCE(old_gen >= MAX_NR_GENS);
	VM_WARN_ON_ONCE(new_gen >= MAX_NR_GENS);

	walk->batched++;

	walk->nr_pages[old_gen][type][zone] -= delta;
	walk->nr_pages[new_gen][type][zone] += delta;
}

static void reset_batch_size(struct lruvec *lruvec, struct lru_gen_mm_walk *walk)
{
	int gen, type, zone;
	struct lru_gen_folio *lrugen = &lruvec->lrugen;

	walk->batched = 0;

	for_each_gen_type_zone(gen, type, zone) {
		enum lru_list lru = type * LRU_INACTIVE_FILE;
		int delta = walk->nr_pages[gen][type][zone];

		if (!delta)
			continue;

		walk->nr_pages[gen][type][zone] = 0;
		WRITE_ONCE(lrugen->nr_pages[gen][type][zone],
			   lrugen->nr_pages[gen][type][zone] + delta);

		if (lru_gen_is_active(lruvec, gen))
			lru += LRU_ACTIVE;
		__update_lru_size(lruvec, lru, zone, delta);
	}
}

static int should_skip_vma(unsigned long start, unsigned long end, struct mm_walk *args)
{
	struct address_space *mapping;
	struct vm_area_struct *vma = args->vma;
	struct lru_gen_mm_walk *walk = args->private;

	if (!vma_is_accessible(vma))
		return true;

	if (is_vm_hugetlb_page(vma))
		return true;

	if (!vma_has_recency(vma))
		return true;

	if (vma->vm_flags & (VM_LOCKED | VM_SPECIAL))
		return true;

	if (vma == get_gate_vma(vma->vm_mm))
		return true;

	if (vma_is_anonymous(vma))
		return !walk->can_swap;

	if (WARN_ON_ONCE(!vma->vm_file || !vma->vm_file->f_mapping))
		return true;

	mapping = vma->vm_file->f_mapping;
	if (mapping_unevictable(mapping))
		return true;

	if (shmem_mapping(mapping))
		return !walk->can_swap;

	/* to exclude special mappings like dax, etc. */
	return !mapping->a_ops->read_folio;
}

/*
 * Some userspace memory allocators map many single-page VMAs. Instead of
 * returning back to the PGD table for each of such VMAs, finish an entire PMD
 * table to reduce zigzags and improve cache performance.
 */
static bool get_next_vma(unsigned long mask, unsigned long size, struct mm_walk *args,
			 unsigned long *vm_start, unsigned long *vm_end)
{
	unsigned long start = round_up(*vm_end, size);
	unsigned long end = (start | ~mask) + 1;
	VMA_ITERATOR(vmi, args->mm, start);

	VM_WARN_ON_ONCE(mask & size);
	VM_WARN_ON_ONCE((start & mask) != (*vm_start & mask));

	for_each_vma(vmi, args->vma) {
		if (end && end <= args->vma->vm_start)
			return false;

		if (should_skip_vma(args->vma->vm_start, args->vma->vm_end, args))
			continue;

		*vm_start = max(start, args->vma->vm_start);
		*vm_end = min(end - 1, args->vma->vm_end - 1) + 1;

		return true;
	}

	return false;
}

static unsigned long get_pte_pfn(pte_t pte, struct vm_area_struct *vma, unsigned long addr)
{
	unsigned long pfn = pte_pfn(pte);

	VM_WARN_ON_ONCE(addr < vma->vm_start || addr >= vma->vm_end);

	if (!pte_present(pte) || is_zero_pfn(pfn))
		return -1;

	if (WARN_ON_ONCE(pte_devmap(pte) || pte_special(pte)))
		return -1;

	if (WARN_ON_ONCE(!pfn_valid(pfn)))
		return -1;

	return pfn;
}

#if defined(CONFIG_TRANSPARENT_HUGEPAGE) || defined(CONFIG_ARCH_HAS_NONLEAF_PMD_YOUNG)
static unsigned long get_pmd_pfn(pmd_t pmd, struct vm_area_struct *vma, unsigned long addr)
{
	unsigned long pfn = pmd_pfn(pmd);

	VM_WARN_ON_ONCE(addr < vma->vm_start || addr >= vma->vm_end);

	if (!pmd_present(pmd) || is_huge_zero_pmd(pmd))
		return -1;

	if (WARN_ON_ONCE(pmd_devmap(pmd)))
		return -1;

	if (WARN_ON_ONCE(!pfn_valid(pfn)))
		return -1;

	return pfn;
}
#endif

static struct folio *get_pfn_folio(unsigned long pfn, struct mem_cgroup *memcg,
				   struct pglist_data *pgdat, bool can_swap)
{
	struct folio *folio;

	/* try to avoid unnecessary memory loads */
	if (pfn < pgdat->node_start_pfn || pfn >= pgdat_end_pfn(pgdat))
		return NULL;

	folio = pfn_folio(pfn);
	if (folio_nid(folio) != pgdat->node_id)
		return NULL;

	if (folio_memcg_rcu(folio) != memcg)
		return NULL;

	/* file VMAs can contain anon pages from COW */
	if (!folio_is_file_lru(folio) && !can_swap)
		return NULL;

	return folio;
}

static bool suitable_to_scan(int total, int young)
{
	int n = clamp_t(int, cache_line_size() / sizeof(pte_t), 2, 8);

	/* suitable if the average number of young PTEs per cacheline is >=1 */
	return young * n >= total;
}

static bool walk_pte_range(pmd_t *pmd, unsigned long start, unsigned long end,
			   struct mm_walk *args)
{
	int i;
	pte_t *pte;
	spinlock_t *ptl;
	unsigned long addr;
	int total = 0;
	int young = 0;
	struct lru_gen_mm_walk *walk = args->private;
	struct mem_cgroup *memcg = lruvec_memcg(walk->lruvec);
	struct pglist_data *pgdat = lruvec_pgdat(walk->lruvec);
	int old_gen, new_gen = lru_gen_from_seq(walk->max_seq);

	VM_WARN_ON_ONCE(pmd_leaf(*pmd));

	ptl = pte_lockptr(args->mm, pmd);
	if (!spin_trylock(ptl))
		return false;

	arch_enter_lazy_mmu_mode();

	pte = pte_offset_map(pmd, start & PMD_MASK);
restart:
	for (i = pte_index(start), addr = start; addr != end; i++, addr += PAGE_SIZE) {
		unsigned long pfn;
		struct folio *folio;

		total++;
		walk->mm_stats[MM_LEAF_TOTAL]++;

		pfn = get_pte_pfn(pte[i], args->vma, addr);
		if (pfn == -1)
			continue;

		if (!pte_young(pte[i])) {
			walk->mm_stats[MM_LEAF_OLD]++;
			continue;
		}

		folio = get_pfn_folio(pfn, memcg, pgdat, walk->can_swap);
		if (!folio)
			continue;

		if (!ptep_test_and_clear_young(args->vma, addr, pte + i))
			VM_WARN_ON_ONCE(true);

		young++;
		walk->mm_stats[MM_LEAF_YOUNG]++;

		if (pte_dirty(pte[i]) && !folio_test_dirty(folio) &&
		    !(folio_test_anon(folio) && folio_test_swapbacked(folio) &&
		      !folio_test_swapcache(folio)))
			folio_mark_dirty(folio);

		old_gen = folio_update_gen(folio, new_gen);
		if (old_gen >= 0 && old_gen != new_gen)
			update_batch_size(walk, folio, old_gen, new_gen);
	}

	if (i < PTRS_PER_PTE && get_next_vma(PMD_MASK, PAGE_SIZE, args, &start, &end))
		goto restart;

	pte_unmap(pte);

	arch_leave_lazy_mmu_mode();
	spin_unlock(ptl);

	return suitable_to_scan(total, young);
}

#if defined(CONFIG_TRANSPARENT_HUGEPAGE) || defined(CONFIG_ARCH_HAS_NONLEAF_PMD_YOUNG)
static void walk_pmd_range_locked(pud_t *pud, unsigned long addr, struct vm_area_struct *vma,
				  struct mm_walk *args, unsigned long *bitmap, unsigned long *first)
{
	int i;
	pmd_t *pmd;
	spinlock_t *ptl;
	struct lru_gen_mm_walk *walk = args->private;
	struct mem_cgroup *memcg = lruvec_memcg(walk->lruvec);
	struct pglist_data *pgdat = lruvec_pgdat(walk->lruvec);
	int old_gen, new_gen = lru_gen_from_seq(walk->max_seq);

	VM_WARN_ON_ONCE(pud_leaf(*pud));

	/* try to batch at most 1+MIN_LRU_BATCH+1 entries */
	if (*first == -1) {
		*first = addr;
		bitmap_zero(bitmap, MIN_LRU_BATCH);
		return;
	}

	i = addr == -1 ? 0 : pmd_index(addr) - pmd_index(*first);
	if (i && i <= MIN_LRU_BATCH) {
		__set_bit(i - 1, bitmap);
		return;
	}

	pmd = pmd_offset(pud, *first);

	ptl = pmd_lockptr(args->mm, pmd);
	if (!spin_trylock(ptl))
		goto done;

	arch_enter_lazy_mmu_mode();

	do {
		unsigned long pfn;
		struct folio *folio;

		/* don't round down the first address */
		addr = i ? (*first & PMD_MASK) + i * PMD_SIZE : *first;

		pfn = get_pmd_pfn(pmd[i], vma, addr);
		if (pfn == -1)
			goto next;

		if (!pmd_trans_huge(pmd[i])) {
			if (arch_has_hw_nonleaf_pmd_young() && get_cap(LRU_GEN_NONLEAF_YOUNG))
				pmdp_test_and_clear_young(vma, addr, pmd + i);
			goto next;
		}

		folio = get_pfn_folio(pfn, memcg, pgdat, walk->can_swap);
		if (!folio)
			goto next;

		if (!pmdp_test_and_clear_young(vma, addr, pmd + i))
			goto next;

		walk->mm_stats[MM_LEAF_YOUNG]++;

		if (pmd_dirty(pmd[i]) && !folio_test_dirty(folio) &&
		    !(folio_test_anon(folio) && folio_test_swapbacked(folio) &&
		      !folio_test_swapcache(folio)))
			folio_mark_dirty(folio);

		old_gen = folio_update_gen(folio, new_gen);
		if (old_gen >= 0 && old_gen != new_gen)
			update_batch_size(walk, folio, old_gen, new_gen);
next:
		i = i > MIN_LRU_BATCH ? 0 : find_next_bit(bitmap, MIN_LRU_BATCH, i) + 1;
	} while (i <= MIN_LRU_BATCH);

	arch_leave_lazy_mmu_mode();
	spin_unlock(ptl);
done:
	*first = -1;
}
#else
static void walk_pmd_range_locked(pud_t *pud, unsigned long addr, struct vm_area_struct *vma,
				  struct mm_walk *args, unsigned long *bitmap, unsigned long *first)
{
}
#endif

static void walk_pmd_range(pud_t *pud, unsigned long start, unsigned long end,
			   struct mm_walk *args)
{
	int i;
	pmd_t *pmd;
	unsigned long next;
	unsigned long addr;
	struct vm_area_struct *vma;
	unsigned long bitmap[BITS_TO_LONGS(MIN_LRU_BATCH)];
	unsigned long first = -1;
	struct lru_gen_mm_walk *walk = args->private;

	VM_WARN_ON_ONCE(pud_leaf(*pud));

	/*
	 * Finish an entire PMD in two passes: the first only reaches to PTE
	 * tables to avoid taking the PMD lock; the second, if necessary, takes
	 * the PMD lock to clear the accessed bit in PMD entries.
	 */
	pmd = pmd_offset(pud, start & PUD_MASK);
restart:
	/* walk_pte_range() may call get_next_vma() */
	vma = args->vma;
	for (i = pmd_index(start), addr = start; addr != end; i++, addr = next) {
		pmd_t val = pmd_read_atomic(pmd + i);

		/* for pmd_read_atomic() */
		barrier();

		next = pmd_addr_end(addr, end);

		if (!pmd_present(val) || is_huge_zero_pmd(val)) {
			walk->mm_stats[MM_LEAF_TOTAL]++;
			continue;
		}

#ifdef CONFIG_TRANSPARENT_HUGEPAGE
		if (pmd_trans_huge(val)) {
			unsigned long pfn = pmd_pfn(val);
			struct pglist_data *pgdat = lruvec_pgdat(walk->lruvec);

			walk->mm_stats[MM_LEAF_TOTAL]++;

			if (!pmd_young(val)) {
				walk->mm_stats[MM_LEAF_OLD]++;
				continue;
			}

			/* try to avoid unnecessary memory loads */
			if (pfn < pgdat->node_start_pfn || pfn >= pgdat_end_pfn(pgdat))
				continue;

			walk_pmd_range_locked(pud, addr, vma, args, bitmap, &first);
			continue;
		}
#endif
		walk->mm_stats[MM_NONLEAF_TOTAL]++;

		if (arch_has_hw_nonleaf_pmd_young() && get_cap(LRU_GEN_NONLEAF_YOUNG)) {
			if (!pmd_young(val))
				continue;

			walk_pmd_range_locked(pud, addr, vma, args, bitmap, &first);
		}

		if (!walk->force_scan && !test_bloom_filter(walk->lruvec, walk->max_seq, pmd + i))
			continue;

		walk->mm_stats[MM_NONLEAF_FOUND]++;

		if (!walk_pte_range(&val, addr, next, args))
			continue;

		walk->mm_stats[MM_NONLEAF_ADDED]++;

		/* carry over to the next generation */
		update_bloom_filter(walk->lruvec, walk->max_seq + 1, pmd + i);
	}

	walk_pmd_range_locked(pud, -1, vma, args, bitmap, &first);

	if (i < PTRS_PER_PMD && get_next_vma(PUD_MASK, PMD_SIZE, args, &start, &end))
		goto restart;
}

static int walk_pud_range(p4d_t *p4d, unsigned long start, unsigned long end,
			  struct mm_walk *args)
{
	int i;
	pud_t *pud;
	unsigned long addr;
	unsigned long next;
	struct lru_gen_mm_walk *walk = args->private;

	VM_WARN_ON_ONCE(p4d_leaf(*p4d));

	pud = pud_offset(p4d, start & P4D_MASK);
restart:
	for (i = pud_index(start), addr = start; addr != end; i++, addr = next) {
		pud_t val = READ_ONCE(pud[i]);

		next = pud_addr_end(addr, end);

		if (!pud_present(val) || WARN_ON_ONCE(pud_leaf(val)))
			continue;

		walk_pmd_range(&val, addr, next, args);

		if (need_resched() || walk->batched >= MAX_LRU_BATCH) {
			end = (addr | ~PUD_MASK) + 1;
			goto done;
		}
	}

	if (i < PTRS_PER_PUD && get_next_vma(P4D_MASK, PUD_SIZE, args, &start, &end))
		goto restart;

	end = round_up(end, P4D_SIZE);
done:
	if (!end || !args->vma)
		return 1;

	walk->next_addr = max(end, args->vma->vm_start);

	return -EAGAIN;
}

static void walk_mm(struct lruvec *lruvec, struct mm_struct *mm, struct lru_gen_mm_walk *walk)
{
	static const struct mm_walk_ops mm_walk_ops = {
		.test_walk = should_skip_vma,
		.p4d_entry = walk_pud_range,
		.walk_lock = PGWALK_RDLOCK,
	};

	int err;
	struct mem_cgroup *memcg = lruvec_memcg(lruvec);

	walk->next_addr = FIRST_USER_ADDRESS;

	do {
		DEFINE_MAX_SEQ(lruvec);

		err = -EBUSY;

		/* another thread might have called inc_max_seq() */
		if (walk->max_seq != max_seq)
			break;

		/* folio_update_gen() requires stable folio_memcg() */
		if (!mem_cgroup_trylock_pages(memcg))
			break;

		/* the caller might be holding the lock for write */
		if (mmap_read_trylock(mm)) {
			err = walk_page_range(mm, walk->next_addr, ULONG_MAX, &mm_walk_ops, walk);

			mmap_read_unlock(mm);
		}

		mem_cgroup_unlock_pages();

		if (walk->batched) {
			spin_lock_irq(&lruvec->lru_lock);
			reset_batch_size(lruvec, walk);
			spin_unlock_irq(&lruvec->lru_lock);
		}

		cond_resched();
	} while (err == -EAGAIN);
}

static struct lru_gen_mm_walk *set_mm_walk(struct pglist_data *pgdat, bool force_alloc)
{
	struct lru_gen_mm_walk *walk = current->reclaim_state->mm_walk;

	if (pgdat && current_is_kswapd()) {
		VM_WARN_ON_ONCE(walk);

		walk = &pgdat->mm_walk;
	} else if (!walk && force_alloc) {
		VM_WARN_ON_ONCE(current_is_kswapd());

		walk = kzalloc(sizeof(*walk), __GFP_HIGH | __GFP_NOMEMALLOC | __GFP_NOWARN);
	}

	current->reclaim_state->mm_walk = walk;

	return walk;
}

static void clear_mm_walk(void)
{
	struct lru_gen_mm_walk *walk = current->reclaim_state->mm_walk;

	VM_WARN_ON_ONCE(walk && memchr_inv(walk->nr_pages, 0, sizeof(walk->nr_pages)));
	VM_WARN_ON_ONCE(walk && memchr_inv(walk->mm_stats, 0, sizeof(walk->mm_stats)));

	current->reclaim_state->mm_walk = NULL;

	if (!current_is_kswapd())
		kfree(walk);
}

static bool inc_min_seq(struct lruvec *lruvec, int type, bool can_swap)
{
	int zone;
	int remaining = MAX_LRU_BATCH;
	struct lru_gen_folio *lrugen = &lruvec->lrugen;
	int new_gen, old_gen = lru_gen_from_seq(lrugen->min_seq[type]);

	if (type == LRU_GEN_ANON && !can_swap)
		goto done;

	/* prevent cold/hot inversion if force_scan is true */
	for (zone = 0; zone < MAX_NR_ZONES; zone++) {
		struct list_head *head = &lrugen->folios[old_gen][type][zone];

		while (!list_empty(head)) {
			struct folio *folio = lru_to_folio(head);

			VM_WARN_ON_ONCE_FOLIO(folio_test_unevictable(folio), folio);
			VM_WARN_ON_ONCE_FOLIO(folio_test_active(folio), folio);
			VM_WARN_ON_ONCE_FOLIO(folio_is_file_lru(folio) != type, folio);
			VM_WARN_ON_ONCE_FOLIO(folio_zonenum(folio) != zone, folio);

			new_gen = folio_inc_gen(lruvec, folio, false);
			list_move_tail(&folio->lru, &lrugen->folios[new_gen][type][zone]);

			if (!--remaining)
				return false;
		}
	}
done:
	reset_ctrl_pos(lruvec, type, true);
	WRITE_ONCE(lrugen->min_seq[type], lrugen->min_seq[type] + 1);

	return true;
}

static bool try_to_inc_min_seq(struct lruvec *lruvec, bool can_swap)
{
	int gen, type, zone;
	bool success = false;
	struct lru_gen_folio *lrugen = &lruvec->lrugen;
	DEFINE_MIN_SEQ(lruvec);

	VM_WARN_ON_ONCE(!seq_is_valid(lruvec));

	/* find the oldest populated generation */
	for (type = !can_swap; type < ANON_AND_FILE; type++) {
		while (min_seq[type] + MIN_NR_GENS <= lrugen->max_seq) {
			gen = lru_gen_from_seq(min_seq[type]);

			for (zone = 0; zone < MAX_NR_ZONES; zone++) {
				if (!list_empty(&lrugen->folios[gen][type][zone]))
					goto next;
			}

			min_seq[type]++;
		}
next:
		;
	}

	/* see the comment on lru_gen_folio */
	if (can_swap) {
		min_seq[LRU_GEN_ANON] = min(min_seq[LRU_GEN_ANON], min_seq[LRU_GEN_FILE]);
		min_seq[LRU_GEN_FILE] = max(min_seq[LRU_GEN_ANON], lrugen->min_seq[LRU_GEN_FILE]);
	}

	for (type = !can_swap; type < ANON_AND_FILE; type++) {
		if (min_seq[type] == lrugen->min_seq[type])
			continue;

		reset_ctrl_pos(lruvec, type, true);
		WRITE_ONCE(lrugen->min_seq[type], min_seq[type]);
		success = true;
	}

	return success;
}

static void inc_max_seq(struct lruvec *lruvec, bool can_swap, bool force_scan)
{
	int prev, next;
	int type, zone;
	struct lru_gen_folio *lrugen = &lruvec->lrugen;
restart:
	spin_lock_irq(&lruvec->lru_lock);

	VM_WARN_ON_ONCE(!seq_is_valid(lruvec));

	for (type = ANON_AND_FILE - 1; type >= 0; type--) {
		if (get_nr_gens(lruvec, type) != MAX_NR_GENS)
			continue;

		VM_WARN_ON_ONCE(!force_scan && (type == LRU_GEN_FILE || can_swap));

		if (inc_min_seq(lruvec, type, can_swap))
			continue;

		spin_unlock_irq(&lruvec->lru_lock);
		cond_resched();
		goto restart;
	}

	/*
	 * Update the active/inactive LRU sizes for compatibility. Both sides of
	 * the current max_seq need to be covered, since max_seq+1 can overlap
	 * with min_seq[LRU_GEN_ANON] if swapping is constrained. And if they do
	 * overlap, cold/hot inversion happens.
	 */
	prev = lru_gen_from_seq(lrugen->max_seq - 1);
	next = lru_gen_from_seq(lrugen->max_seq + 1);

	for (type = 0; type < ANON_AND_FILE; type++) {
		for (zone = 0; zone < MAX_NR_ZONES; zone++) {
			enum lru_list lru = type * LRU_INACTIVE_FILE;
			long delta = lrugen->nr_pages[prev][type][zone] -
				     lrugen->nr_pages[next][type][zone];

			if (!delta)
				continue;

			__update_lru_size(lruvec, lru, zone, delta);
			__update_lru_size(lruvec, lru + LRU_ACTIVE, zone, -delta);
		}
	}

	for (type = 0; type < ANON_AND_FILE; type++)
		reset_ctrl_pos(lruvec, type, false);

	WRITE_ONCE(lrugen->timestamps[next], jiffies);
	/* make sure preceding modifications appear */
	smp_store_release(&lrugen->max_seq, lrugen->max_seq + 1);

	spin_unlock_irq(&lruvec->lru_lock);
}

static bool try_to_inc_max_seq(struct lruvec *lruvec, unsigned long max_seq,
			       struct scan_control *sc, bool can_swap, bool force_scan)
{
	bool success;
	struct lru_gen_mm_walk *walk;
	struct mm_struct *mm = NULL;
	struct lru_gen_folio *lrugen = &lruvec->lrugen;

	VM_WARN_ON_ONCE(max_seq > READ_ONCE(lrugen->max_seq));

	/* see the comment in iterate_mm_list() */
	if (max_seq <= READ_ONCE(lruvec->mm_state.seq)) {
		success = false;
		goto done;
	}

	/*
	 * If the hardware doesn't automatically set the accessed bit, fallback
	 * to lru_gen_look_around(), which only clears the accessed bit in a
	 * handful of PTEs. Spreading the work out over a period of time usually
	 * is less efficient, but it avoids bursty page faults.
	 */
	if (!arch_has_hw_pte_young() || !get_cap(LRU_GEN_MM_WALK)) {
		success = iterate_mm_list_nowalk(lruvec, max_seq);
		goto done;
	}

	walk = set_mm_walk(NULL, true);
	if (!walk) {
		success = iterate_mm_list_nowalk(lruvec, max_seq);
		goto done;
	}

	walk->lruvec = lruvec;
	walk->max_seq = max_seq;
	walk->can_swap = can_swap;
	walk->force_scan = force_scan;

	do {
		success = iterate_mm_list(lruvec, walk, &mm);
		if (mm)
			walk_mm(lruvec, mm, walk);
	} while (mm);
done:
	if (success)
		inc_max_seq(lruvec, can_swap, force_scan);

	return success;
}

/******************************************************************************
 *                          working set protection
 ******************************************************************************/

static bool lruvec_is_sizable(struct lruvec *lruvec, struct scan_control *sc)
{
	int gen, type, zone;
	unsigned long total = 0;
	bool can_swap = get_swappiness(lruvec, sc);
	struct lru_gen_folio *lrugen = &lruvec->lrugen;
	struct mem_cgroup *memcg = lruvec_memcg(lruvec);
	DEFINE_MAX_SEQ(lruvec);
	DEFINE_MIN_SEQ(lruvec);

	for (type = !can_swap; type < ANON_AND_FILE; type++) {
		unsigned long seq;

		for (seq = min_seq[type]; seq <= max_seq; seq++) {
			gen = lru_gen_from_seq(seq);

			for (zone = 0; zone < MAX_NR_ZONES; zone++)
				total += max(READ_ONCE(lrugen->nr_pages[gen][type][zone]), 0L);
		}
	}

	/* whether the size is big enough to be helpful */
	return mem_cgroup_online(memcg) ? (total >> sc->priority) : total;
}

static bool lruvec_is_reclaimable(struct lruvec *lruvec, struct scan_control *sc,
				  unsigned long min_ttl)
{
	int gen;
	unsigned long birth;
	struct mem_cgroup *memcg = lruvec_memcg(lruvec);
	DEFINE_MIN_SEQ(lruvec);

	/* see the comment on lru_gen_folio */
	gen = lru_gen_from_seq(min_seq[LRU_GEN_FILE]);
	birth = READ_ONCE(lruvec->lrugen.timestamps[gen]);

	if (time_is_after_jiffies(birth + min_ttl))
		return false;

	if (!lruvec_is_sizable(lruvec, sc))
		return false;

	mem_cgroup_calculate_protection(NULL, memcg);

	return !mem_cgroup_below_min(memcg);
}

/* to protect the working set of the last N jiffies */
static unsigned long lru_gen_min_ttl __read_mostly;

static void lru_gen_age_node(struct pglist_data *pgdat, struct scan_control *sc)
{
	struct mem_cgroup *memcg;
	unsigned long min_ttl = READ_ONCE(lru_gen_min_ttl);

	VM_WARN_ON_ONCE(!current_is_kswapd());

	/* check the order to exclude compaction-induced reclaim */
	if (!min_ttl || sc->order || sc->priority == DEF_PRIORITY)
		return;

	memcg = mem_cgroup_iter(NULL, NULL, NULL);
	do {
		struct lruvec *lruvec = mem_cgroup_lruvec(memcg, pgdat);

		if (lruvec_is_reclaimable(lruvec, sc, min_ttl)) {
			mem_cgroup_iter_break(NULL, memcg);
			return;
		}

		cond_resched();
	} while ((memcg = mem_cgroup_iter(NULL, memcg, NULL)));

	/*
	 * The main goal is to OOM kill if every generation from all memcgs is
	 * younger than min_ttl. However, another possibility is all memcgs are
	 * either too small or below min.
	 */
	if (mutex_trylock(&oom_lock)) {
		struct oom_control oc = {
			.gfp_mask = sc->gfp_mask,
		};

		out_of_memory(&oc);

		mutex_unlock(&oom_lock);
	}
}

/******************************************************************************
 *                          rmap/PT walk feedback
 ******************************************************************************/

/*
 * This function exploits spatial locality when shrink_folio_list() walks the
 * rmap. It scans the adjacent PTEs of a young PTE and promotes hot pages. If
 * the scan was done cacheline efficiently, it adds the PMD entry pointing to
 * the PTE table to the Bloom filter. This forms a feedback loop between the
 * eviction and the aging.
 */
void lru_gen_look_around(struct page_vma_mapped_walk *pvmw)
{
	int i;
	unsigned long start;
	unsigned long end;
	struct lru_gen_mm_walk *walk;
	int young = 0;
	pte_t *pte = pvmw->pte;
	unsigned long addr = pvmw->address;
	struct folio *folio = pfn_folio(pvmw->pfn);
	bool can_swap = !folio_is_file_lru(folio);
	struct mem_cgroup *memcg = folio_memcg(folio);
	struct pglist_data *pgdat = folio_pgdat(folio);
	struct lruvec *lruvec = mem_cgroup_lruvec(memcg, pgdat);
	DEFINE_MAX_SEQ(lruvec);
	int old_gen, new_gen = lru_gen_from_seq(max_seq);

	lockdep_assert_held(pvmw->ptl);
	VM_WARN_ON_ONCE_FOLIO(folio_test_lru(folio), folio);

	if (spin_is_contended(pvmw->ptl))
		return;

	/* avoid taking the LRU lock under the PTL when possible */
	walk = current->reclaim_state ? current->reclaim_state->mm_walk : NULL;

	start = max(addr & PMD_MASK, pvmw->vma->vm_start);
	end = min(addr | ~PMD_MASK, pvmw->vma->vm_end - 1) + 1;

	if (end - start > MIN_LRU_BATCH * PAGE_SIZE) {
		if (addr - start < MIN_LRU_BATCH * PAGE_SIZE / 2)
			end = start + MIN_LRU_BATCH * PAGE_SIZE;
		else if (end - addr < MIN_LRU_BATCH * PAGE_SIZE / 2)
			start = end - MIN_LRU_BATCH * PAGE_SIZE;
		else {
			start = addr - MIN_LRU_BATCH * PAGE_SIZE / 2;
			end = addr + MIN_LRU_BATCH * PAGE_SIZE / 2;
		}
	}

	/* folio_update_gen() requires stable folio_memcg() */
	if (!mem_cgroup_trylock_pages(memcg))
		return;

	arch_enter_lazy_mmu_mode();

	pte -= (addr - start) / PAGE_SIZE;

	for (i = 0, addr = start; addr != end; i++, addr += PAGE_SIZE) {
		unsigned long pfn;

		pfn = get_pte_pfn(pte[i], pvmw->vma, addr);
		if (pfn == -1)
			continue;

		if (!pte_young(pte[i]))
			continue;

		folio = get_pfn_folio(pfn, memcg, pgdat, can_swap);
		if (!folio)
			continue;

		if (!ptep_test_and_clear_young(pvmw->vma, addr, pte + i))
			VM_WARN_ON_ONCE(true);

		young++;

		if (pte_dirty(pte[i]) && !folio_test_dirty(folio) &&
		    !(folio_test_anon(folio) && folio_test_swapbacked(folio) &&
		      !folio_test_swapcache(folio)))
			folio_mark_dirty(folio);

		if (walk) {
			old_gen = folio_update_gen(folio, new_gen);
			if (old_gen >= 0 && old_gen != new_gen)
				update_batch_size(walk, folio, old_gen, new_gen);

			continue;
		}

		old_gen = folio_lru_gen(folio);
		if (old_gen < 0)
			folio_set_referenced(folio);
		else if (old_gen != new_gen)
			folio_activate(folio);
	}

	arch_leave_lazy_mmu_mode();
	mem_cgroup_unlock_pages();

	/* feedback from rmap walkers to page table walkers */
	if (suitable_to_scan(i, young))
		update_bloom_filter(lruvec, max_seq, pvmw->pmd);
}

/******************************************************************************
 *                          memcg LRU
 ******************************************************************************/

/* see the comment on MEMCG_NR_GENS */
enum {
	MEMCG_LRU_NOP,
	MEMCG_LRU_HEAD,
	MEMCG_LRU_TAIL,
	MEMCG_LRU_OLD,
	MEMCG_LRU_YOUNG,
};

#ifdef CONFIG_MEMCG

static int lru_gen_memcg_seg(struct lruvec *lruvec)
{
	return READ_ONCE(lruvec->lrugen.seg);
}

static void lru_gen_rotate_memcg(struct lruvec *lruvec, int op)
{
	int seg;
	int old, new;
	int bin = get_random_u32_below(MEMCG_NR_BINS);
	struct pglist_data *pgdat = lruvec_pgdat(lruvec);

	spin_lock(&pgdat->memcg_lru.lock);

	VM_WARN_ON_ONCE(hlist_nulls_unhashed(&lruvec->lrugen.list));

	seg = 0;
	new = old = lruvec->lrugen.gen;

	/* see the comment on MEMCG_NR_GENS */
	if (op == MEMCG_LRU_HEAD)
		seg = MEMCG_LRU_HEAD;
	else if (op == MEMCG_LRU_TAIL)
		seg = MEMCG_LRU_TAIL;
	else if (op == MEMCG_LRU_OLD)
		new = get_memcg_gen(pgdat->memcg_lru.seq);
	else if (op == MEMCG_LRU_YOUNG)
		new = get_memcg_gen(pgdat->memcg_lru.seq + 1);
	else
		VM_WARN_ON_ONCE(true);

	hlist_nulls_del_rcu(&lruvec->lrugen.list);

	if (op == MEMCG_LRU_HEAD || op == MEMCG_LRU_OLD)
		hlist_nulls_add_head_rcu(&lruvec->lrugen.list, &pgdat->memcg_lru.fifo[new][bin]);
	else
		hlist_nulls_add_tail_rcu(&lruvec->lrugen.list, &pgdat->memcg_lru.fifo[new][bin]);

	pgdat->memcg_lru.nr_memcgs[old]--;
	pgdat->memcg_lru.nr_memcgs[new]++;

	lruvec->lrugen.gen = new;
	WRITE_ONCE(lruvec->lrugen.seg, seg);

	if (!pgdat->memcg_lru.nr_memcgs[old] && old == get_memcg_gen(pgdat->memcg_lru.seq))
		WRITE_ONCE(pgdat->memcg_lru.seq, pgdat->memcg_lru.seq + 1);

	spin_unlock(&pgdat->memcg_lru.lock);
}

void lru_gen_online_memcg(struct mem_cgroup *memcg)
{
	int gen;
	int nid;
	int bin = get_random_u32_below(MEMCG_NR_BINS);

	for_each_node(nid) {
		struct pglist_data *pgdat = NODE_DATA(nid);
		struct lruvec *lruvec = get_lruvec(memcg, nid);

		spin_lock(&pgdat->memcg_lru.lock);

		VM_WARN_ON_ONCE(!hlist_nulls_unhashed(&lruvec->lrugen.list));

		gen = get_memcg_gen(pgdat->memcg_lru.seq);

		hlist_nulls_add_tail_rcu(&lruvec->lrugen.list, &pgdat->memcg_lru.fifo[gen][bin]);
		pgdat->memcg_lru.nr_memcgs[gen]++;

		lruvec->lrugen.gen = gen;

		spin_unlock(&pgdat->memcg_lru.lock);
	}
}

void lru_gen_offline_memcg(struct mem_cgroup *memcg)
{
	int nid;

	for_each_node(nid) {
		struct lruvec *lruvec = get_lruvec(memcg, nid);

		lru_gen_rotate_memcg(lruvec, MEMCG_LRU_OLD);
	}
}

void lru_gen_release_memcg(struct mem_cgroup *memcg)
{
	int gen;
	int nid;

	for_each_node(nid) {
		struct pglist_data *pgdat = NODE_DATA(nid);
		struct lruvec *lruvec = get_lruvec(memcg, nid);

		spin_lock(&pgdat->memcg_lru.lock);

		VM_WARN_ON_ONCE(hlist_nulls_unhashed(&lruvec->lrugen.list));

		gen = lruvec->lrugen.gen;

		hlist_nulls_del_rcu(&lruvec->lrugen.list);
		pgdat->memcg_lru.nr_memcgs[gen]--;

		if (!pgdat->memcg_lru.nr_memcgs[gen] && gen == get_memcg_gen(pgdat->memcg_lru.seq))
			WRITE_ONCE(pgdat->memcg_lru.seq, pgdat->memcg_lru.seq + 1);

		spin_unlock(&pgdat->memcg_lru.lock);
	}
}

void lru_gen_soft_reclaim(struct lruvec *lruvec)
{
	/* see the comment on MEMCG_NR_GENS */
	if (lru_gen_memcg_seg(lruvec) != MEMCG_LRU_HEAD)
		lru_gen_rotate_memcg(lruvec, MEMCG_LRU_HEAD);
}

#else /* !CONFIG_MEMCG */

static int lru_gen_memcg_seg(struct lruvec *lruvec)
{
	return 0;
}

#endif

/******************************************************************************
 *                          the eviction
 ******************************************************************************/

static bool sort_folio(struct lruvec *lruvec, struct folio *folio, struct scan_control *sc,
		       int tier_idx)
{
	bool success;
	int gen = folio_lru_gen(folio);
	int type = folio_is_file_lru(folio);
	int zone = folio_zonenum(folio);
	int delta = folio_nr_pages(folio);
	int refs = folio_lru_refs(folio);
	int tier = lru_tier_from_refs(refs);
	struct lru_gen_folio *lrugen = &lruvec->lrugen;

	VM_WARN_ON_ONCE_FOLIO(gen >= MAX_NR_GENS, folio);

	/* unevictable */
	if (!folio_evictable(folio)) {
		success = lru_gen_del_folio(lruvec, folio, true);
		VM_WARN_ON_ONCE_FOLIO(!success, folio);
		folio_set_unevictable(folio);
		lruvec_add_folio(lruvec, folio);
		__count_vm_events(UNEVICTABLE_PGCULLED, delta);
		return true;
	}

	/* dirty lazyfree */
	if (type == LRU_GEN_FILE && folio_test_anon(folio) && folio_test_dirty(folio)) {
		success = lru_gen_del_folio(lruvec, folio, true);
		VM_WARN_ON_ONCE_FOLIO(!success, folio);
		folio_set_swapbacked(folio);
		lruvec_add_folio_tail(lruvec, folio);
		return true;
	}

	/* promoted */
	if (gen != lru_gen_from_seq(lrugen->min_seq[type])) {
		list_move(&folio->lru, &lrugen->folios[gen][type][zone]);
		return true;
	}

	/* protected */
	if (tier > tier_idx) {
		int hist = lru_hist_from_seq(lrugen->min_seq[type]);

		gen = folio_inc_gen(lruvec, folio, false);
		list_move_tail(&folio->lru, &lrugen->folios[gen][type][zone]);

		WRITE_ONCE(lrugen->protected[hist][type][tier - 1],
			   lrugen->protected[hist][type][tier - 1] + delta);
		return true;
	}

	/* ineligible */
<<<<<<< HEAD
	if (zone > sc->reclaim_idx) {
=======
	if (zone > sc->reclaim_idx || skip_cma(folio, sc)) {
>>>>>>> 85902d60
		gen = folio_inc_gen(lruvec, folio, false);
		list_move_tail(&folio->lru, &lrugen->folios[gen][type][zone]);
		return true;
	}

	/* waiting for writeback */
	if (folio_test_locked(folio) || folio_test_writeback(folio) ||
	    (type == LRU_GEN_FILE && folio_test_dirty(folio))) {
		gen = folio_inc_gen(lruvec, folio, true);
		list_move(&folio->lru, &lrugen->folios[gen][type][zone]);
		return true;
	}

	return false;
}

static bool isolate_folio(struct lruvec *lruvec, struct folio *folio, struct scan_control *sc)
{
	bool success;

	/* swapping inhibited */
	if (!(sc->gfp_mask & __GFP_IO) &&
	    (folio_test_dirty(folio) ||
	     (folio_test_anon(folio) && !folio_test_swapcache(folio))))
		return false;

	/* raced with release_pages() */
	if (!folio_try_get(folio))
		return false;

	/* raced with another isolation */
	if (!folio_test_clear_lru(folio)) {
		folio_put(folio);
		return false;
	}

	/* see the comment on MAX_NR_TIERS */
	if (!folio_test_referenced(folio))
		set_mask_bits(&folio->flags, LRU_REFS_MASK | LRU_REFS_FLAGS, 0);

	/* for shrink_folio_list() */
	folio_clear_reclaim(folio);
	folio_clear_referenced(folio);

	success = lru_gen_del_folio(lruvec, folio, true);
	VM_WARN_ON_ONCE_FOLIO(!success, folio);

	return true;
}

static int scan_folios(struct lruvec *lruvec, struct scan_control *sc,
		       int type, int tier, struct list_head *list)
{
	int i;
	int gen;
	enum vm_event_item item;
	int sorted = 0;
	int scanned = 0;
	int isolated = 0;
	int remaining = MAX_LRU_BATCH;
	struct lru_gen_folio *lrugen = &lruvec->lrugen;
	struct mem_cgroup *memcg = lruvec_memcg(lruvec);

	VM_WARN_ON_ONCE(!list_empty(list));

	if (get_nr_gens(lruvec, type) == MIN_NR_GENS)
		return 0;

	gen = lru_gen_from_seq(lrugen->min_seq[type]);

	for (i = MAX_NR_ZONES; i > 0; i--) {
		LIST_HEAD(moved);
		int skipped = 0;
		int zone = (sc->reclaim_idx + i) % MAX_NR_ZONES;
		struct list_head *head = &lrugen->folios[gen][type][zone];

		while (!list_empty(head)) {
			struct folio *folio = lru_to_folio(head);
			int delta = folio_nr_pages(folio);

			VM_WARN_ON_ONCE_FOLIO(folio_test_unevictable(folio), folio);
			VM_WARN_ON_ONCE_FOLIO(folio_test_active(folio), folio);
			VM_WARN_ON_ONCE_FOLIO(folio_is_file_lru(folio) != type, folio);
			VM_WARN_ON_ONCE_FOLIO(folio_zonenum(folio) != zone, folio);

			scanned += delta;

			if (sort_folio(lruvec, folio, sc, tier))
				sorted += delta;
			else if (isolate_folio(lruvec, folio, sc)) {
				list_add(&folio->lru, list);
				isolated += delta;
			} else {
				list_move(&folio->lru, &moved);
				skipped += delta;
			}

			if (!--remaining || max(isolated, skipped) >= MIN_LRU_BATCH)
				break;
		}

		if (skipped) {
			list_splice(&moved, head);
			__count_zid_vm_events(PGSCAN_SKIP, zone, skipped);
		}

		if (!remaining || isolated >= MIN_LRU_BATCH)
			break;
	}

	item = current_is_kswapd() ? PGSCAN_KSWAPD : PGSCAN_DIRECT;
	if (!cgroup_reclaim(sc)) {
		__count_vm_events(item, isolated);
		__count_vm_events(PGREFILL, sorted);
	}
	__count_memcg_events(memcg, item, isolated);
	__count_memcg_events(memcg, PGREFILL, sorted);
	__count_vm_events(PGSCAN_ANON + type, isolated);

	/*
	 * There might not be eligible folios due to reclaim_idx. Check the
	 * remaining to prevent livelock if it's not making progress.
	 */
	return isolated || !remaining ? scanned : 0;
}

static int get_tier_idx(struct lruvec *lruvec, int type)
{
	int tier;
	struct ctrl_pos sp, pv;

	/*
	 * To leave a margin for fluctuations, use a larger gain factor (1:2).
	 * This value is chosen because any other tier would have at least twice
	 * as many refaults as the first tier.
	 */
	read_ctrl_pos(lruvec, type, 0, 1, &sp);
	for (tier = 1; tier < MAX_NR_TIERS; tier++) {
		read_ctrl_pos(lruvec, type, tier, 2, &pv);
		if (!positive_ctrl_err(&sp, &pv))
			break;
	}

	return tier - 1;
}

static int get_type_to_scan(struct lruvec *lruvec, int swappiness, int *tier_idx)
{
	int type, tier;
	struct ctrl_pos sp, pv;
	int gain[ANON_AND_FILE] = { swappiness, 200 - swappiness };

	/*
	 * Compare the first tier of anon with that of file to determine which
	 * type to scan. Also need to compare other tiers of the selected type
	 * with the first tier of the other type to determine the last tier (of
	 * the selected type) to evict.
	 */
	read_ctrl_pos(lruvec, LRU_GEN_ANON, 0, gain[LRU_GEN_ANON], &sp);
	read_ctrl_pos(lruvec, LRU_GEN_FILE, 0, gain[LRU_GEN_FILE], &pv);
	type = positive_ctrl_err(&sp, &pv);

	read_ctrl_pos(lruvec, !type, 0, gain[!type], &sp);
	for (tier = 1; tier < MAX_NR_TIERS; tier++) {
		read_ctrl_pos(lruvec, type, tier, gain[type], &pv);
		if (!positive_ctrl_err(&sp, &pv))
			break;
	}

	*tier_idx = tier - 1;

	return type;
}

static int isolate_folios(struct lruvec *lruvec, struct scan_control *sc, int swappiness,
			  int *type_scanned, struct list_head *list)
{
	int i;
	int type;
	int scanned;
	int tier = -1;
	DEFINE_MIN_SEQ(lruvec);

	/*
	 * Try to make the obvious choice first. When anon and file are both
	 * available from the same generation, interpret swappiness 1 as file
	 * first and 200 as anon first.
	 */
	if (!swappiness)
		type = LRU_GEN_FILE;
	else if (min_seq[LRU_GEN_ANON] < min_seq[LRU_GEN_FILE])
		type = LRU_GEN_ANON;
	else if (swappiness == 1)
		type = LRU_GEN_FILE;
	else if (swappiness == 200)
		type = LRU_GEN_ANON;
	else
		type = get_type_to_scan(lruvec, swappiness, &tier);

	for (i = !swappiness; i < ANON_AND_FILE; i++) {
		if (tier < 0)
			tier = get_tier_idx(lruvec, type);

		scanned = scan_folios(lruvec, sc, type, tier, list);
		if (scanned)
			break;

		type = !type;
		tier = -1;
	}

	*type_scanned = type;

	return scanned;
}

static int evict_folios(struct lruvec *lruvec, struct scan_control *sc, int swappiness)
{
	int type;
	int scanned;
	int reclaimed;
	LIST_HEAD(list);
	LIST_HEAD(clean);
	struct folio *folio;
	struct folio *next;
	enum vm_event_item item;
	struct reclaim_stat stat;
	struct lru_gen_mm_walk *walk;
	bool skip_retry = false;
	struct mem_cgroup *memcg = lruvec_memcg(lruvec);
	struct pglist_data *pgdat = lruvec_pgdat(lruvec);

	spin_lock_irq(&lruvec->lru_lock);

	scanned = isolate_folios(lruvec, sc, swappiness, &type, &list);

	scanned += try_to_inc_min_seq(lruvec, swappiness);

	if (get_nr_gens(lruvec, !swappiness) == MIN_NR_GENS)
		scanned = 0;

	spin_unlock_irq(&lruvec->lru_lock);

	if (list_empty(&list))
		return scanned;
retry:
	reclaimed = shrink_folio_list(&list, pgdat, sc, &stat, false);
	sc->nr_reclaimed += reclaimed;

	list_for_each_entry_safe_reverse(folio, next, &list, lru) {
		if (!folio_evictable(folio)) {
			list_del(&folio->lru);
			folio_putback_lru(folio);
			continue;
		}

		if (folio_test_reclaim(folio) &&
		    (folio_test_dirty(folio) || folio_test_writeback(folio))) {
			/* restore LRU_REFS_FLAGS cleared by isolate_folio() */
			if (folio_test_workingset(folio))
				folio_set_referenced(folio);
			continue;
		}

		if (skip_retry || folio_test_active(folio) || folio_test_referenced(folio) ||
		    folio_mapped(folio) || folio_test_locked(folio) ||
		    folio_test_dirty(folio) || folio_test_writeback(folio)) {
			/* don't add rejected folios to the oldest generation */
			set_mask_bits(&folio->flags, LRU_REFS_MASK | LRU_REFS_FLAGS,
				      BIT(PG_active));
			continue;
		}

		/* retry folios that may have missed folio_rotate_reclaimable() */
		list_move(&folio->lru, &clean);
		sc->nr_scanned -= folio_nr_pages(folio);
	}

	spin_lock_irq(&lruvec->lru_lock);

	move_folios_to_lru(lruvec, &list);

	walk = current->reclaim_state->mm_walk;
	if (walk && walk->batched)
		reset_batch_size(lruvec, walk);

	item = current_is_kswapd() ? PGSTEAL_KSWAPD : PGSTEAL_DIRECT;
	if (!cgroup_reclaim(sc))
		__count_vm_events(item, reclaimed);
	__count_memcg_events(memcg, item, reclaimed);
	__count_vm_events(PGSTEAL_ANON + type, reclaimed);

	spin_unlock_irq(&lruvec->lru_lock);

	mem_cgroup_uncharge_list(&list);
	free_unref_page_list(&list);

	INIT_LIST_HEAD(&list);
	list_splice_init(&clean, &list);

	if (!list_empty(&list)) {
		skip_retry = true;
		goto retry;
	}

	return scanned;
}

static bool should_run_aging(struct lruvec *lruvec, unsigned long max_seq,
			     struct scan_control *sc, bool can_swap, unsigned long *nr_to_scan)
{
	int gen, type, zone;
	unsigned long old = 0;
	unsigned long young = 0;
	unsigned long total = 0;
	struct lru_gen_folio *lrugen = &lruvec->lrugen;
	struct mem_cgroup *memcg = lruvec_memcg(lruvec);
	DEFINE_MIN_SEQ(lruvec);

	/* whether this lruvec is completely out of cold folios */
	if (min_seq[!can_swap] + MIN_NR_GENS > max_seq) {
		*nr_to_scan = 0;
		return true;
	}

	for (type = !can_swap; type < ANON_AND_FILE; type++) {
		unsigned long seq;

		for (seq = min_seq[type]; seq <= max_seq; seq++) {
			unsigned long size = 0;

			gen = lru_gen_from_seq(seq);

			for (zone = 0; zone < MAX_NR_ZONES; zone++)
				size += max(READ_ONCE(lrugen->nr_pages[gen][type][zone]), 0L);

			total += size;
			if (seq == max_seq)
				young += size;
			else if (seq + MIN_NR_GENS == max_seq)
				old += size;
		}
	}

	/* try to scrape all its memory if this memcg was deleted */
	*nr_to_scan = mem_cgroup_online(memcg) ? (total >> sc->priority) : total;

	/*
	 * The aging tries to be lazy to reduce the overhead, while the eviction
	 * stalls when the number of generations reaches MIN_NR_GENS. Hence, the
	 * ideal number of generations is MIN_NR_GENS+1.
	 */
	if (min_seq[!can_swap] + MIN_NR_GENS < max_seq)
		return false;

	/*
	 * It's also ideal to spread pages out evenly, i.e., 1/(MIN_NR_GENS+1)
	 * of the total number of pages for each generation. A reasonable range
	 * for this average portion is [1/MIN_NR_GENS, 1/(MIN_NR_GENS+2)]. The
	 * aging cares about the upper bound of hot pages, while the eviction
	 * cares about the lower bound of cold pages.
	 */
	if (young * MIN_NR_GENS > total)
		return true;
	if (old * (MIN_NR_GENS + 2) < total)
		return true;

	return false;
}

/*
 * For future optimizations:
 * 1. Defer try_to_inc_max_seq() to workqueues to reduce latency for memcg
 *    reclaim.
 */
static long get_nr_to_scan(struct lruvec *lruvec, struct scan_control *sc, bool can_swap)
{
	unsigned long nr_to_scan;
	struct mem_cgroup *memcg = lruvec_memcg(lruvec);
	DEFINE_MAX_SEQ(lruvec);

	if (mem_cgroup_below_min(memcg))
		return 0;

	if (!should_run_aging(lruvec, max_seq, sc, can_swap, &nr_to_scan))
		return nr_to_scan;

	/* skip the aging path at the default priority */
	if (sc->priority == DEF_PRIORITY)
		return nr_to_scan;

	/* skip this lruvec as it's low on cold folios */
	return try_to_inc_max_seq(lruvec, max_seq, sc, can_swap, false) ? -1 : 0;
}

static unsigned long get_nr_to_reclaim(struct scan_control *sc)
{
	/* don't abort memcg reclaim to ensure fairness */
	if (!global_reclaim(sc))
		return -1;

	return max(sc->nr_to_reclaim, compact_gap(sc->order));
}

static bool should_abort_scan(struct lruvec *lruvec, struct scan_control *sc)
{
	unsigned long nr_to_reclaim = get_nr_to_reclaim(sc);
	bool check_wmarks = false;
	int i;

	if (sc->nr_reclaimed >= nr_to_reclaim)
		return true;

	trace_android_vh_scan_abort_check_wmarks(&check_wmarks);

	if (!check_wmarks)
		return false;

	if (!current_is_kswapd())
		return false;

	for (i = 0; i <= sc->reclaim_idx; i++) {
		unsigned long wmark;
		struct zone *zone = lruvec_pgdat(lruvec)->node_zones + i;

		if (!managed_zone(zone))
			continue;

		if (sysctl_numa_balancing_mode & NUMA_BALANCING_MEMORY_TIERING)
			wmark = wmark_pages(zone, WMARK_PROMO);
		else
			wmark = high_wmark_pages(zone);

		/*
		 * Abort scan once the target number of order zero pages are met.
		 * Reclaim MIN_LRU_BATCH << 2 to facilitate immediate kswapd sleep.
		 */
		wmark += MIN_LRU_BATCH << 2;
		if (!zone_watermark_ok_safe(zone, 0, wmark, sc->reclaim_idx))
			return false;
	}

	return true;
}

static bool try_to_shrink_lruvec(struct lruvec *lruvec, struct scan_control *sc)
{
	long nr_to_scan;
	unsigned long scanned = 0;
	int swappiness = get_swappiness(lruvec, sc);

	/* clean file folios are more likely to exist */
	if (swappiness && !(sc->gfp_mask & __GFP_IO))
		swappiness = 1;

	while (true) {
		int delta;

		nr_to_scan = get_nr_to_scan(lruvec, sc, swappiness);
		if (nr_to_scan <= 0)
			break;

		delta = evict_folios(lruvec, sc, swappiness);
		if (!delta)
			break;

		scanned += delta;
		if (scanned >= nr_to_scan)
			break;

		if (should_abort_scan(lruvec, sc))
			break;

		cond_resched();
	}

	/* whether try_to_inc_max_seq() was successful */
	return nr_to_scan < 0;
}

static int shrink_one(struct lruvec *lruvec, struct scan_control *sc)
{
	bool success;
	unsigned long scanned = sc->nr_scanned;
	unsigned long reclaimed = sc->nr_reclaimed;
	int seg = lru_gen_memcg_seg(lruvec);
	struct mem_cgroup *memcg = lruvec_memcg(lruvec);
	struct pglist_data *pgdat = lruvec_pgdat(lruvec);

	/* see the comment on MEMCG_NR_GENS */
	if (!lruvec_is_sizable(lruvec, sc))
		return seg != MEMCG_LRU_TAIL ? MEMCG_LRU_TAIL : MEMCG_LRU_YOUNG;

	mem_cgroup_calculate_protection(NULL, memcg);

	if (mem_cgroup_below_min(memcg))
		return MEMCG_LRU_YOUNG;

	if (mem_cgroup_below_low(memcg)) {
		/* see the comment on MEMCG_NR_GENS */
		if (seg != MEMCG_LRU_TAIL)
			return MEMCG_LRU_TAIL;

		memcg_memory_event(memcg, MEMCG_LOW);
	}

	success = try_to_shrink_lruvec(lruvec, sc);

	shrink_slab(sc->gfp_mask, pgdat->node_id, memcg, sc->priority);

	if (!sc->proactive)
		vmpressure(sc->gfp_mask, memcg, false, sc->nr_scanned - scanned,
			   sc->nr_reclaimed - reclaimed);

	sc->nr_reclaimed += current->reclaim_state->reclaimed_slab;
	current->reclaim_state->reclaimed_slab = 0;

	return success ? MEMCG_LRU_YOUNG : 0;
}

#ifdef CONFIG_MEMCG

static void shrink_many(struct pglist_data *pgdat, struct scan_control *sc)
{
	int op;
	int gen;
	int bin;
	int first_bin;
	struct lruvec *lruvec;
	struct lru_gen_folio *lrugen = NULL;
	struct mem_cgroup *memcg;
	const struct hlist_nulls_node *pos;

	bin = first_bin = get_random_u32_below(MEMCG_NR_BINS);
restart:
	op = 0;
	memcg = NULL;
	gen = get_memcg_gen(READ_ONCE(pgdat->memcg_lru.seq));

	rcu_read_lock();

	hlist_nulls_for_each_entry_rcu(lrugen, pos, &pgdat->memcg_lru.fifo[gen][bin], list) {
		if (op)
			lru_gen_rotate_memcg(lruvec, op);

		mem_cgroup_put(memcg);

		lruvec = container_of(lrugen, struct lruvec, lrugen);
		memcg = lruvec_memcg(lruvec);

		if (!mem_cgroup_tryget(memcg)) {
			op = 0;
			memcg = NULL;
			continue;
		}

		rcu_read_unlock();

		op = shrink_one(lruvec, sc);

		rcu_read_lock();

		if (should_abort_scan(lruvec, sc))
			break;
	}

	rcu_read_unlock();

	if (op)
		lru_gen_rotate_memcg(lruvec, op);

	mem_cgroup_put(memcg);

	if (lruvec && should_abort_scan(lruvec, sc))
		return;

	/* restart if raced with lru_gen_rotate_memcg() */
	if (gen != get_nulls_value(pos))
		goto restart;

	/* try the rest of the bins of the current generation */
	bin = get_memcg_bin(bin + 1);
	if (bin != first_bin)
		goto restart;
}

static void lru_gen_shrink_lruvec(struct lruvec *lruvec, struct scan_control *sc)
{
	struct blk_plug plug;

	VM_WARN_ON_ONCE(global_reclaim(sc));
	VM_WARN_ON_ONCE(!sc->may_writepage || !sc->may_unmap);

	lru_add_drain();

	blk_start_plug(&plug);

	set_mm_walk(NULL, sc->proactive);

	if (try_to_shrink_lruvec(lruvec, sc))
		lru_gen_rotate_memcg(lruvec, MEMCG_LRU_YOUNG);

	clear_mm_walk();

	blk_finish_plug(&plug);
}

#else /* !CONFIG_MEMCG */

static void shrink_many(struct pglist_data *pgdat, struct scan_control *sc)
{
	BUILD_BUG();
}

static void lru_gen_shrink_lruvec(struct lruvec *lruvec, struct scan_control *sc)
{
	BUILD_BUG();
}

#endif

static void set_initial_priority(struct pglist_data *pgdat, struct scan_control *sc)
{
	int priority;
	unsigned long reclaimable;
	struct lruvec *lruvec = mem_cgroup_lruvec(NULL, pgdat);

	if (sc->priority != DEF_PRIORITY || sc->nr_to_reclaim < MIN_LRU_BATCH)
		return;
	/*
	 * Determine the initial priority based on ((total / MEMCG_NR_GENS) >>
	 * priority) * reclaimed_to_scanned_ratio = nr_to_reclaim, where the
	 * estimated reclaimed_to_scanned_ratio = inactive / total.
	 */
	reclaimable = node_page_state(pgdat, NR_INACTIVE_FILE);
	if (get_swappiness(lruvec, sc))
		reclaimable += node_page_state(pgdat, NR_INACTIVE_ANON);

	reclaimable /= MEMCG_NR_GENS;

	/* round down reclaimable and round up sc->nr_to_reclaim */
	priority = fls_long(reclaimable) - 1 - fls_long(sc->nr_to_reclaim - 1);

	sc->priority = clamp(priority, 0, DEF_PRIORITY);
}

static void lru_gen_shrink_node(struct pglist_data *pgdat, struct scan_control *sc)
{
	struct blk_plug plug;
	unsigned long reclaimed = sc->nr_reclaimed;

	VM_WARN_ON_ONCE(!global_reclaim(sc));

	/*
	 * Unmapped clean folios are already prioritized. Scanning for more of
	 * them is likely futile and can cause high reclaim latency when there
	 * is a large number of memcgs.
	 */
	if (!sc->may_writepage || !sc->may_unmap)
		goto done;

	lru_add_drain();

	blk_start_plug(&plug);

	set_mm_walk(pgdat, sc->proactive);

	set_initial_priority(pgdat, sc);

	if (current_is_kswapd())
		sc->nr_reclaimed = 0;

	if (mem_cgroup_disabled())
		shrink_one(&pgdat->__lruvec, sc);
	else
		shrink_many(pgdat, sc);

	if (current_is_kswapd())
		sc->nr_reclaimed += reclaimed;

	clear_mm_walk();

	blk_finish_plug(&plug);
done:
	/* kswapd should never fail */
	pgdat->kswapd_failures = 0;
}

/******************************************************************************
 *                          state change
 ******************************************************************************/

static bool __maybe_unused state_is_valid(struct lruvec *lruvec)
{
	struct lru_gen_folio *lrugen = &lruvec->lrugen;

	if (lrugen->enabled) {
		enum lru_list lru;

		for_each_evictable_lru(lru) {
			if (!list_empty(&lruvec->lists[lru]))
				return false;
		}
	} else {
		int gen, type, zone;

		for_each_gen_type_zone(gen, type, zone) {
			if (!list_empty(&lrugen->folios[gen][type][zone]))
				return false;
		}
	}

	return true;
}

static bool fill_evictable(struct lruvec *lruvec)
{
	enum lru_list lru;
	int remaining = MAX_LRU_BATCH;

	for_each_evictable_lru(lru) {
		int type = is_file_lru(lru);
		bool active = is_active_lru(lru);
		struct list_head *head = &lruvec->lists[lru];

		while (!list_empty(head)) {
			bool success;
			struct folio *folio = lru_to_folio(head);

			VM_WARN_ON_ONCE_FOLIO(folio_test_unevictable(folio), folio);
			VM_WARN_ON_ONCE_FOLIO(folio_test_active(folio) != active, folio);
			VM_WARN_ON_ONCE_FOLIO(folio_is_file_lru(folio) != type, folio);
			VM_WARN_ON_ONCE_FOLIO(folio_lru_gen(folio) != -1, folio);

			lruvec_del_folio(lruvec, folio);
			success = lru_gen_add_folio(lruvec, folio, false);
			VM_WARN_ON_ONCE(!success);

			if (!--remaining)
				return false;
		}
	}

	return true;
}

static bool drain_evictable(struct lruvec *lruvec)
{
	int gen, type, zone;
	int remaining = MAX_LRU_BATCH;

	for_each_gen_type_zone(gen, type, zone) {
		struct list_head *head = &lruvec->lrugen.folios[gen][type][zone];

		while (!list_empty(head)) {
			bool success;
			struct folio *folio = lru_to_folio(head);

			VM_WARN_ON_ONCE_FOLIO(folio_test_unevictable(folio), folio);
			VM_WARN_ON_ONCE_FOLIO(folio_test_active(folio), folio);
			VM_WARN_ON_ONCE_FOLIO(folio_is_file_lru(folio) != type, folio);
			VM_WARN_ON_ONCE_FOLIO(folio_zonenum(folio) != zone, folio);

			success = lru_gen_del_folio(lruvec, folio, false);
			VM_WARN_ON_ONCE(!success);
			lruvec_add_folio(lruvec, folio);

			if (!--remaining)
				return false;
		}
	}

	return true;
}

static void lru_gen_change_state(bool enabled)
{
	static DEFINE_MUTEX(state_mutex);

	struct mem_cgroup *memcg;

	cgroup_lock();
	cpus_read_lock();
	get_online_mems();
	mutex_lock(&state_mutex);

	if (enabled == lru_gen_enabled())
		goto unlock;

	if (enabled)
		static_branch_enable_cpuslocked(&lru_gen_caps[LRU_GEN_CORE]);
	else
		static_branch_disable_cpuslocked(&lru_gen_caps[LRU_GEN_CORE]);

	memcg = mem_cgroup_iter(NULL, NULL, NULL);
	do {
		int nid;

		for_each_node(nid) {
			struct lruvec *lruvec = get_lruvec(memcg, nid);

			if (!lruvec)
				continue;

			spin_lock_irq(&lruvec->lru_lock);

			VM_WARN_ON_ONCE(!seq_is_valid(lruvec));
			VM_WARN_ON_ONCE(!state_is_valid(lruvec));

			lruvec->lrugen.enabled = enabled;

			while (!(enabled ? fill_evictable(lruvec) : drain_evictable(lruvec))) {
				spin_unlock_irq(&lruvec->lru_lock);
				cond_resched();
				spin_lock_irq(&lruvec->lru_lock);
			}

			spin_unlock_irq(&lruvec->lru_lock);
		}

		cond_resched();
	} while ((memcg = mem_cgroup_iter(NULL, memcg, NULL)));
unlock:
	mutex_unlock(&state_mutex);
	put_online_mems();
	cpus_read_unlock();
	cgroup_unlock();
}

/******************************************************************************
 *                          sysfs interface
 ******************************************************************************/

static ssize_t show_min_ttl(struct kobject *kobj, struct kobj_attribute *attr, char *buf)
{
	return sprintf(buf, "%u\n", jiffies_to_msecs(READ_ONCE(lru_gen_min_ttl)));
}

/* see Documentation/admin-guide/mm/multigen_lru.rst for details */
static ssize_t store_min_ttl(struct kobject *kobj, struct kobj_attribute *attr,
			     const char *buf, size_t len)
{
	unsigned int msecs;

	if (kstrtouint(buf, 0, &msecs))
		return -EINVAL;

	WRITE_ONCE(lru_gen_min_ttl, msecs_to_jiffies(msecs));

	return len;
}

static struct kobj_attribute lru_gen_min_ttl_attr = __ATTR(
	min_ttl_ms, 0644, show_min_ttl, store_min_ttl
);

static ssize_t show_enabled(struct kobject *kobj, struct kobj_attribute *attr, char *buf)
{
	unsigned int caps = 0;

	if (get_cap(LRU_GEN_CORE))
		caps |= BIT(LRU_GEN_CORE);

	if (arch_has_hw_pte_young() && get_cap(LRU_GEN_MM_WALK))
		caps |= BIT(LRU_GEN_MM_WALK);

	if (arch_has_hw_nonleaf_pmd_young() && get_cap(LRU_GEN_NONLEAF_YOUNG))
		caps |= BIT(LRU_GEN_NONLEAF_YOUNG);

	return snprintf(buf, PAGE_SIZE, "0x%04x\n", caps);
}

/* see Documentation/admin-guide/mm/multigen_lru.rst for details */
static ssize_t store_enabled(struct kobject *kobj, struct kobj_attribute *attr,
			     const char *buf, size_t len)
{
	int i;
	unsigned int caps;

	if (tolower(*buf) == 'n')
		caps = 0;
	else if (tolower(*buf) == 'y')
		caps = -1;
	else if (kstrtouint(buf, 0, &caps))
		return -EINVAL;

	for (i = 0; i < NR_LRU_GEN_CAPS; i++) {
		bool enabled = caps & BIT(i);

		if (i == LRU_GEN_CORE)
			lru_gen_change_state(enabled);
		else if (enabled)
			static_branch_enable(&lru_gen_caps[i]);
		else
			static_branch_disable(&lru_gen_caps[i]);
	}

	return len;
}

static struct kobj_attribute lru_gen_enabled_attr = __ATTR(
	enabled, 0644, show_enabled, store_enabled
);

static struct attribute *lru_gen_attrs[] = {
	&lru_gen_min_ttl_attr.attr,
	&lru_gen_enabled_attr.attr,
	NULL
};

static struct attribute_group lru_gen_attr_group = {
	.name = "lru_gen",
	.attrs = lru_gen_attrs,
};

/******************************************************************************
 *                          debugfs interface
 ******************************************************************************/

static void *lru_gen_seq_start(struct seq_file *m, loff_t *pos)
{
	struct mem_cgroup *memcg;
	loff_t nr_to_skip = *pos;

	m->private = kvmalloc(PATH_MAX, GFP_KERNEL);
	if (!m->private)
		return ERR_PTR(-ENOMEM);

	memcg = mem_cgroup_iter(NULL, NULL, NULL);
	do {
		int nid;

		for_each_node_state(nid, N_MEMORY) {
			if (!nr_to_skip--)
				return get_lruvec(memcg, nid);
		}
	} while ((memcg = mem_cgroup_iter(NULL, memcg, NULL)));

	return NULL;
}

static void lru_gen_seq_stop(struct seq_file *m, void *v)
{
	if (!IS_ERR_OR_NULL(v))
		mem_cgroup_iter_break(NULL, lruvec_memcg(v));

	kvfree(m->private);
	m->private = NULL;
}

static void *lru_gen_seq_next(struct seq_file *m, void *v, loff_t *pos)
{
	int nid = lruvec_pgdat(v)->node_id;
	struct mem_cgroup *memcg = lruvec_memcg(v);

	++*pos;

	nid = next_memory_node(nid);
	if (nid == MAX_NUMNODES) {
		memcg = mem_cgroup_iter(NULL, memcg, NULL);
		if (!memcg)
			return NULL;

		nid = first_memory_node;
	}

	return get_lruvec(memcg, nid);
}

static void lru_gen_seq_show_full(struct seq_file *m, struct lruvec *lruvec,
				  unsigned long max_seq, unsigned long *min_seq,
				  unsigned long seq)
{
	int i;
	int type, tier;
	int hist = lru_hist_from_seq(seq);
	struct lru_gen_folio *lrugen = &lruvec->lrugen;

	for (tier = 0; tier < MAX_NR_TIERS; tier++) {
		seq_printf(m, "            %10d", tier);
		for (type = 0; type < ANON_AND_FILE; type++) {
			const char *s = "   ";
			unsigned long n[3] = {};

			if (seq == max_seq) {
				s = "RT ";
				n[0] = READ_ONCE(lrugen->avg_refaulted[type][tier]);
				n[1] = READ_ONCE(lrugen->avg_total[type][tier]);
			} else if (seq == min_seq[type] || NR_HIST_GENS > 1) {
				s = "rep";
				n[0] = atomic_long_read(&lrugen->refaulted[hist][type][tier]);
				n[1] = atomic_long_read(&lrugen->evicted[hist][type][tier]);
				if (tier)
					n[2] = READ_ONCE(lrugen->protected[hist][type][tier - 1]);
			}

			for (i = 0; i < 3; i++)
				seq_printf(m, " %10lu%c", n[i], s[i]);
		}
		seq_putc(m, '\n');
	}

	seq_puts(m, "                      ");
	for (i = 0; i < NR_MM_STATS; i++) {
		const char *s = "      ";
		unsigned long n = 0;

		if (seq == max_seq && NR_HIST_GENS == 1) {
			s = "LOYNFA";
			n = READ_ONCE(lruvec->mm_state.stats[hist][i]);
		} else if (seq != max_seq && NR_HIST_GENS > 1) {
			s = "loynfa";
			n = READ_ONCE(lruvec->mm_state.stats[hist][i]);
		}

		seq_printf(m, " %10lu%c", n, s[i]);
	}
	seq_putc(m, '\n');
}

/* see Documentation/admin-guide/mm/multigen_lru.rst for details */
static int lru_gen_seq_show(struct seq_file *m, void *v)
{
	unsigned long seq;
	bool full = !debugfs_real_fops(m->file)->write;
	struct lruvec *lruvec = v;
	struct lru_gen_folio *lrugen = &lruvec->lrugen;
	int nid = lruvec_pgdat(lruvec)->node_id;
	struct mem_cgroup *memcg = lruvec_memcg(lruvec);
	DEFINE_MAX_SEQ(lruvec);
	DEFINE_MIN_SEQ(lruvec);

	if (nid == first_memory_node) {
		const char *path = memcg ? m->private : "";

#ifdef CONFIG_MEMCG
		if (memcg)
			cgroup_path(memcg->css.cgroup, m->private, PATH_MAX);
#endif
		seq_printf(m, "memcg %5hu %s\n", mem_cgroup_id(memcg), path);
	}

	seq_printf(m, " node %5d\n", nid);

	if (!full)
		seq = min_seq[LRU_GEN_ANON];
	else if (max_seq >= MAX_NR_GENS)
		seq = max_seq - MAX_NR_GENS + 1;
	else
		seq = 0;

	for (; seq <= max_seq; seq++) {
		int type, zone;
		int gen = lru_gen_from_seq(seq);
		unsigned long birth = READ_ONCE(lruvec->lrugen.timestamps[gen]);

		seq_printf(m, " %10lu %10u", seq, jiffies_to_msecs(jiffies - birth));

		for (type = 0; type < ANON_AND_FILE; type++) {
			unsigned long size = 0;
			char mark = full && seq < min_seq[type] ? 'x' : ' ';

			for (zone = 0; zone < MAX_NR_ZONES; zone++)
				size += max(READ_ONCE(lrugen->nr_pages[gen][type][zone]), 0L);

			seq_printf(m, " %10lu%c", size, mark);
		}

		seq_putc(m, '\n');

		if (full)
			lru_gen_seq_show_full(m, lruvec, max_seq, min_seq, seq);
	}

	return 0;
}

static const struct seq_operations lru_gen_seq_ops = {
	.start = lru_gen_seq_start,
	.stop = lru_gen_seq_stop,
	.next = lru_gen_seq_next,
	.show = lru_gen_seq_show,
};

static int run_aging(struct lruvec *lruvec, unsigned long seq, struct scan_control *sc,
		     bool can_swap, bool force_scan)
{
	DEFINE_MAX_SEQ(lruvec);
	DEFINE_MIN_SEQ(lruvec);

	if (seq < max_seq)
		return 0;

	if (seq > max_seq)
		return -EINVAL;

	if (!force_scan && min_seq[!can_swap] + MAX_NR_GENS - 1 <= max_seq)
		return -ERANGE;

	try_to_inc_max_seq(lruvec, max_seq, sc, can_swap, force_scan);

	return 0;
}

static int run_eviction(struct lruvec *lruvec, unsigned long seq, struct scan_control *sc,
			int swappiness, unsigned long nr_to_reclaim)
{
	DEFINE_MAX_SEQ(lruvec);

	if (seq + MIN_NR_GENS > max_seq)
		return -EINVAL;

	sc->nr_reclaimed = 0;

	while (!signal_pending(current)) {
		DEFINE_MIN_SEQ(lruvec);

		if (seq < min_seq[!swappiness])
			return 0;

		if (sc->nr_reclaimed >= nr_to_reclaim)
			return 0;

		if (!evict_folios(lruvec, sc, swappiness))
			return 0;

		cond_resched();
	}

	return -EINTR;
}

static int run_cmd(char cmd, int memcg_id, int nid, unsigned long seq,
		   struct scan_control *sc, int swappiness, unsigned long opt)
{
	struct lruvec *lruvec;
	int err = -EINVAL;
	struct mem_cgroup *memcg = NULL;

	if (nid < 0 || nid >= MAX_NUMNODES || !node_state(nid, N_MEMORY))
		return -EINVAL;

	if (!mem_cgroup_disabled()) {
		rcu_read_lock();

		memcg = mem_cgroup_from_id(memcg_id);
		if (!mem_cgroup_tryget(memcg))
			memcg = NULL;

		rcu_read_unlock();

		if (!memcg)
			return -EINVAL;
	}

	if (memcg_id != mem_cgroup_id(memcg))
		goto done;

	lruvec = get_lruvec(memcg, nid);

	if (swappiness < 0)
		swappiness = get_swappiness(lruvec, sc);
	else if (swappiness > 200)
		goto done;

	switch (cmd) {
	case '+':
		err = run_aging(lruvec, seq, sc, swappiness, opt);
		break;
	case '-':
		err = run_eviction(lruvec, seq, sc, swappiness, opt);
		break;
	}
done:
	mem_cgroup_put(memcg);

	return err;
}

/* see Documentation/admin-guide/mm/multigen_lru.rst for details */
static ssize_t lru_gen_seq_write(struct file *file, const char __user *src,
				 size_t len, loff_t *pos)
{
	void *buf;
	char *cur, *next;
	unsigned int flags;
	struct blk_plug plug;
	int err = -EINVAL;
	struct scan_control sc = {
		.may_writepage = true,
		.may_unmap = true,
		.may_swap = true,
		.reclaim_idx = MAX_NR_ZONES - 1,
		.gfp_mask = GFP_KERNEL,
	};

	buf = kvmalloc(len + 1, GFP_KERNEL);
	if (!buf)
		return -ENOMEM;

	if (copy_from_user(buf, src, len)) {
		kvfree(buf);
		return -EFAULT;
	}

	set_task_reclaim_state(current, &sc.reclaim_state);
	flags = memalloc_noreclaim_save();
	blk_start_plug(&plug);
	if (!set_mm_walk(NULL, true)) {
		err = -ENOMEM;
		goto done;
	}

	next = buf;
	next[len] = '\0';

	while ((cur = strsep(&next, ",;\n"))) {
		int n;
		int end;
		char cmd;
		unsigned int memcg_id;
		unsigned int nid;
		unsigned long seq;
		unsigned int swappiness = -1;
		unsigned long opt = -1;

		cur = skip_spaces(cur);
		if (!*cur)
			continue;

		n = sscanf(cur, "%c %u %u %lu %n %u %n %lu %n", &cmd, &memcg_id, &nid,
			   &seq, &end, &swappiness, &end, &opt, &end);
		if (n < 4 || cur[end]) {
			err = -EINVAL;
			break;
		}

		err = run_cmd(cmd, memcg_id, nid, seq, &sc, swappiness, opt);
		if (err)
			break;
	}
done:
	clear_mm_walk();
	blk_finish_plug(&plug);
	memalloc_noreclaim_restore(flags);
	set_task_reclaim_state(current, NULL);

	kvfree(buf);

	return err ? : len;
}

static int lru_gen_seq_open(struct inode *inode, struct file *file)
{
	return seq_open(file, &lru_gen_seq_ops);
}

static const struct file_operations lru_gen_rw_fops = {
	.open = lru_gen_seq_open,
	.read = seq_read,
	.write = lru_gen_seq_write,
	.llseek = seq_lseek,
	.release = seq_release,
};

static const struct file_operations lru_gen_ro_fops = {
	.open = lru_gen_seq_open,
	.read = seq_read,
	.llseek = seq_lseek,
	.release = seq_release,
};

/******************************************************************************
 *                          initialization
 ******************************************************************************/

void lru_gen_init_lruvec(struct lruvec *lruvec)
{
	int i;
	int gen, type, zone;
	struct lru_gen_folio *lrugen = &lruvec->lrugen;

	lrugen->max_seq = MIN_NR_GENS + 1;
	lrugen->enabled = lru_gen_enabled();

	for (i = 0; i <= MIN_NR_GENS + 1; i++)
		lrugen->timestamps[i] = jiffies;

	for_each_gen_type_zone(gen, type, zone)
		INIT_LIST_HEAD(&lrugen->folios[gen][type][zone]);

	lruvec->mm_state.seq = MIN_NR_GENS;
}

#ifdef CONFIG_MEMCG

void lru_gen_init_pgdat(struct pglist_data *pgdat)
{
	int i, j;

	spin_lock_init(&pgdat->memcg_lru.lock);

	for (i = 0; i < MEMCG_NR_GENS; i++) {
		for (j = 0; j < MEMCG_NR_BINS; j++)
			INIT_HLIST_NULLS_HEAD(&pgdat->memcg_lru.fifo[i][j], i);
	}
}

void lru_gen_init_memcg(struct mem_cgroup *memcg)
{
	INIT_LIST_HEAD(&memcg->mm_list.fifo);
	spin_lock_init(&memcg->mm_list.lock);
}

void lru_gen_exit_memcg(struct mem_cgroup *memcg)
{
	int i;
	int nid;

	VM_WARN_ON_ONCE(!list_empty(&memcg->mm_list.fifo));

	for_each_node(nid) {
		struct lruvec *lruvec = get_lruvec(memcg, nid);

		VM_WARN_ON_ONCE(memchr_inv(lruvec->lrugen.nr_pages, 0,
					   sizeof(lruvec->lrugen.nr_pages)));

		lruvec->lrugen.list.next = LIST_POISON1;

		for (i = 0; i < NR_BLOOM_FILTERS; i++) {
			bitmap_free(lruvec->mm_state.filters[i]);
			lruvec->mm_state.filters[i] = NULL;
		}
	}
}

#endif /* CONFIG_MEMCG */

static int __init init_lru_gen(void)
{
	BUILD_BUG_ON(MIN_NR_GENS + 1 >= MAX_NR_GENS);
	BUILD_BUG_ON(BIT(LRU_GEN_WIDTH) <= MAX_NR_GENS);

	if (sysfs_create_group(mm_kobj, &lru_gen_attr_group))
		pr_err("lru_gen: failed to create sysfs group\n");

	debugfs_create_file("lru_gen", 0644, NULL, NULL, &lru_gen_rw_fops);
	debugfs_create_file("lru_gen_full", 0444, NULL, NULL, &lru_gen_ro_fops);

	return 0;
};
late_initcall(init_lru_gen);

#else /* !CONFIG_LRU_GEN */

static void lru_gen_age_node(struct pglist_data *pgdat, struct scan_control *sc)
{
}

static void lru_gen_shrink_lruvec(struct lruvec *lruvec, struct scan_control *sc)
{
}

static void lru_gen_shrink_node(struct pglist_data *pgdat, struct scan_control *sc)
{
}

#endif /* CONFIG_LRU_GEN */

static void shrink_lruvec(struct lruvec *lruvec, struct scan_control *sc)
{
	unsigned long nr[NR_LRU_LISTS];
	unsigned long targets[NR_LRU_LISTS];
	unsigned long nr_to_scan;
	enum lru_list lru;
	unsigned long nr_reclaimed = 0;
	unsigned long nr_to_reclaim = sc->nr_to_reclaim;
	bool proportional_reclaim;
	struct blk_plug plug;

	if (lru_gen_enabled() && !global_reclaim(sc)) {
		lru_gen_shrink_lruvec(lruvec, sc);
		return;
	}

	get_scan_count(lruvec, sc, nr);

	/* Record the original scan target for proportional adjustments later */
	memcpy(targets, nr, sizeof(nr));

	/*
	 * Global reclaiming within direct reclaim at DEF_PRIORITY is a normal
	 * event that can occur when there is little memory pressure e.g.
	 * multiple streaming readers/writers. Hence, we do not abort scanning
	 * when the requested number of pages are reclaimed when scanning at
	 * DEF_PRIORITY on the assumption that the fact we are direct
	 * reclaiming implies that kswapd is not keeping up and it is best to
	 * do a batch of work at once. For memcg reclaim one check is made to
	 * abort proportional reclaim if either the file or anon lru has already
	 * dropped to zero at the first pass.
	 */
	proportional_reclaim = (!cgroup_reclaim(sc) && !current_is_kswapd() &&
				sc->priority == DEF_PRIORITY);

	blk_start_plug(&plug);
	while (nr[LRU_INACTIVE_ANON] || nr[LRU_ACTIVE_FILE] ||
					nr[LRU_INACTIVE_FILE]) {
		unsigned long nr_anon, nr_file, percentage;
		unsigned long nr_scanned;

		for_each_evictable_lru(lru) {
			if (nr[lru]) {
				nr_to_scan = min(nr[lru], SWAP_CLUSTER_MAX);
				nr[lru] -= nr_to_scan;

				nr_reclaimed += shrink_list(lru, nr_to_scan,
							    lruvec, sc);
			}
		}

		cond_resched();

		if (nr_reclaimed < nr_to_reclaim || proportional_reclaim)
			continue;

		/*
		 * For kswapd and memcg, reclaim at least the number of pages
		 * requested. Ensure that the anon and file LRUs are scanned
		 * proportionally what was requested by get_scan_count(). We
		 * stop reclaiming one LRU and reduce the amount scanning
		 * proportional to the original scan target.
		 */
		nr_file = nr[LRU_INACTIVE_FILE] + nr[LRU_ACTIVE_FILE];
		nr_anon = nr[LRU_INACTIVE_ANON] + nr[LRU_ACTIVE_ANON];

		/*
		 * It's just vindictive to attack the larger once the smaller
		 * has gone to zero.  And given the way we stop scanning the
		 * smaller below, this makes sure that we only make one nudge
		 * towards proportionality once we've got nr_to_reclaim.
		 */
		if (!nr_file || !nr_anon)
			break;

		if (nr_file > nr_anon) {
			unsigned long scan_target = targets[LRU_INACTIVE_ANON] +
						targets[LRU_ACTIVE_ANON] + 1;
			lru = LRU_BASE;
			percentage = nr_anon * 100 / scan_target;
		} else {
			unsigned long scan_target = targets[LRU_INACTIVE_FILE] +
						targets[LRU_ACTIVE_FILE] + 1;
			lru = LRU_FILE;
			percentage = nr_file * 100 / scan_target;
		}

		/* Stop scanning the smaller of the LRU */
		nr[lru] = 0;
		nr[lru + LRU_ACTIVE] = 0;

		/*
		 * Recalculate the other LRU scan count based on its original
		 * scan target and the percentage scanning already complete
		 */
		lru = (lru == LRU_FILE) ? LRU_BASE : LRU_FILE;
		nr_scanned = targets[lru] - nr[lru];
		nr[lru] = targets[lru] * (100 - percentage) / 100;
		nr[lru] -= min(nr[lru], nr_scanned);

		lru += LRU_ACTIVE;
		nr_scanned = targets[lru] - nr[lru];
		nr[lru] = targets[lru] * (100 - percentage) / 100;
		nr[lru] -= min(nr[lru], nr_scanned);
	}
	blk_finish_plug(&plug);
	sc->nr_reclaimed += nr_reclaimed;

	/*
	 * Even if we did not try to evict anon pages at all, we want to
	 * rebalance the anon lru active/inactive ratio.
	 */
	if (can_age_anon_pages(lruvec_pgdat(lruvec), sc) &&
	    inactive_is_low(lruvec, LRU_INACTIVE_ANON))
		shrink_active_list(SWAP_CLUSTER_MAX, lruvec,
				   sc, LRU_ACTIVE_ANON);
}

/* Use reclaim/compaction for costly allocs or under memory pressure */
static bool in_reclaim_compaction(struct scan_control *sc)
{
	if (IS_ENABLED(CONFIG_COMPACTION) && sc->order &&
			(sc->order > PAGE_ALLOC_COSTLY_ORDER ||
			 sc->priority < DEF_PRIORITY - 2))
		return true;

	return false;
}

/*
 * Reclaim/compaction is used for high-order allocation requests. It reclaims
 * order-0 pages before compacting the zone. should_continue_reclaim() returns
 * true if more pages should be reclaimed such that when the page allocator
 * calls try_to_compact_pages() that it will have enough free pages to succeed.
 * It will give up earlier than that if there is difficulty reclaiming pages.
 */
static inline bool should_continue_reclaim(struct pglist_data *pgdat,
					unsigned long nr_reclaimed,
					struct scan_control *sc)
{
	unsigned long pages_for_compaction;
	unsigned long inactive_lru_pages;
	int z;
	bool continue_reclaim = true;

	/* If not in reclaim/compaction mode, stop */
	if (!in_reclaim_compaction(sc))
		return false;

	/*
	 * Stop if we failed to reclaim any pages from the last SWAP_CLUSTER_MAX
	 * number of pages that were scanned. This will return to the caller
	 * with the risk reclaim/compaction and the resulting allocation attempt
	 * fails. In the past we have tried harder for __GFP_RETRY_MAYFAIL
	 * allocations through requiring that the full LRU list has been scanned
	 * first, by assuming that zero delta of sc->nr_scanned means full LRU
	 * scan, but that approximation was wrong, and there were corner cases
	 * where always a non-zero amount of pages were scanned.
	 */
	if (!nr_reclaimed)
		return false;

	/* If compaction would go ahead or the allocation would succeed, stop */
	for (z = 0; z <= sc->reclaim_idx; z++) {
		struct zone *zone = &pgdat->node_zones[z];
		if (!managed_zone(zone))
			continue;

		switch (compaction_suitable(zone, sc->order, 0, sc->reclaim_idx)) {
		case COMPACT_SUCCESS:
		case COMPACT_CONTINUE:
			return false;
		default:
			/* check next zone */
			;
		}
	}

	/*
	 * If we have not reclaimed enough pages for compaction and the
	 * inactive lists are large enough, continue reclaiming
	 */
	pages_for_compaction = compact_gap(sc->order);
	inactive_lru_pages = node_page_state(pgdat, NR_INACTIVE_FILE);
	if (can_reclaim_anon_pages(NULL, pgdat->node_id, sc))
		inactive_lru_pages += node_page_state(pgdat, NR_INACTIVE_ANON);

#ifdef CONFIG_ANDROID_VENDOR_OEM_DATA
	trace_android_vh_should_continue_reclaim(&sc->android_vendor_data1,
		&sc->nr_to_reclaim, &sc->nr_reclaimed, &continue_reclaim);
#endif
	if (!continue_reclaim)
		return false;

	return inactive_lru_pages > pages_for_compaction;
}

static void shrink_node_memcgs(pg_data_t *pgdat, struct scan_control *sc)
{
	struct mem_cgroup *target_memcg = sc->target_mem_cgroup;
	struct mem_cgroup *memcg;

	memcg = mem_cgroup_iter(target_memcg, NULL, NULL);
	do {
		struct lruvec *lruvec = mem_cgroup_lruvec(memcg, pgdat);
		unsigned long reclaimed;
		unsigned long scanned;
		bool skip = false;

		/*
		 * This loop can become CPU-bound when target memcgs
		 * aren't eligible for reclaim - either because they
		 * don't have any reclaimable pages, or because their
		 * memory is explicitly protected. Avoid soft lockups.
		 */
		cond_resched();

		trace_android_vh_shrink_node_memcgs(memcg, &skip);
		if (skip)
			continue;

		mem_cgroup_calculate_protection(target_memcg, memcg);

		if (mem_cgroup_below_min(memcg)) {
			/*
			 * Hard protection.
			 * If there is no reclaimable memory, OOM.
			 */
			continue;
		} else if (mem_cgroup_below_low(memcg)) {
			/*
			 * Soft protection.
			 * Respect the protection only as long as
			 * there is an unprotected supply
			 * of reclaimable memory from other cgroups.
			 */
			if (!sc->memcg_low_reclaim) {
				sc->memcg_low_skipped = 1;
				continue;
			}
			memcg_memory_event(memcg, MEMCG_LOW);
		}

		reclaimed = sc->nr_reclaimed;
		scanned = sc->nr_scanned;

		shrink_lruvec(lruvec, sc);

		shrink_slab(sc->gfp_mask, pgdat->node_id, memcg,
			    sc->priority);

		/* Record the group's reclaim efficiency */
		if (!sc->proactive)
			vmpressure(sc->gfp_mask, memcg, false,
				   sc->nr_scanned - scanned,
				   sc->nr_reclaimed - reclaimed);

	} while ((memcg = mem_cgroup_iter(target_memcg, memcg, NULL)));
}

static void shrink_node(pg_data_t *pgdat, struct scan_control *sc)
{
	struct reclaim_state *reclaim_state = current->reclaim_state;
	unsigned long nr_reclaimed, nr_scanned;
	struct lruvec *target_lruvec;
	bool reclaimable = false;

	if (lru_gen_enabled() && global_reclaim(sc)) {
		lru_gen_shrink_node(pgdat, sc);
		return;
	}

	target_lruvec = mem_cgroup_lruvec(sc->target_mem_cgroup, pgdat);

again:
	memset(&sc->nr, 0, sizeof(sc->nr));

	nr_reclaimed = sc->nr_reclaimed;
	nr_scanned = sc->nr_scanned;

	prepare_scan_count(pgdat, sc);

	shrink_node_memcgs(pgdat, sc);

	if (reclaim_state) {
		sc->nr_reclaimed += reclaim_state->reclaimed_slab;
		reclaim_state->reclaimed_slab = 0;
	}

	/* Record the subtree's reclaim efficiency */
	if (!sc->proactive)
		vmpressure(sc->gfp_mask, sc->target_mem_cgroup, true,
			   sc->nr_scanned - nr_scanned,
			   sc->nr_reclaimed - nr_reclaimed);

	if (sc->nr_reclaimed - nr_reclaimed)
		reclaimable = true;

	if (current_is_kswapd()) {
		/*
		 * If reclaim is isolating dirty pages under writeback,
		 * it implies that the long-lived page allocation rate
		 * is exceeding the page laundering rate. Either the
		 * global limits are not being effective at throttling
		 * processes due to the page distribution throughout
		 * zones or there is heavy usage of a slow backing
		 * device. The only option is to throttle from reclaim
		 * context which is not ideal as there is no guarantee
		 * the dirtying process is throttled in the same way
		 * balance_dirty_pages() manages.
		 *
		 * Once a node is flagged PGDAT_WRITEBACK, kswapd will
		 * count the number of pages under pages flagged for
		 * immediate reclaim and stall if any are encountered
		 * in the nr_immediate check below.
		 */
		if (sc->nr.writeback && sc->nr.writeback == sc->nr.taken)
			set_bit(PGDAT_WRITEBACK, &pgdat->flags);

		/* Allow kswapd to start writing pages during reclaim.*/
		if (sc->nr.unqueued_dirty == sc->nr.file_taken)
			set_bit(PGDAT_DIRTY, &pgdat->flags);

		/*
		 * If kswapd scans pages marked for immediate
		 * reclaim and under writeback (nr_immediate), it
		 * implies that pages are cycling through the LRU
		 * faster than they are written so forcibly stall
		 * until some pages complete writeback.
		 */
		if (sc->nr.immediate)
			reclaim_throttle(pgdat, VMSCAN_THROTTLE_WRITEBACK);
	}

	/*
	 * Tag a node/memcg as congested if all the dirty pages were marked
	 * for writeback and immediate reclaim (counted in nr.congested).
	 *
	 * Legacy memcg will stall in page writeback so avoid forcibly
	 * stalling in reclaim_throttle().
	 */
	if ((current_is_kswapd() ||
	     (cgroup_reclaim(sc) && writeback_throttling_sane(sc))) &&
	    sc->nr.dirty && sc->nr.dirty == sc->nr.congested)
		set_bit(LRUVEC_CONGESTED, &target_lruvec->flags);

	/*
	 * Stall direct reclaim for IO completions if the lruvec is
	 * node is congested. Allow kswapd to continue until it
	 * starts encountering unqueued dirty pages or cycling through
	 * the LRU too quickly.
	 */
	if (!current_is_kswapd() && current_may_throttle() &&
	    !sc->hibernation_mode &&
	    test_bit(LRUVEC_CONGESTED, &target_lruvec->flags))
		reclaim_throttle(pgdat, VMSCAN_THROTTLE_CONGESTED);

	if (should_continue_reclaim(pgdat, sc->nr_reclaimed - nr_reclaimed,
				    sc))
		goto again;

	/*
	 * Kswapd gives up on balancing particular nodes after too
	 * many failures to reclaim anything from them and goes to
	 * sleep. On reclaim progress, reset the failure counter. A
	 * successful direct reclaim run will revive a dormant kswapd.
	 */
	if (reclaimable)
		pgdat->kswapd_failures = 0;
}

/*
 * Returns true if compaction should go ahead for a costly-order request, or
 * the allocation would already succeed without compaction. Return false if we
 * should reclaim first.
 */
static inline bool compaction_ready(struct zone *zone, struct scan_control *sc)
{
	unsigned long watermark;
	enum compact_result suitable;

	suitable = compaction_suitable(zone, sc->order, 0, sc->reclaim_idx);
	if (suitable == COMPACT_SUCCESS)
		/* Allocation should succeed already. Don't reclaim. */
		return true;
	if (suitable == COMPACT_SKIPPED)
		/* Compaction cannot yet proceed. Do reclaim. */
		return false;

	/*
	 * Compaction is already possible, but it takes time to run and there
	 * are potentially other callers using the pages just freed. So proceed
	 * with reclaim to make a buffer of free pages available to give
	 * compaction a reasonable chance of completing and allocating the page.
	 * Note that we won't actually reclaim the whole buffer in one attempt
	 * as the target watermark in should_continue_reclaim() is lower. But if
	 * we are already above the high+gap watermark, don't reclaim at all.
	 */
	watermark = high_wmark_pages(zone) + compact_gap(sc->order);

	return zone_watermark_ok_safe(zone, 0, watermark, sc->reclaim_idx);
}

static void consider_reclaim_throttle(pg_data_t *pgdat, struct scan_control *sc)
{
	/*
	 * If reclaim is making progress greater than 12% efficiency then
	 * wake all the NOPROGRESS throttled tasks.
	 */
	if (sc->nr_reclaimed > (sc->nr_scanned >> 3)) {
		wait_queue_head_t *wqh;

		wqh = &pgdat->reclaim_wait[VMSCAN_THROTTLE_NOPROGRESS];
		if (waitqueue_active(wqh))
			wake_up(wqh);

		return;
	}

	/*
	 * Do not throttle kswapd or cgroup reclaim on NOPROGRESS as it will
	 * throttle on VMSCAN_THROTTLE_WRITEBACK if there are too many pages
	 * under writeback and marked for immediate reclaim at the tail of the
	 * LRU.
	 */
	if (current_is_kswapd() || cgroup_reclaim(sc))
		return;

	/* Throttle if making no progress at high prioities. */
	if (sc->priority == 1 && !sc->nr_reclaimed)
		reclaim_throttle(pgdat, VMSCAN_THROTTLE_NOPROGRESS);
}

/*
 * This is the direct reclaim path, for page-allocating processes.  We only
 * try to reclaim pages from zones which will satisfy the caller's allocation
 * request.
 *
 * If a zone is deemed to be full of pinned pages then just give it a light
 * scan then give up on it.
 */
static void shrink_zones(struct zonelist *zonelist, struct scan_control *sc)
{
	struct zoneref *z;
	struct zone *zone;
	unsigned long nr_soft_reclaimed;
	unsigned long nr_soft_scanned;
	gfp_t orig_mask;
	pg_data_t *last_pgdat = NULL;
	pg_data_t *first_pgdat = NULL;

	/*
	 * If the number of buffer_heads in the machine exceeds the maximum
	 * allowed level, force direct reclaim to scan the highmem zone as
	 * highmem pages could be pinning lowmem pages storing buffer_heads
	 */
	orig_mask = sc->gfp_mask;
	if (buffer_heads_over_limit) {
		sc->gfp_mask |= __GFP_HIGHMEM;
		sc->reclaim_idx = gfp_zone(sc->gfp_mask);
	}

	for_each_zone_zonelist_nodemask(zone, z, zonelist,
					sc->reclaim_idx, sc->nodemask) {
		/*
		 * Take care memory controller reclaiming has small influence
		 * to global LRU.
		 */
		if (!cgroup_reclaim(sc)) {
			if (!cpuset_zone_allowed(zone,
						 GFP_KERNEL | __GFP_HARDWALL))
				continue;

			/*
			 * If we already have plenty of memory free for
			 * compaction in this zone, don't free any more.
			 * Even though compaction is invoked for any
			 * non-zero order, only frequent costly order
			 * reclamation is disruptive enough to become a
			 * noticeable problem, like transparent huge
			 * page allocations.
			 */
			if (IS_ENABLED(CONFIG_COMPACTION) &&
			    sc->order > PAGE_ALLOC_COSTLY_ORDER &&
			    compaction_ready(zone, sc)) {
				sc->compaction_ready = true;
				continue;
			}

			/*
			 * Shrink each node in the zonelist once. If the
			 * zonelist is ordered by zone (not the default) then a
			 * node may be shrunk multiple times but in that case
			 * the user prefers lower zones being preserved.
			 */
			if (zone->zone_pgdat == last_pgdat)
				continue;

			/*
			 * This steals pages from memory cgroups over softlimit
			 * and returns the number of reclaimed pages and
			 * scanned pages. This works for global memory pressure
			 * and balancing, not for a memcg's limit.
			 */
			nr_soft_scanned = 0;
			nr_soft_reclaimed = mem_cgroup_soft_limit_reclaim(zone->zone_pgdat,
						sc->order, sc->gfp_mask,
						&nr_soft_scanned);
			sc->nr_reclaimed += nr_soft_reclaimed;
			sc->nr_scanned += nr_soft_scanned;
			/* need some check for avoid more shrink_zone() */
		}

		if (!first_pgdat)
			first_pgdat = zone->zone_pgdat;

		/* See comment about same check for global reclaim above */
		if (zone->zone_pgdat == last_pgdat)
			continue;
		last_pgdat = zone->zone_pgdat;
		shrink_node(zone->zone_pgdat, sc);
	}

	if (first_pgdat)
		consider_reclaim_throttle(first_pgdat, sc);

	/*
	 * Restore to original mask to avoid the impact on the caller if we
	 * promoted it to __GFP_HIGHMEM.
	 */
	sc->gfp_mask = orig_mask;
}

static void snapshot_refaults(struct mem_cgroup *target_memcg, pg_data_t *pgdat)
{
	struct lruvec *target_lruvec;
	unsigned long refaults;

	if (lru_gen_enabled())
		return;

	target_lruvec = mem_cgroup_lruvec(target_memcg, pgdat);
	refaults = lruvec_page_state(target_lruvec, WORKINGSET_ACTIVATE_ANON);
	target_lruvec->refaults[WORKINGSET_ANON] = refaults;
	refaults = lruvec_page_state(target_lruvec, WORKINGSET_ACTIVATE_FILE);
	target_lruvec->refaults[WORKINGSET_FILE] = refaults;
}

static void modify_scan_control(struct scan_control *sc)
{
	bool file_is_tiny = false, may_writepage = true;

#ifdef CONFIG_ANDROID_VENDOR_OEM_DATA
	trace_android_vh_modify_scan_control(&sc->android_vendor_data1,
		&sc->nr_to_reclaim, sc->target_mem_cgroup, &file_is_tiny,
		&may_writepage);
#endif

	if (file_is_tiny)
		sc->file_is_tiny = true;
	if (!may_writepage)
		sc->may_writepage = false;
}

/*
 * This is the main entry point to direct page reclaim.
 *
 * If a full scan of the inactive list fails to free enough memory then we
 * are "out of memory" and something needs to be killed.
 *
 * If the caller is !__GFP_FS then the probability of a failure is reasonably
 * high - the zone may be full of dirty or under-writeback pages, which this
 * caller can't do much about.  We kick the writeback threads and take explicit
 * naps in the hope that some of these pages can be written.  But if the
 * allocating task holds filesystem locks which prevent writeout this might not
 * work, and the allocation attempt will fail.
 *
 * returns:	0, if no pages reclaimed
 * 		else, the number of pages reclaimed
 */
static unsigned long do_try_to_free_pages(struct zonelist *zonelist,
					  struct scan_control *sc)
{
	int initial_priority = sc->priority;
	pg_data_t *last_pgdat;
	struct zoneref *z;
	struct zone *zone;

	modify_scan_control(sc);
retry:
	delayacct_freepages_start();

	if (!cgroup_reclaim(sc))
		__count_zid_vm_events(ALLOCSTALL, sc->reclaim_idx, 1);

	do {
		if (!sc->proactive)
			vmpressure_prio(sc->gfp_mask, sc->target_mem_cgroup,
					sc->priority);
		sc->nr_scanned = 0;
		shrink_zones(zonelist, sc);

		if (sc->nr_reclaimed >= sc->nr_to_reclaim)
			break;

		if (sc->compaction_ready)
			break;

		/*
		 * If we're getting trouble reclaiming, start doing
		 * writepage even in laptop mode.
		 */
		if (sc->priority < DEF_PRIORITY - 2)
			sc->may_writepage = 1;
	} while (--sc->priority >= 0);

	last_pgdat = NULL;
	for_each_zone_zonelist_nodemask(zone, z, zonelist, sc->reclaim_idx,
					sc->nodemask) {
		if (zone->zone_pgdat == last_pgdat)
			continue;
		last_pgdat = zone->zone_pgdat;

		snapshot_refaults(sc->target_mem_cgroup, zone->zone_pgdat);

		if (cgroup_reclaim(sc)) {
			struct lruvec *lruvec;

			lruvec = mem_cgroup_lruvec(sc->target_mem_cgroup,
						   zone->zone_pgdat);
			clear_bit(LRUVEC_CONGESTED, &lruvec->flags);
		}
	}

	delayacct_freepages_end();

	if (sc->nr_reclaimed)
		return sc->nr_reclaimed;

	/* Aborted reclaim to try compaction? don't OOM, then */
	if (sc->compaction_ready)
		return 1;

	/*
	 * We make inactive:active ratio decisions based on the node's
	 * composition of memory, but a restrictive reclaim_idx or a
	 * memory.low cgroup setting can exempt large amounts of
	 * memory from reclaim. Neither of which are very common, so
	 * instead of doing costly eligibility calculations of the
	 * entire cgroup subtree up front, we assume the estimates are
	 * good, and retry with forcible deactivation if that fails.
	 */
	if (sc->skipped_deactivate) {
		sc->priority = initial_priority;
		sc->force_deactivate = 1;
		sc->skipped_deactivate = 0;
		goto retry;
	}

	/* Untapped cgroup reserves?  Don't OOM, retry. */
	if (sc->memcg_low_skipped) {
		sc->priority = initial_priority;
		sc->force_deactivate = 0;
		sc->memcg_low_reclaim = 1;
		sc->memcg_low_skipped = 0;
		goto retry;
	}

	return 0;
}

static bool allow_direct_reclaim(pg_data_t *pgdat)
{
	struct zone *zone;
	unsigned long pfmemalloc_reserve = 0;
	unsigned long free_pages = 0;
	int i;
	bool wmark_ok;

	if (pgdat->kswapd_failures >= MAX_RECLAIM_RETRIES)
		return true;

	for (i = 0; i <= ZONE_NORMAL; i++) {
		zone = &pgdat->node_zones[i];
		if (!managed_zone(zone))
			continue;

		if (!zone_reclaimable_pages(zone))
			continue;

		pfmemalloc_reserve += min_wmark_pages(zone);
		free_pages += zone_page_state(zone, NR_FREE_PAGES);
	}

	/* If there are no reserves (unexpected config) then do not throttle */
	if (!pfmemalloc_reserve)
		return true;

	wmark_ok = free_pages > pfmemalloc_reserve / 2;

	/* kswapd must be awake if processes are being throttled */
	if (!wmark_ok && waitqueue_active(&pgdat->kswapd_wait)) {
		if (READ_ONCE(pgdat->kswapd_highest_zoneidx) > ZONE_NORMAL)
			WRITE_ONCE(pgdat->kswapd_highest_zoneidx, ZONE_NORMAL);

		wake_up_interruptible(&pgdat->kswapd_wait);
	}

	return wmark_ok;
}

/*
 * Throttle direct reclaimers if backing storage is backed by the network
 * and the PFMEMALLOC reserve for the preferred node is getting dangerously
 * depleted. kswapd will continue to make progress and wake the processes
 * when the low watermark is reached.
 *
 * Returns true if a fatal signal was delivered during throttling. If this
 * happens, the page allocator should not consider triggering the OOM killer.
 */
static bool throttle_direct_reclaim(gfp_t gfp_mask, struct zonelist *zonelist,
					nodemask_t *nodemask)
{
	struct zoneref *z;
	struct zone *zone;
	pg_data_t *pgdat = NULL;

	/*
	 * Kernel threads should not be throttled as they may be indirectly
	 * responsible for cleaning pages necessary for reclaim to make forward
	 * progress. kjournald for example may enter direct reclaim while
	 * committing a transaction where throttling it could forcing other
	 * processes to block on log_wait_commit().
	 */
	if (current->flags & PF_KTHREAD)
		goto out;

	/*
	 * If a fatal signal is pending, this process should not throttle.
	 * It should return quickly so it can exit and free its memory
	 */
	if (fatal_signal_pending(current))
		goto out;

	/*
	 * Check if the pfmemalloc reserves are ok by finding the first node
	 * with a usable ZONE_NORMAL or lower zone. The expectation is that
	 * GFP_KERNEL will be required for allocating network buffers when
	 * swapping over the network so ZONE_HIGHMEM is unusable.
	 *
	 * Throttling is based on the first usable node and throttled processes
	 * wait on a queue until kswapd makes progress and wakes them. There
	 * is an affinity then between processes waking up and where reclaim
	 * progress has been made assuming the process wakes on the same node.
	 * More importantly, processes running on remote nodes will not compete
	 * for remote pfmemalloc reserves and processes on different nodes
	 * should make reasonable progress.
	 */
	for_each_zone_zonelist_nodemask(zone, z, zonelist,
					gfp_zone(gfp_mask), nodemask) {
		if (zone_idx(zone) > ZONE_NORMAL)
			continue;

		/* Throttle based on the first usable node */
		pgdat = zone->zone_pgdat;
		if (allow_direct_reclaim(pgdat))
			goto out;
		break;
	}

	/* If no zone was usable by the allocation flags then do not throttle */
	if (!pgdat)
		goto out;

	/* Account for the throttling */
	count_vm_event(PGSCAN_DIRECT_THROTTLE);

	/*
	 * If the caller cannot enter the filesystem, it's possible that it
	 * is due to the caller holding an FS lock or performing a journal
	 * transaction in the case of a filesystem like ext[3|4]. In this case,
	 * it is not safe to block on pfmemalloc_wait as kswapd could be
	 * blocked waiting on the same lock. Instead, throttle for up to a
	 * second before continuing.
	 */
	if (!(gfp_mask & __GFP_FS))
		wait_event_interruptible_timeout(pgdat->pfmemalloc_wait,
			allow_direct_reclaim(pgdat), HZ);
	else
		/* Throttle until kswapd wakes the process */
		wait_event_killable(zone->zone_pgdat->pfmemalloc_wait,
			allow_direct_reclaim(pgdat));

	if (fatal_signal_pending(current))
		return true;

out:
	return false;
}

unsigned long try_to_free_pages(struct zonelist *zonelist, int order,
				gfp_t gfp_mask, nodemask_t *nodemask)
{
	unsigned long nr_reclaimed;
	struct scan_control sc = {
		.nr_to_reclaim = SWAP_CLUSTER_MAX,
		.gfp_mask = current_gfp_context(gfp_mask),
		.reclaim_idx = gfp_zone(gfp_mask),
		.order = order,
		.nodemask = nodemask,
		.priority = DEF_PRIORITY,
		.may_writepage = !laptop_mode,
		.may_unmap = 1,
		.may_swap = 1,
	};

	/*
	 * scan_control uses s8 fields for order, priority, and reclaim_idx.
	 * Confirm they are large enough for max values.
	 */
	BUILD_BUG_ON(MAX_ORDER > S8_MAX);
	BUILD_BUG_ON(DEF_PRIORITY > S8_MAX);
	BUILD_BUG_ON(MAX_NR_ZONES > S8_MAX);

	/*
	 * Do not enter reclaim if fatal signal was delivered while throttled.
	 * 1 is returned so that the page allocator does not OOM kill at this
	 * point.
	 */
	if (throttle_direct_reclaim(sc.gfp_mask, zonelist, nodemask))
		return 1;

	set_task_reclaim_state(current, &sc.reclaim_state);
	trace_mm_vmscan_direct_reclaim_begin(order, sc.gfp_mask);

	nr_reclaimed = do_try_to_free_pages(zonelist, &sc);

	trace_mm_vmscan_direct_reclaim_end(nr_reclaimed);
	set_task_reclaim_state(current, NULL);

	return nr_reclaimed;
}

#ifdef CONFIG_MEMCG

/* Only used by soft limit reclaim. Do not reuse for anything else. */
unsigned long mem_cgroup_shrink_node(struct mem_cgroup *memcg,
						gfp_t gfp_mask, bool noswap,
						pg_data_t *pgdat,
						unsigned long *nr_scanned)
{
	struct lruvec *lruvec = mem_cgroup_lruvec(memcg, pgdat);
	struct scan_control sc = {
		.nr_to_reclaim = SWAP_CLUSTER_MAX,
		.target_mem_cgroup = memcg,
		.may_writepage = !laptop_mode,
		.may_unmap = 1,
		.reclaim_idx = MAX_NR_ZONES - 1,
		.may_swap = !noswap,
	};

	WARN_ON_ONCE(!current->reclaim_state);

	sc.gfp_mask = (gfp_mask & GFP_RECLAIM_MASK) |
			(GFP_HIGHUSER_MOVABLE & ~GFP_RECLAIM_MASK);

	trace_mm_vmscan_memcg_softlimit_reclaim_begin(sc.order,
						      sc.gfp_mask);

	/*
	 * NOTE: Although we can get the priority field, using it
	 * here is not a good idea, since it limits the pages we can scan.
	 * if we don't reclaim here, the shrink_node from balance_pgdat
	 * will pick up pages from other mem cgroup's as well. We hack
	 * the priority and make it zero.
	 */
	shrink_lruvec(lruvec, &sc);

	trace_mm_vmscan_memcg_softlimit_reclaim_end(sc.nr_reclaimed);

	*nr_scanned = sc.nr_scanned;

	return sc.nr_reclaimed;
}

unsigned long try_to_free_mem_cgroup_pages(struct mem_cgroup *memcg,
					   unsigned long nr_pages,
					   gfp_t gfp_mask,
					   unsigned int reclaim_options)
{
	unsigned long nr_reclaimed;
	unsigned int noreclaim_flag;
	struct scan_control sc = {
		.nr_to_reclaim = max(nr_pages, SWAP_CLUSTER_MAX),
		.gfp_mask = (current_gfp_context(gfp_mask) & GFP_RECLAIM_MASK) |
				(GFP_HIGHUSER_MOVABLE & ~GFP_RECLAIM_MASK),
		.reclaim_idx = MAX_NR_ZONES - 1,
		.target_mem_cgroup = memcg,
		.priority = DEF_PRIORITY,
		.may_writepage = !laptop_mode,
		.may_unmap = 1,
		.may_swap = !!(reclaim_options & MEMCG_RECLAIM_MAY_SWAP),
		.proactive = !!(reclaim_options & MEMCG_RECLAIM_PROACTIVE),
	};
	/*
	 * Traverse the ZONELIST_FALLBACK zonelist of the current node to put
	 * equal pressure on all the nodes. This is based on the assumption that
	 * the reclaim does not bail out early.
	 */
	struct zonelist *zonelist = node_zonelist(numa_node_id(), sc.gfp_mask);

	set_task_reclaim_state(current, &sc.reclaim_state);
	trace_mm_vmscan_memcg_reclaim_begin(0, sc.gfp_mask);
	noreclaim_flag = memalloc_noreclaim_save();

	nr_reclaimed = do_try_to_free_pages(zonelist, &sc);

	memalloc_noreclaim_restore(noreclaim_flag);
	trace_mm_vmscan_memcg_reclaim_end(nr_reclaimed);
	set_task_reclaim_state(current, NULL);

	return nr_reclaimed;
}
EXPORT_SYMBOL_GPL(try_to_free_mem_cgroup_pages);
#endif

static void kswapd_age_node(struct pglist_data *pgdat, struct scan_control *sc)
{
	struct mem_cgroup *memcg;
	struct lruvec *lruvec;

	if (lru_gen_enabled()) {
		lru_gen_age_node(pgdat, sc);
		return;
	}

	if (!can_age_anon_pages(pgdat, sc))
		return;

	lruvec = mem_cgroup_lruvec(NULL, pgdat);
	if (!inactive_is_low(lruvec, LRU_INACTIVE_ANON))
		return;

	memcg = mem_cgroup_iter(NULL, NULL, NULL);
	do {
		lruvec = mem_cgroup_lruvec(memcg, pgdat);
		shrink_active_list(SWAP_CLUSTER_MAX, lruvec,
				   sc, LRU_ACTIVE_ANON);
		memcg = mem_cgroup_iter(NULL, memcg, NULL);
	} while (memcg);
}

static bool pgdat_watermark_boosted(pg_data_t *pgdat, int highest_zoneidx)
{
	int i;
	struct zone *zone;

	/*
	 * Check for watermark boosts top-down as the higher zones
	 * are more likely to be boosted. Both watermarks and boosts
	 * should not be checked at the same time as reclaim would
	 * start prematurely when there is no boosting and a lower
	 * zone is balanced.
	 */
	for (i = highest_zoneidx; i >= 0; i--) {
		zone = pgdat->node_zones + i;
		if (!managed_zone(zone))
			continue;

		if (zone->watermark_boost)
			return true;
	}

	return false;
}

/*
 * Returns true if there is an eligible zone balanced for the request order
 * and highest_zoneidx
 */
static bool pgdat_balanced(pg_data_t *pgdat, int order, int highest_zoneidx)
{
	int i;
	unsigned long mark = -1;
	struct zone *zone;

	/*
	 * Check watermarks bottom-up as lower zones are more likely to
	 * meet watermarks.
	 */
	for (i = 0; i <= highest_zoneidx; i++) {
		zone = pgdat->node_zones + i;

		if (!managed_zone(zone))
			continue;

		if (sysctl_numa_balancing_mode & NUMA_BALANCING_MEMORY_TIERING)
			mark = wmark_pages(zone, WMARK_PROMO);
		else
			mark = high_wmark_pages(zone);
		if (zone_watermark_ok_safe(zone, order, mark, highest_zoneidx))
			return true;
	}

	/*
	 * If a node has no managed zone within highest_zoneidx, it does not
	 * need balancing by definition. This can happen if a zone-restricted
	 * allocation tries to wake a remote kswapd.
	 */
	if (mark == -1)
		return true;

	return false;
}

/* Clear pgdat state for congested, dirty or under writeback. */
static void clear_pgdat_congested(pg_data_t *pgdat)
{
	struct lruvec *lruvec = mem_cgroup_lruvec(NULL, pgdat);

	clear_bit(LRUVEC_CONGESTED, &lruvec->flags);
	clear_bit(PGDAT_DIRTY, &pgdat->flags);
	clear_bit(PGDAT_WRITEBACK, &pgdat->flags);
}

/*
 * Prepare kswapd for sleeping. This verifies that there are no processes
 * waiting in throttle_direct_reclaim() and that watermarks have been met.
 *
 * Returns true if kswapd is ready to sleep
 */
static bool prepare_kswapd_sleep(pg_data_t *pgdat, int order,
				int highest_zoneidx)
{
	/*
	 * The throttled processes are normally woken up in balance_pgdat() as
	 * soon as allow_direct_reclaim() is true. But there is a potential
	 * race between when kswapd checks the watermarks and a process gets
	 * throttled. There is also a potential race if processes get
	 * throttled, kswapd wakes, a large process exits thereby balancing the
	 * zones, which causes kswapd to exit balance_pgdat() before reaching
	 * the wake up checks. If kswapd is going to sleep, no process should
	 * be sleeping on pfmemalloc_wait, so wake them now if necessary. If
	 * the wake up is premature, processes will wake kswapd and get
	 * throttled again. The difference from wake ups in balance_pgdat() is
	 * that here we are under prepare_to_wait().
	 */
	if (waitqueue_active(&pgdat->pfmemalloc_wait))
		wake_up_all(&pgdat->pfmemalloc_wait);

	/* Hopeless node, leave it to direct reclaim */
	if (pgdat->kswapd_failures >= MAX_RECLAIM_RETRIES)
		return true;

	if (pgdat_balanced(pgdat, order, highest_zoneidx)) {
		clear_pgdat_congested(pgdat);
		return true;
	}

	return false;
}

/*
 * kswapd shrinks a node of pages that are at or below the highest usable
 * zone that is currently unbalanced.
 *
 * Returns true if kswapd scanned at least the requested number of pages to
 * reclaim or if the lack of progress was due to pages under writeback.
 * This is used to determine if the scanning priority needs to be raised.
 */
static bool kswapd_shrink_node(pg_data_t *pgdat,
			       struct scan_control *sc)
{
	struct zone *zone;
	int z;

	/* Reclaim a number of pages proportional to the number of zones */
	sc->nr_to_reclaim = 0;
	for (z = 0; z <= sc->reclaim_idx; z++) {
		zone = pgdat->node_zones + z;
		if (!managed_zone(zone))
			continue;

		sc->nr_to_reclaim += max(high_wmark_pages(zone), SWAP_CLUSTER_MAX);
	}

	/*
	 * Historically care was taken to put equal pressure on all zones but
	 * now pressure is applied based on node LRU order.
	 */
	shrink_node(pgdat, sc);

	/*
	 * Fragmentation may mean that the system cannot be rebalanced for
	 * high-order allocations. If twice the allocation size has been
	 * reclaimed then recheck watermarks only at order-0 to prevent
	 * excessive reclaim. Assume that a process requested a high-order
	 * can direct reclaim/compact.
	 */
	if (sc->order && sc->nr_reclaimed >= compact_gap(sc->order))
		sc->order = 0;

	return sc->nr_scanned >= sc->nr_to_reclaim;
}

/* Page allocator PCP high watermark is lowered if reclaim is active. */
static inline void
update_reclaim_active(pg_data_t *pgdat, int highest_zoneidx, bool active)
{
	int i;
	struct zone *zone;

	for (i = 0; i <= highest_zoneidx; i++) {
		zone = pgdat->node_zones + i;

		if (!managed_zone(zone))
			continue;

		if (active)
			set_bit(ZONE_RECLAIM_ACTIVE, &zone->flags);
		else
			clear_bit(ZONE_RECLAIM_ACTIVE, &zone->flags);
	}
}

static inline void
set_reclaim_active(pg_data_t *pgdat, int highest_zoneidx)
{
	update_reclaim_active(pgdat, highest_zoneidx, true);
}

static inline void
clear_reclaim_active(pg_data_t *pgdat, int highest_zoneidx)
{
	update_reclaim_active(pgdat, highest_zoneidx, false);
}

/*
 * For kswapd, balance_pgdat() will reclaim pages across a node from zones
 * that are eligible for use by the caller until at least one zone is
 * balanced.
 *
 * Returns the order kswapd finished reclaiming at.
 *
 * kswapd scans the zones in the highmem->normal->dma direction.  It skips
 * zones which have free_pages > high_wmark_pages(zone), but once a zone is
 * found to have free_pages <= high_wmark_pages(zone), any page in that zone
 * or lower is eligible for reclaim until at least one usable zone is
 * balanced.
 */
static int balance_pgdat(pg_data_t *pgdat, int order, int highest_zoneidx)
{
	int i;
	unsigned long nr_soft_reclaimed;
	unsigned long nr_soft_scanned;
	unsigned long pflags;
	unsigned long nr_boost_reclaim;
	unsigned long zone_boosts[MAX_NR_ZONES] = { 0, };
	bool boosted;
	struct zone *zone;
	struct scan_control sc = {
		.gfp_mask = GFP_KERNEL,
		.order = order,
		.may_unmap = 1,
	};

	set_task_reclaim_state(current, &sc.reclaim_state);
	psi_memstall_enter(&pflags);
	__fs_reclaim_acquire(_THIS_IP_);

	count_vm_event(PAGEOUTRUN);

	/*
	 * Account for the reclaim boost. Note that the zone boost is left in
	 * place so that parallel allocations that are near the watermark will
	 * stall or direct reclaim until kswapd is finished.
	 */
	nr_boost_reclaim = 0;
	for (i = 0; i <= highest_zoneidx; i++) {
		zone = pgdat->node_zones + i;
		if (!managed_zone(zone))
			continue;

		nr_boost_reclaim += zone->watermark_boost;
		zone_boosts[i] = zone->watermark_boost;
	}
	boosted = nr_boost_reclaim;

restart:
	set_reclaim_active(pgdat, highest_zoneidx);
	sc.priority = DEF_PRIORITY;
	do {
		unsigned long nr_reclaimed = sc.nr_reclaimed;
		bool raise_priority = true;
		bool balanced;
		bool ret;

		sc.reclaim_idx = highest_zoneidx;

		/*
		 * If the number of buffer_heads exceeds the maximum allowed
		 * then consider reclaiming from all zones. This has a dual
		 * purpose -- on 64-bit systems it is expected that
		 * buffer_heads are stripped during active rotation. On 32-bit
		 * systems, highmem pages can pin lowmem memory and shrinking
		 * buffers can relieve lowmem pressure. Reclaim may still not
		 * go ahead if all eligible zones for the original allocation
		 * request are balanced to avoid excessive reclaim from kswapd.
		 */
		if (buffer_heads_over_limit) {
			for (i = MAX_NR_ZONES - 1; i >= 0; i--) {
				zone = pgdat->node_zones + i;
				if (!managed_zone(zone))
					continue;

				sc.reclaim_idx = i;
				break;
			}
		}

		/*
		 * If the pgdat is imbalanced then ignore boosting and preserve
		 * the watermarks for a later time and restart. Note that the
		 * zone watermarks will be still reset at the end of balancing
		 * on the grounds that the normal reclaim should be enough to
		 * re-evaluate if boosting is required when kswapd next wakes.
		 */
		balanced = pgdat_balanced(pgdat, sc.order, highest_zoneidx);
		if (!balanced && nr_boost_reclaim) {
			nr_boost_reclaim = 0;
			goto restart;
		}

		/*
		 * If boosting is not active then only reclaim if there are no
		 * eligible zones. Note that sc.reclaim_idx is not used as
		 * buffer_heads_over_limit may have adjusted it.
		 */
		if (!nr_boost_reclaim && balanced)
			goto out;

		/* Limit the priority of boosting to avoid reclaim writeback */
		if (nr_boost_reclaim && sc.priority == DEF_PRIORITY - 2)
			raise_priority = false;

		/*
		 * Do not writeback or swap pages for boosted reclaim. The
		 * intent is to relieve pressure not issue sub-optimal IO
		 * from reclaim context. If no pages are reclaimed, the
		 * reclaim will be aborted.
		 */
		sc.may_writepage = !laptop_mode && !nr_boost_reclaim;
		sc.may_swap = !nr_boost_reclaim;

		/*
		 * Do some background aging, to give pages a chance to be
		 * referenced before reclaiming. All pages are rotated
		 * regardless of classzone as this is about consistent aging.
		 */
		kswapd_age_node(pgdat, &sc);

		/*
		 * If we're getting trouble reclaiming, start doing writepage
		 * even in laptop mode.
		 */
		if (sc.priority < DEF_PRIORITY - 2)
			sc.may_writepage = 1;

		/* Call soft limit reclaim before calling shrink_node. */
		sc.nr_scanned = 0;
		nr_soft_scanned = 0;
		nr_soft_reclaimed = mem_cgroup_soft_limit_reclaim(pgdat, sc.order,
						sc.gfp_mask, &nr_soft_scanned);
		sc.nr_reclaimed += nr_soft_reclaimed;

		/*
		 * There should be no need to raise the scanning priority if
		 * enough pages are already being scanned that that high
		 * watermark would be met at 100% efficiency.
		 */
		if (kswapd_shrink_node(pgdat, &sc))
			raise_priority = false;

		/*
		 * If the low watermark is met there is no need for processes
		 * to be throttled on pfmemalloc_wait as they should not be
		 * able to safely make forward progress. Wake them
		 */
		if (waitqueue_active(&pgdat->pfmemalloc_wait) &&
				allow_direct_reclaim(pgdat))
			wake_up_all(&pgdat->pfmemalloc_wait);

		/* Check if kswapd should be suspending */
		__fs_reclaim_release(_THIS_IP_);
		ret = try_to_freeze();
		__fs_reclaim_acquire(_THIS_IP_);
		if (ret || kthread_should_stop())
			break;

		/*
		 * Raise priority if scanning rate is too low or there was no
		 * progress in reclaiming pages
		 */
		nr_reclaimed = sc.nr_reclaimed - nr_reclaimed;
		nr_boost_reclaim -= min(nr_boost_reclaim, nr_reclaimed);

		/*
		 * If reclaim made no progress for a boost, stop reclaim as
		 * IO cannot be queued and it could be an infinite loop in
		 * extreme circumstances.
		 */
		if (nr_boost_reclaim && !nr_reclaimed)
			break;

		if (raise_priority || !nr_reclaimed)
			sc.priority--;
	} while (sc.priority >= 1);

	if (!sc.nr_reclaimed)
		pgdat->kswapd_failures++;

out:
	clear_reclaim_active(pgdat, highest_zoneidx);

	/* If reclaim was boosted, account for the reclaim done in this pass */
	if (boosted) {
		unsigned long flags;

		for (i = 0; i <= highest_zoneidx; i++) {
			if (!zone_boosts[i])
				continue;

			/* Increments are under the zone lock */
			zone = pgdat->node_zones + i;
			spin_lock_irqsave(&zone->lock, flags);
			zone->watermark_boost -= min(zone->watermark_boost, zone_boosts[i]);
			spin_unlock_irqrestore(&zone->lock, flags);
		}

		/*
		 * As there is now likely space, wakeup kcompact to defragment
		 * pageblocks.
		 */
		wakeup_kcompactd(pgdat, pageblock_order, highest_zoneidx);
	}

	snapshot_refaults(NULL, pgdat);
	__fs_reclaim_release(_THIS_IP_);
	psi_memstall_leave(&pflags);
	set_task_reclaim_state(current, NULL);

	/*
	 * Return the order kswapd stopped reclaiming at as
	 * prepare_kswapd_sleep() takes it into account. If another caller
	 * entered the allocator slow path while kswapd was awake, order will
	 * remain at the higher level.
	 */
	return sc.order;
}

/*
 * The pgdat->kswapd_highest_zoneidx is used to pass the highest zone index to
 * be reclaimed by kswapd from the waker. If the value is MAX_NR_ZONES which is
 * not a valid index then either kswapd runs for first time or kswapd couldn't
 * sleep after previous reclaim attempt (node is still unbalanced). In that
 * case return the zone index of the previous kswapd reclaim cycle.
 */
static enum zone_type kswapd_highest_zoneidx(pg_data_t *pgdat,
					   enum zone_type prev_highest_zoneidx)
{
	enum zone_type curr_idx = READ_ONCE(pgdat->kswapd_highest_zoneidx);

	return curr_idx == MAX_NR_ZONES ? prev_highest_zoneidx : curr_idx;
}

static void kswapd_try_to_sleep(pg_data_t *pgdat, int alloc_order, int reclaim_order,
				unsigned int highest_zoneidx)
{
	long remaining = 0;
	DEFINE_WAIT(wait);

	if (freezing(current) || kthread_should_stop())
		return;

	prepare_to_wait(&pgdat->kswapd_wait, &wait, TASK_INTERRUPTIBLE);

	/*
	 * Try to sleep for a short interval. Note that kcompactd will only be
	 * woken if it is possible to sleep for a short interval. This is
	 * deliberate on the assumption that if reclaim cannot keep an
	 * eligible zone balanced that it's also unlikely that compaction will
	 * succeed.
	 */
	if (prepare_kswapd_sleep(pgdat, reclaim_order, highest_zoneidx)) {
		/*
		 * Compaction records what page blocks it recently failed to
		 * isolate pages from and skips them in the future scanning.
		 * When kswapd is going to sleep, it is reasonable to assume
		 * that pages and compaction may succeed so reset the cache.
		 */
		reset_isolation_suitable(pgdat);

		/*
		 * We have freed the memory, now we should compact it to make
		 * allocation of the requested order possible.
		 */
		wakeup_kcompactd(pgdat, alloc_order, highest_zoneidx);

		remaining = schedule_timeout(HZ/10);

		/*
		 * If woken prematurely then reset kswapd_highest_zoneidx and
		 * order. The values will either be from a wakeup request or
		 * the previous request that slept prematurely.
		 */
		if (remaining) {
			WRITE_ONCE(pgdat->kswapd_highest_zoneidx,
					kswapd_highest_zoneidx(pgdat,
							highest_zoneidx));

			if (READ_ONCE(pgdat->kswapd_order) < reclaim_order)
				WRITE_ONCE(pgdat->kswapd_order, reclaim_order);
		}

		finish_wait(&pgdat->kswapd_wait, &wait);
		prepare_to_wait(&pgdat->kswapd_wait, &wait, TASK_INTERRUPTIBLE);
	}

	/*
	 * After a short sleep, check if it was a premature sleep. If not, then
	 * go fully to sleep until explicitly woken up.
	 */
	if (!remaining &&
	    prepare_kswapd_sleep(pgdat, reclaim_order, highest_zoneidx)) {
		trace_mm_vmscan_kswapd_sleep(pgdat->node_id);

		/*
		 * vmstat counters are not perfectly accurate and the estimated
		 * value for counters such as NR_FREE_PAGES can deviate from the
		 * true value by nr_online_cpus * threshold. To avoid the zone
		 * watermarks being breached while under pressure, we reduce the
		 * per-cpu vmstat threshold while kswapd is awake and restore
		 * them before going back to sleep.
		 */
		set_pgdat_percpu_threshold(pgdat, calculate_normal_threshold);

		if (!kthread_should_stop())
			schedule();

		set_pgdat_percpu_threshold(pgdat, calculate_pressure_threshold);
	} else {
		if (remaining)
			count_vm_event(KSWAPD_LOW_WMARK_HIT_QUICKLY);
		else
			count_vm_event(KSWAPD_HIGH_WMARK_HIT_QUICKLY);
	}
	finish_wait(&pgdat->kswapd_wait, &wait);
}

/*
 * The background pageout daemon, started as a kernel thread
 * from the init process.
 *
 * This basically trickles out pages so that we have _some_
 * free memory available even if there is no other activity
 * that frees anything up. This is needed for things like routing
 * etc, where we otherwise might have all activity going on in
 * asynchronous contexts that cannot page things out.
 *
 * If there are applications that are active memory-allocators
 * (most normal use), this basically shouldn't matter.
 */
int kswapd(void *p)
{
	unsigned int alloc_order, reclaim_order;
	unsigned int highest_zoneidx = MAX_NR_ZONES - 1;
	pg_data_t *pgdat = (pg_data_t *)p;
	struct task_struct *tsk = current;
	const struct cpumask *cpumask = cpumask_of_node(pgdat->node_id);

	if (!cpumask_empty(cpumask))
		set_cpus_allowed_ptr(tsk, cpumask);

	/*
	 * Tell the memory management that we're a "memory allocator",
	 * and that if we need more memory we should get access to it
	 * regardless (see "__alloc_pages()"). "kswapd" should
	 * never get caught in the normal page freeing logic.
	 *
	 * (Kswapd normally doesn't need memory anyway, but sometimes
	 * you need a small amount of memory in order to be able to
	 * page out something else, and this flag essentially protects
	 * us from recursively trying to free more memory as we're
	 * trying to free the first piece of memory in the first place).
	 */
	tsk->flags |= PF_MEMALLOC | PF_KSWAPD;
	set_freezable();

	WRITE_ONCE(pgdat->kswapd_order, 0);
	WRITE_ONCE(pgdat->kswapd_highest_zoneidx, MAX_NR_ZONES);
	atomic_set(&pgdat->nr_writeback_throttled, 0);
	for ( ; ; ) {
		bool ret;

		alloc_order = reclaim_order = READ_ONCE(pgdat->kswapd_order);
		highest_zoneidx = kswapd_highest_zoneidx(pgdat,
							highest_zoneidx);

kswapd_try_sleep:
		kswapd_try_to_sleep(pgdat, alloc_order, reclaim_order,
					highest_zoneidx);

		/* Read the new order and highest_zoneidx */
		alloc_order = READ_ONCE(pgdat->kswapd_order);
		highest_zoneidx = kswapd_highest_zoneidx(pgdat,
							highest_zoneidx);
		WRITE_ONCE(pgdat->kswapd_order, 0);
		WRITE_ONCE(pgdat->kswapd_highest_zoneidx, MAX_NR_ZONES);

		ret = try_to_freeze();
		if (kthread_should_stop())
			break;

		/*
		 * We can speed up thawing tasks if we don't call balance_pgdat
		 * after returning from the refrigerator
		 */
		if (ret)
			continue;

		/*
		 * Reclaim begins at the requested order but if a high-order
		 * reclaim fails then kswapd falls back to reclaiming for
		 * order-0. If that happens, kswapd will consider sleeping
		 * for the order it finished reclaiming at (reclaim_order)
		 * but kcompactd is woken to compact for the original
		 * request (alloc_order).
		 */
		trace_mm_vmscan_kswapd_wake(pgdat->node_id, highest_zoneidx,
						alloc_order);
		reclaim_order = balance_pgdat(pgdat, alloc_order,
						highest_zoneidx);
		if (reclaim_order < alloc_order)
			goto kswapd_try_sleep;
	}

	tsk->flags &= ~(PF_MEMALLOC | PF_KSWAPD);

	return 0;
}
EXPORT_SYMBOL_GPL(kswapd);

/*
 * A zone is low on free memory or too fragmented for high-order memory.  If
 * kswapd should reclaim (direct reclaim is deferred), wake it up for the zone's
 * pgdat.  It will wake up kcompactd after reclaiming memory.  If kswapd reclaim
 * has failed or is not needed, still wake up kcompactd if only compaction is
 * needed.
 */
void wakeup_kswapd(struct zone *zone, gfp_t gfp_flags, int order,
		   enum zone_type highest_zoneidx)
{
	pg_data_t *pgdat;
	enum zone_type curr_idx;

	if (!managed_zone(zone))
		return;

	if (!cpuset_zone_allowed(zone, gfp_flags))
		return;

	pgdat = zone->zone_pgdat;
	curr_idx = READ_ONCE(pgdat->kswapd_highest_zoneidx);

	if (curr_idx == MAX_NR_ZONES || curr_idx < highest_zoneidx)
		WRITE_ONCE(pgdat->kswapd_highest_zoneidx, highest_zoneidx);

	if (READ_ONCE(pgdat->kswapd_order) < order)
		WRITE_ONCE(pgdat->kswapd_order, order);

	if (!waitqueue_active(&pgdat->kswapd_wait))
		return;

	/* Hopeless node, leave it to direct reclaim if possible */
	if (pgdat->kswapd_failures >= MAX_RECLAIM_RETRIES ||
	    (pgdat_balanced(pgdat, order, highest_zoneidx) &&
	     !pgdat_watermark_boosted(pgdat, highest_zoneidx))) {
		/*
		 * There may be plenty of free memory available, but it's too
		 * fragmented for high-order allocations.  Wake up kcompactd
		 * and rely on compaction_suitable() to determine if it's
		 * needed.  If it fails, it will defer subsequent attempts to
		 * ratelimit its work.
		 */
		if (!(gfp_flags & __GFP_DIRECT_RECLAIM))
			wakeup_kcompactd(pgdat, order, highest_zoneidx);
		return;
	}

	trace_mm_vmscan_wakeup_kswapd(pgdat->node_id, highest_zoneidx, order,
				      gfp_flags);
	wake_up_interruptible(&pgdat->kswapd_wait);
}

#ifdef CONFIG_HIBERNATION
/*
 * Try to free `nr_to_reclaim' of memory, system-wide, and return the number of
 * freed pages.
 *
 * Rather than trying to age LRUs the aim is to preserve the overall
 * LRU order by reclaiming preferentially
 * inactive > active > active referenced > active mapped
 */
unsigned long shrink_all_memory(unsigned long nr_to_reclaim)
{
	struct scan_control sc = {
		.nr_to_reclaim = nr_to_reclaim,
		.gfp_mask = GFP_HIGHUSER_MOVABLE,
		.reclaim_idx = MAX_NR_ZONES - 1,
		.priority = DEF_PRIORITY,
		.may_writepage = 1,
		.may_unmap = 1,
		.may_swap = 1,
		.hibernation_mode = 1,
	};
	struct zonelist *zonelist = node_zonelist(numa_node_id(), sc.gfp_mask);
	unsigned long nr_reclaimed;
	unsigned int noreclaim_flag;

	fs_reclaim_acquire(sc.gfp_mask);
	noreclaim_flag = memalloc_noreclaim_save();
	set_task_reclaim_state(current, &sc.reclaim_state);

	nr_reclaimed = do_try_to_free_pages(zonelist, &sc);

	set_task_reclaim_state(current, NULL);
	memalloc_noreclaim_restore(noreclaim_flag);
	fs_reclaim_release(sc.gfp_mask);

	return nr_reclaimed;
}
#endif /* CONFIG_HIBERNATION */

/*
 * This kswapd start function will be called by init and node-hot-add.
 */
void kswapd_run(int nid)
{
	pg_data_t *pgdat = NODE_DATA(nid);
	bool skip = false;

	pgdat_kswapd_lock(pgdat);
	if (!pgdat->kswapd) {
		trace_android_vh_kswapd_per_node(nid, &skip, true);
		if (skip) {
			pgdat_kswapd_unlock(pgdat);
			return;
		}

		pgdat->kswapd = kthread_run(kswapd, pgdat, "kswapd%d", nid);
		if (IS_ERR(pgdat->kswapd)) {
			/* failure at boot is fatal */
			BUG_ON(system_state < SYSTEM_RUNNING);
			pr_err("Failed to start kswapd on node %d\n", nid);
			pgdat->kswapd = NULL;
		}
	}
	pgdat_kswapd_unlock(pgdat);
}

/*
 * Called by memory hotplug when all memory in a node is offlined.  Caller must
 * be holding mem_hotplug_begin/done().
 */
void kswapd_stop(int nid)
{
	pg_data_t *pgdat = NODE_DATA(nid);
	struct task_struct *kswapd;
	bool skip = false;

	pgdat_kswapd_lock(pgdat);
	kswapd = pgdat->kswapd;

	trace_android_vh_kswapd_per_node(nid, &skip, false);
	if (skip) {
		pgdat_kswapd_unlock(pgdat);
		return;
	}
	if (kswapd) {
		kthread_stop(kswapd);
		pgdat->kswapd = NULL;
	}
	pgdat_kswapd_unlock(pgdat);
}

static int __init kswapd_init(void)
{
	int nid;

	swap_setup();
	for_each_node_state(nid, N_MEMORY)
 		kswapd_run(nid);
	return 0;
}

module_init(kswapd_init)

#ifdef CONFIG_NUMA
/*
 * Node reclaim mode
 *
 * If non-zero call node_reclaim when the number of free pages falls below
 * the watermarks.
 */
int node_reclaim_mode __read_mostly;

/*
 * Priority for NODE_RECLAIM. This determines the fraction of pages
 * of a node considered for each zone_reclaim. 4 scans 1/16th of
 * a zone.
 */
#define NODE_RECLAIM_PRIORITY 4

/*
 * Percentage of pages in a zone that must be unmapped for node_reclaim to
 * occur.
 */
int sysctl_min_unmapped_ratio = 1;

/*
 * If the number of slab pages in a zone grows beyond this percentage then
 * slab reclaim needs to occur.
 */
int sysctl_min_slab_ratio = 5;

static inline unsigned long node_unmapped_file_pages(struct pglist_data *pgdat)
{
	unsigned long file_mapped = node_page_state(pgdat, NR_FILE_MAPPED);
	unsigned long file_lru = node_page_state(pgdat, NR_INACTIVE_FILE) +
		node_page_state(pgdat, NR_ACTIVE_FILE);

	/*
	 * It's possible for there to be more file mapped pages than
	 * accounted for by the pages on the file LRU lists because
	 * tmpfs pages accounted for as ANON can also be FILE_MAPPED
	 */
	return (file_lru > file_mapped) ? (file_lru - file_mapped) : 0;
}

/* Work out how many page cache pages we can reclaim in this reclaim_mode */
static unsigned long node_pagecache_reclaimable(struct pglist_data *pgdat)
{
	unsigned long nr_pagecache_reclaimable;
	unsigned long delta = 0;

	/*
	 * If RECLAIM_UNMAP is set, then all file pages are considered
	 * potentially reclaimable. Otherwise, we have to worry about
	 * pages like swapcache and node_unmapped_file_pages() provides
	 * a better estimate
	 */
	if (node_reclaim_mode & RECLAIM_UNMAP)
		nr_pagecache_reclaimable = node_page_state(pgdat, NR_FILE_PAGES);
	else
		nr_pagecache_reclaimable = node_unmapped_file_pages(pgdat);

	/* If we can't clean pages, remove dirty pages from consideration */
	if (!(node_reclaim_mode & RECLAIM_WRITE))
		delta += node_page_state(pgdat, NR_FILE_DIRTY);

	/* Watch for any possible underflows due to delta */
	if (unlikely(delta > nr_pagecache_reclaimable))
		delta = nr_pagecache_reclaimable;

	return nr_pagecache_reclaimable - delta;
}

/*
 * Try to free up some pages from this node through reclaim.
 */
static int __node_reclaim(struct pglist_data *pgdat, gfp_t gfp_mask, unsigned int order)
{
	/* Minimum pages needed in order to stay on node */
	const unsigned long nr_pages = 1 << order;
	struct task_struct *p = current;
	unsigned int noreclaim_flag;
	struct scan_control sc = {
		.nr_to_reclaim = max(nr_pages, SWAP_CLUSTER_MAX),
		.gfp_mask = current_gfp_context(gfp_mask),
		.order = order,
		.priority = NODE_RECLAIM_PRIORITY,
		.may_writepage = !!(node_reclaim_mode & RECLAIM_WRITE),
		.may_unmap = !!(node_reclaim_mode & RECLAIM_UNMAP),
		.may_swap = 1,
		.reclaim_idx = gfp_zone(gfp_mask),
	};
	unsigned long pflags;

	trace_mm_vmscan_node_reclaim_begin(pgdat->node_id, order,
					   sc.gfp_mask);

	cond_resched();
	psi_memstall_enter(&pflags);
	fs_reclaim_acquire(sc.gfp_mask);
	/*
	 * We need to be able to allocate from the reserves for RECLAIM_UNMAP
	 */
	noreclaim_flag = memalloc_noreclaim_save();
	set_task_reclaim_state(p, &sc.reclaim_state);

	if (node_pagecache_reclaimable(pgdat) > pgdat->min_unmapped_pages ||
	    node_page_state_pages(pgdat, NR_SLAB_RECLAIMABLE_B) > pgdat->min_slab_pages) {
		/*
		 * Free memory by calling shrink node with increasing
		 * priorities until we have enough memory freed.
		 */
		do {
			shrink_node(pgdat, &sc);
		} while (sc.nr_reclaimed < nr_pages && --sc.priority >= 0);
	}

	set_task_reclaim_state(p, NULL);
	memalloc_noreclaim_restore(noreclaim_flag);
	fs_reclaim_release(sc.gfp_mask);
	psi_memstall_leave(&pflags);

	trace_mm_vmscan_node_reclaim_end(sc.nr_reclaimed);

	return sc.nr_reclaimed >= nr_pages;
}

int node_reclaim(struct pglist_data *pgdat, gfp_t gfp_mask, unsigned int order)
{
	int ret;

	/*
	 * Node reclaim reclaims unmapped file backed pages and
	 * slab pages if we are over the defined limits.
	 *
	 * A small portion of unmapped file backed pages is needed for
	 * file I/O otherwise pages read by file I/O will be immediately
	 * thrown out if the node is overallocated. So we do not reclaim
	 * if less than a specified percentage of the node is used by
	 * unmapped file backed pages.
	 */
	if (node_pagecache_reclaimable(pgdat) <= pgdat->min_unmapped_pages &&
	    node_page_state_pages(pgdat, NR_SLAB_RECLAIMABLE_B) <=
	    pgdat->min_slab_pages)
		return NODE_RECLAIM_FULL;

	/*
	 * Do not scan if the allocation should not be delayed.
	 */
	if (!gfpflags_allow_blocking(gfp_mask) || (current->flags & PF_MEMALLOC))
		return NODE_RECLAIM_NOSCAN;

	/*
	 * Only run node reclaim on the local node or on nodes that do not
	 * have associated processors. This will favor the local processor
	 * over remote processors and spread off node memory allocations
	 * as wide as possible.
	 */
	if (node_state(pgdat->node_id, N_CPU) && pgdat->node_id != numa_node_id())
		return NODE_RECLAIM_NOSCAN;

	if (test_and_set_bit(PGDAT_RECLAIM_LOCKED, &pgdat->flags))
		return NODE_RECLAIM_NOSCAN;

	ret = __node_reclaim(pgdat, gfp_mask, order);
	clear_bit(PGDAT_RECLAIM_LOCKED, &pgdat->flags);

	if (!ret)
		count_vm_event(PGSCAN_ZONE_RECLAIM_FAILED);

	return ret;
}
#endif

void check_move_unevictable_pages(struct pagevec *pvec)
{
	struct folio_batch fbatch;
	unsigned i;

	folio_batch_init(&fbatch);
	for (i = 0; i < pvec->nr; i++) {
		struct page *page = pvec->pages[i];

		if (PageTransTail(page))
			continue;
		folio_batch_add(&fbatch, page_folio(page));
	}
	check_move_unevictable_folios(&fbatch);
}
EXPORT_SYMBOL_GPL(check_move_unevictable_pages);

/**
 * check_move_unevictable_folios - Move evictable folios to appropriate zone
 * lru list
 * @fbatch: Batch of lru folios to check.
 *
 * Checks folios for evictability, if an evictable folio is in the unevictable
 * lru list, moves it to the appropriate evictable lru list. This function
 * should be only used for lru folios.
 */
void check_move_unevictable_folios(struct folio_batch *fbatch)
{
	struct lruvec *lruvec = NULL;
	int pgscanned = 0;
	int pgrescued = 0;
	int i;

	for (i = 0; i < fbatch->nr; i++) {
		struct folio *folio = fbatch->folios[i];
		int nr_pages = folio_nr_pages(folio);

		pgscanned += nr_pages;

		/* block memcg migration while the folio moves between lrus */
		if (!folio_test_clear_lru(folio))
			continue;

		lruvec = folio_lruvec_relock_irq(folio, lruvec);
		if (folio_evictable(folio) && folio_test_unevictable(folio)) {
			lruvec_del_folio(lruvec, folio);
			folio_clear_unevictable(folio);
			lruvec_add_folio(lruvec, folio);
			pgrescued += nr_pages;
		}
		folio_set_lru(folio);
	}

	if (lruvec) {
		__count_vm_events(UNEVICTABLE_PGRESCUED, pgrescued);
		__count_vm_events(UNEVICTABLE_PGSCANNED, pgscanned);
		unlock_page_lruvec_irq(lruvec);
	} else if (pgscanned) {
		count_vm_events(UNEVICTABLE_PGSCANNED, pgscanned);
	}
}
EXPORT_SYMBOL_GPL(check_move_unevictable_folios);<|MERGE_RESOLUTION|>--- conflicted
+++ resolved
@@ -4882,11 +4882,7 @@
 	}
 
 	/* ineligible */
-<<<<<<< HEAD
-	if (zone > sc->reclaim_idx) {
-=======
 	if (zone > sc->reclaim_idx || skip_cma(folio, sc)) {
->>>>>>> 85902d60
 		gen = folio_inc_gen(lruvec, folio, false);
 		list_move_tail(&folio->lru, &lrugen->folios[gen][type][zone]);
 		return true;
