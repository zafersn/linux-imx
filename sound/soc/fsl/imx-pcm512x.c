/* i.MX pcm512x audio support
 *
 * Copyright 2020 NXP
 *
 * The code contained herein is licensed under the GNU General Public
 * License. You may obtain a copy of the GNU General Public License
 * Version 2 or later at the following locations:
 *
 * http://www.opensource.org/licenses/gpl-license.html
 * http://www.gnu.org/copyleft/gpl.html
 */

#include <linux/module.h>
#include <linux/init.h>
#include <linux/slab.h>
#include <linux/gpio/consumer.h>
#include <linux/of_device.h>
#include <linux/of_gpio.h>
#include <linux/clk.h>
#include <sound/soc.h>
#include <sound/pcm_params.h>
#include <sound/pcm.h>
#include <sound/simple_card.h>
#include <sound/soc-dapm.h>

#include "fsl_sai.h"
#include "../codecs/pcm512x.h"
#include "../codecs/pcm186x.h"

#define DAC_CLK_EXT_44K 22579200UL
#define DAC_CLK_EXT_48K 24576000UL

struct imx_pcm512x_data {
	struct asoc_simple_priv *priv;
	struct gpio_desc *mute_gpio;
	bool dac_sclk;
	bool adc_pluspro;
	bool dac_pluspro;
	bool dac_led_status;
	bool dac_gain_limit;
	bool dac_gpio_unmute;
	bool dac_auto_mute;
	bool one2one_ratio;
	bool tdm_mode;
};

enum ext_osc {
	DAC_CLK_INT,
	DAC_CLK_EXT_44EN,
	DAC_CLK_EXT_48EN,
};

static const struct imx_pcm512x_fs_map {
	unsigned int rmin;
	unsigned int rmax;
	unsigned int wmin;
	unsigned int wmax;
} fs_map[] = {
	{ .rmin = 8000,   .rmax = 192000, .wmin = 128, .wmax = 3072, },
	{ .rmin = 384000, .rmax = 384000, .wmin = 64,  .wmax = 128,  },
};

static const u32 pcm512x_rates[] = {
	8000, 11025, 16000, 22050, 32000,
	44100, 48000, 64000, 88200, 96000,
	176400, 192000, 384000,
};

static const unsigned int pcm186x_adc_input_channel_sel_value[] = {
	0x00, 0x01, 0x02, 0x03, 0x10
};

static const char * const pcm186x_adcl_input_channel_sel_text[] = {
	"No Select",
	"VINL1[SE]", /* Default for ADCL */
	"VINL2[SE]",
	"VINL2[SE] + VINL1[SE]",
	"{VIN1P, VIN1M}[DIFF]"
};

static const char * const pcm186x_adcr_input_channel_sel_text[] = {
	"No Select",
	"VINR1[SE]", /* Default for ADCR */
	"VINR2[SE]",
	"VINR2[SE] + VINR1[SE]",
	"{VIN2P, VIN2M}[DIFF]"
};

static const struct soc_enum pcm186x_adc_input_channel_sel[] = {
	SOC_VALUE_ENUM_SINGLE(PCM186X_ADC1_INPUT_SEL_L, 0,
			      PCM186X_ADC_INPUT_SEL_MASK,
			      ARRAY_SIZE(pcm186x_adcl_input_channel_sel_text),
			      pcm186x_adcl_input_channel_sel_text,
			      pcm186x_adc_input_channel_sel_value),
	SOC_VALUE_ENUM_SINGLE(PCM186X_ADC1_INPUT_SEL_R, 0,
			      PCM186X_ADC_INPUT_SEL_MASK,
			      ARRAY_SIZE(pcm186x_adcr_input_channel_sel_text),
			      pcm186x_adcr_input_channel_sel_text,
			      pcm186x_adc_input_channel_sel_value),
};

static const unsigned int pcm186x_mic_bias_sel_value[] = {
	0x00, 0x01, 0x11
};

static const char * const pcm186x_mic_bias_sel_text[] = {
	"Mic Bias off",
	"Mic Bias on",
	"Mic Bias with Bypass Resistor"
};

static const struct soc_enum pcm186x_mic_bias_sel[] = {
	SOC_VALUE_ENUM_SINGLE(PCM186X_MIC_BIAS_CTRL, 0,
			      GENMASK(4, 0),
			      ARRAY_SIZE(pcm186x_mic_bias_sel_text),
			      pcm186x_mic_bias_sel_text,
			      pcm186x_mic_bias_sel_value),
};

static const unsigned int pcm186x_gain_sel_value[] = {
	0xe8, 0xe9, 0xea, 0xeb, 0xec, 0xed, 0xee, 0xef,
	0xf0, 0xf1, 0xf2, 0xf3, 0xf4, 0xf5, 0xf6, 0xf7,
	0xf8, 0xf9, 0xfa, 0xfb, 0xfc, 0xfd, 0xfe, 0xff,
	0x00, 0x01, 0x02, 0x03, 0x04, 0x05, 0x06, 0x07,
	0x08, 0x09, 0x0a, 0x0b, 0x0c, 0x0d, 0x0e, 0x0f,
	0x10, 0x11, 0x12, 0x13, 0x14, 0x15, 0x16, 0x17,
	0x18, 0x19, 0x1a, 0x1b, 0x1c, 0x1d, 0x1e, 0x1f,
	0x20, 0x21, 0x22, 0x23, 0x24, 0x25, 0x26, 0x27,
	0x28, 0x29, 0x2a, 0x2b, 0x2c, 0x2d, 0x2e, 0x2f,
	0x30, 0x31, 0x32, 0x33, 0x34, 0x35, 0x36, 0x37,
	0x38, 0x39, 0x3a, 0x3b, 0x3c, 0x3d, 0x3e, 0x3f,
	0x40, 0x41, 0x42, 0x43, 0x44, 0x45, 0x46, 0x47,
	0x48, 0x49, 0x4a, 0x4b, 0x4c, 0x4d, 0x4e, 0x4f,
	0x50
};

static const char * const pcm186x_gain_sel_text[] = {
	"-12.0dB", "-11.5dB", "-11.0dB", "-10.5dB", "-10.0dB", "-9.5dB",
	"-9.0dB", "-8.5dB", "-8.0dB", "-7.5dB", "-7.0dB", "-6.5dB",
	"-6.0dB", "-5.5dB", "-5.0dB", "-4.5dB", "-4.0dB", "-3.5dB",
	"-3.0dB", "-2.5dB", "-2.0dB", "-1.5dB", "-1.0dB", "-0.5dB",
	"0.0dB", "0.5dB", "1.0dB", "1.5dB", "2.0dB", "2.5dB",
	"3.0dB", "3.5dB", "4.0dB", "4.5dB", "5.0dB", "5.5dB",
	"6.0dB", "6.5dB", "7.0dB", "7.5dB", "8.0dB", "8.5dB",
	"9.0dB", "9.5dB", "10.0dB", "10.5dB", "11.0dB", "11.5dB",
	"12.0dB", "12.5dB", "13.0dB", "13.5dB", "14.0dB", "14.5dB",
	"15.0dB", "15.5dB", "16.0dB", "16.5dB", "17.0dB", "17.5dB",
	"18.0dB", "18.5dB", "19.0dB", "19.5dB", "20.0dB", "20.5dB",
	"21.0dB", "21.5dB", "22.0dB", "22.5dB", "23.0dB", "23.5dB",
	"24.0dB", "24.5dB", "25.0dB", "25.5dB", "26.0dB", "26.5dB",
	"27.0dB", "27.5dB", "28.0dB", "28.5dB", "29.0dB", "29.5dB",
	"30.0dB", "30.5dB", "31.0dB", "31.5dB", "32.0dB", "32.5dB",
	"33.0dB", "33.5dB", "34.0dB", "34.5dB", "35.0dB", "35.5dB",
	"36.0dB", "36.5dB", "37.0dB", "37.5dB", "38.0dB", "38.5dB",
	"39.0dB", "39.5dB", "40.0dB"
};

static const struct soc_enum pcm186x_gain_sel[] = {
	SOC_VALUE_ENUM_SINGLE(PCM186X_PGA_VAL_CH1_L, 0, 0xff,
			      ARRAY_SIZE(pcm186x_gain_sel_text),
			      pcm186x_gain_sel_text,
			      pcm186x_gain_sel_value),
	SOC_VALUE_ENUM_SINGLE(PCM186X_PGA_VAL_CH1_R, 0, 0xff,
			      ARRAY_SIZE(pcm186x_gain_sel_text),
			      pcm186x_gain_sel_text,
			      pcm186x_gain_sel_value),
};

static const struct snd_kcontrol_new pcm1863_snd_controls_card[] = {
	SOC_ENUM("ADC Left Input", pcm186x_adc_input_channel_sel[0]),
	SOC_ENUM("ADC Right Input", pcm186x_adc_input_channel_sel[1]),
	SOC_ENUM("ADC Mic Bias", pcm186x_mic_bias_sel),
	SOC_ENUM("PGA Gain Left", pcm186x_gain_sel[0]),
	SOC_ENUM("PGA Gain Right", pcm186x_gain_sel[1]),
};

static int pcm1863_add_controls(struct snd_soc_component *component)
{
	snd_soc_add_component_controls(component, pcm1863_snd_controls_card,
				       ARRAY_SIZE(pcm1863_snd_controls_card));
	return 0;
}

static int imx_pcm186x_dai_init(struct snd_soc_pcm_runtime *rtd)
{
	struct snd_soc_dai *adc_dai = asoc_rtd_to_codec(rtd, 1);
	struct snd_soc_component *adc = adc_dai->component;
	int ret;

	ret = pcm1863_add_controls(adc);
	if (ret) {
		dev_err(rtd->dev, "Failed to add pcm1863 controls: %d\n", ret);
		return ret;
	}

	ret = snd_soc_dai_set_fmt(adc_dai, SND_SOC_DAIFMT_CBS_CFS |
				  SND_SOC_DAIFMT_I2S | SND_SOC_DAIFMT_NB_NF);
	if (ret) {
		dev_err(rtd->dev, "Failed set set pcm1863 dai format: %d\n", ret);
		return ret;
	}

	return 0;
}

static int imx_pcm512x_select_ext_clk(struct snd_soc_component *comp,
				      int ext_osc)
{
	switch(ext_osc) {
	case DAC_CLK_INT:
		snd_soc_component_update_bits(comp, PCM512x_GPIO_CONTROL_1, 0x24, 0x00);
		break;
	case DAC_CLK_EXT_44EN:
		snd_soc_component_update_bits(comp, PCM512x_GPIO_CONTROL_1, 0x24, 0x20);
		break;
	case DAC_CLK_EXT_48EN:
		snd_soc_component_update_bits(comp, PCM512x_GPIO_CONTROL_1, 0x24, 0x04);
		break;
	}

	return 0;
}

static bool imx_pcm512x_is_sclk(struct snd_soc_component *comp)
{
	unsigned int sclk;

	sclk = snd_soc_component_read(comp, PCM512x_RATE_DET_4);

	return (!(sclk & 0x40));
}

static bool imx_pcm512x_is_sclk_sleep(struct snd_soc_component *comp)
{
	msleep(2);
	return imx_pcm512x_is_sclk(comp);
}

static int imx_pcm512x_dai_init(struct snd_soc_pcm_runtime *rtd)
{
	struct snd_soc_card *card = rtd->card;
	struct imx_pcm512x_data *data = snd_soc_card_get_drvdata(card);
	int ret;

	if (data->dac_gain_limit) {
		ret = snd_soc_limit_volume(card, "Digital Playback Volume", 207);
		if (ret)
			dev_warn(card->dev, "failed to set volume limit\n");
	}

	if (data->adc_pluspro) {
		ret = imx_pcm186x_dai_init(rtd);
		if (ret)
			dev_warn(card->dev, "failed pcm186x dai init\n");
	}

	return 0;
}

static int imx_pcm512x_set_bias_level(struct snd_soc_card *card,
	struct snd_soc_dapm_context *dapm, enum snd_soc_bias_level level)
{
	struct imx_pcm512x_data *data = snd_soc_card_get_drvdata(card);
	struct snd_soc_pcm_runtime *rtd;
	struct snd_soc_dai *codec_dai;

	rtd = snd_soc_get_pcm_runtime(card, card->dai_link);
	codec_dai = asoc_rtd_to_codec(rtd, 0);

	if (dapm->dev != codec_dai->dev)
		return 0;

	switch (level) {
	case SND_SOC_BIAS_PREPARE:
		if (dapm->bias_level != SND_SOC_BIAS_STANDBY)
			break;
		/* unmute amp */
		gpiod_set_value_cansleep(data->mute_gpio, 1);
		break;
	case SND_SOC_BIAS_STANDBY:
		if (dapm->bias_level != SND_SOC_BIAS_PREPARE)
			break;
		/* mute amp */
		gpiod_set_value_cansleep(data->mute_gpio, 0);
<<<<<<< HEAD
		fallthrough;
=======
		break;
>>>>>>> 68f58267
	default:
		break;
	}

	return 0;
}

static unsigned long pcm512x_get_mclk_rate(struct snd_pcm_substream *substream,
					  struct snd_pcm_hw_params *params)
{
	struct snd_soc_pcm_runtime *rtd = asoc_substream_to_rtd(substream);
	struct imx_pcm512x_data *data = snd_soc_card_get_drvdata(rtd->card);
	unsigned int channels = params_channels(params);
	unsigned int width = params_width(params);
	unsigned int rate = params_rate(params);
	unsigned int ratio = channels * width;
	int i;

	for (i = 0; i < ARRAY_SIZE(fs_map); i++) {
		if (rate >= fs_map[i].rmin && rate <= fs_map[i].rmax) {
			ratio = max(ratio, fs_map[i].wmin);
			ratio = min(ratio, fs_map[i].wmax);
			/* Adjust SAI bclk:mclk ratio */
			ratio *= data->one2one_ratio ? 1 : 2;
			return rate * ratio;
		}
	}

	/* Let DAI manage clk frequency by default */
	return 0;
}

static int imx_pcm512x_hw_params(struct snd_pcm_substream *substream,
				struct snd_pcm_hw_params *params)
{
	struct snd_soc_pcm_runtime *rtd = asoc_substream_to_rtd(substream);
	struct snd_soc_dai *cpu_dai = asoc_rtd_to_cpu(rtd, 0);
	struct snd_soc_dai *codec_dai = asoc_rtd_to_codec(rtd, 0);
	struct snd_soc_component *comp = codec_dai->component;
	struct snd_soc_card *card = rtd->card;
	struct imx_pcm512x_data *data = snd_soc_card_get_drvdata(card);
	unsigned int rate = params_rate(params);
	unsigned int channels = params_channels(params);
	unsigned int width = params_width(params);
	unsigned long mclk_freq;
	int ret;

	/* set MCLK freq */
	if (data->dac_pluspro && data->dac_sclk) {
		if (do_div(rate, 8000)) {
			mclk_freq = DAC_CLK_EXT_44K;
			imx_pcm512x_select_ext_clk(comp, DAC_CLK_EXT_44EN);
			ret = snd_soc_dai_set_sysclk(codec_dai,
				PCM512x_SYSCLK_MCLK1, mclk_freq, SND_SOC_CLOCK_IN);
		} else {
			mclk_freq = DAC_CLK_EXT_48K;
			imx_pcm512x_select_ext_clk(comp, DAC_CLK_EXT_48EN);
			ret = snd_soc_dai_set_sysclk(codec_dai,
				PCM512x_SYSCLK_MCLK2, mclk_freq, SND_SOC_CLOCK_IN);
		}
		if (ret < 0)
			dev_err(card->dev, "failed to set cpu dai mclk rate (%lu): %d\n",
				mclk_freq, ret);
	} else {
		mclk_freq = pcm512x_get_mclk_rate(substream, params);
		ret = snd_soc_dai_set_sysclk(cpu_dai, FSL_SAI_CLK_MAST1,
					     mclk_freq, SND_SOC_CLOCK_OUT);
		if (ret < 0)
			dev_err(card->dev, "failed to set cpu dai mclk1 rate (%lu): %d\n",
				mclk_freq, ret);
	}

	ret = snd_soc_dai_set_bclk_ratio(codec_dai, (channels * width));
	if (ret) {
		dev_err(card->dev, "failed to set codec dai bclk ratio\n");
		return ret;
	}

	ret = snd_soc_dai_set_bclk_ratio(cpu_dai, (channels * width));
	if (ret) {
		dev_err(card->dev, "failed to set codec dai bclk ratio\n");
		return ret;
	}

	if (data->adc_pluspro) {
		struct snd_soc_dai_driver *drv = codec_dai->driver;
		const struct snd_soc_dai_ops *ops = drv->ops;

		ret = ops->hw_params(substream, params, codec_dai);
		if (ret)
			return ret;
	}

	dev_dbg(card->dev, "mclk_freq: %lu, bclk ratio: %u\n",
		mclk_freq, (channels * width));

	return 0;
}

static int imx_pcm512x_startup(struct snd_pcm_substream *substream)
{
	struct snd_soc_pcm_runtime *rtd = asoc_substream_to_rtd(substream);
	struct snd_pcm_runtime *runtime = substream->runtime;
	struct snd_soc_card *card = rtd->card;
	struct imx_pcm512x_data *data = snd_soc_card_get_drvdata(card);
	static struct snd_pcm_hw_constraint_list constraint_rates;
	struct snd_soc_dai *codec_dai = asoc_rtd_to_codec(rtd, 0);
	struct snd_soc_component *comp = codec_dai->component;
	bool ext_44sclk, ext_48sclk, ext_nosclk;
	int ret;

	constraint_rates.list = pcm512x_rates;
	constraint_rates.count = ARRAY_SIZE(pcm512x_rates);

	ret = snd_pcm_hw_constraint_list(runtime, 0,
			SNDRV_PCM_HW_PARAM_RATE, &constraint_rates);
	if (ret)
		return ret;


	if (data->dac_led_status) {
		if (!substream->stream) {
			snd_soc_component_update_bits(comp, PCM512x_GPIO_EN, 0x08, 0x08);
			snd_soc_component_update_bits(comp, PCM512x_GPIO_OUTPUT_4, 0x0f, 0x02);
			snd_soc_component_update_bits(comp, PCM512x_GPIO_CONTROL_1, 0x08, 0x08);
		} else {
			if (data->adc_pluspro) {
				struct snd_soc_dai *adc_dai = asoc_rtd_to_codec(rtd, 1);
				struct snd_soc_component *adc = adc_dai->component;

				snd_soc_component_update_bits(adc, PCM186X_GPIO_IN_OUT, 0x40, 0x40);
				snd_soc_component_write(adc, PCM186X_GPIO3_2_CTRL, 0x00);
				snd_soc_component_write(adc, PCM186X_GPIO3_2_DIR_CTRL, 0x04);
			}
		}
	}

	if (data->dac_sclk) {
		snd_soc_component_update_bits(comp, PCM512x_GPIO_EN, 0x24, 0x24);
		snd_soc_component_update_bits(comp, PCM512x_GPIO_OUTPUT_3, 0x0f, 0x02);
		snd_soc_component_update_bits(comp, PCM512x_GPIO_OUTPUT_6, 0x0f, 0x02);

		imx_pcm512x_select_ext_clk(comp, DAC_CLK_EXT_44EN);
		ext_44sclk = imx_pcm512x_is_sclk_sleep(comp);

		imx_pcm512x_select_ext_clk(comp, DAC_CLK_EXT_48EN);
		ext_48sclk = imx_pcm512x_is_sclk_sleep(comp);

		imx_pcm512x_select_ext_clk(comp, DAC_CLK_INT);
		ext_nosclk = imx_pcm512x_is_sclk_sleep(comp);

		data->dac_pluspro = (ext_44sclk && ext_48sclk && !ext_nosclk);
	}

	return 0;
}

static void imx_pcm512x_shutdown(struct snd_pcm_substream *substream)
{
	struct snd_soc_pcm_runtime *rtd = substream->private_data;
	struct snd_soc_card *card = rtd->card;
	struct imx_pcm512x_data *data = snd_soc_card_get_drvdata(card);
	struct snd_soc_dai *codec_dai = asoc_rtd_to_codec(rtd, 0);
	struct snd_soc_component *comp = codec_dai->component;

	if (data->dac_led_status) {
		if (!substream->stream)
			snd_soc_component_update_bits(comp, PCM512x_GPIO_CONTROL_1, 0x08, 0x00);
		else {
			if (data->adc_pluspro) {
				struct snd_soc_dai *adc_dai = asoc_rtd_to_codec(rtd, 1);
				struct snd_soc_component *adc = adc_dai->component;

				snd_soc_component_update_bits(adc, PCM186X_GPIO_IN_OUT, 0x40, 0x00);
			}
		}
	}

	if (data->dac_sclk && data->dac_pluspro)
		imx_pcm512x_select_ext_clk(comp, DAC_CLK_INT);
}

static struct snd_soc_ops imx_pcm512x_ops = {
	.hw_params = imx_pcm512x_hw_params,
	.startup = imx_pcm512x_startup,
	.shutdown = imx_pcm512x_shutdown,
};

static int imx_asoc_card_parse_dt(struct snd_soc_card *card,
				  struct asoc_simple_priv *priv)
{
	struct device_node *np, *cpu_np, *codec_np = NULL;
	struct snd_soc_dai_link_component *dlc;
	struct asoc_simple_dai *simple_dai;
	struct device *dev = card->dev;
	struct snd_soc_dai_link *link;
	struct of_phandle_args args;
	int ret, num_links;

	ret = snd_soc_of_parse_card_name(card, "model");
	if (ret) {
		dev_err(dev, "failed to find card model name\n");
		return ret;
	}

	if (of_property_read_bool(dev->of_node, "audio-routing")) {
		ret = snd_soc_of_parse_audio_routing(card, "audio-routing");
		if (ret) {
			dev_err(dev, "failed to parse audio-routing\n");
			return ret;
		}
	}

	if (of_property_read_bool(dev->of_node, "audio-widgets")) {
		ret = snd_soc_of_parse_audio_simple_widgets(card,
							    "audio-widgets");
		if (ret) {
			dev_err(dev, "failed to parse audio-widgets\n");
			return ret;
		}
	}

	if (of_property_read_bool(dev->of_node, "aux-devs")) {
		ret = snd_soc_of_parse_aux_devs(card, "aux-devs");
		if (ret) {
			dev_err(dev, "failed to parse aux devs\n");
			return ret;
		}
	}

	num_links = of_get_child_count(dev->of_node);
	card->dai_link = devm_kcalloc(dev, num_links, sizeof(*link), GFP_KERNEL);
	if (!card->dai_link) {
		dev_err(dev, "failed to allocate memory for dai_link\n");
		return -ENOMEM;
	}

	simple_dai = devm_kcalloc(dev, num_links, sizeof(*simple_dai), GFP_KERNEL);
	if (!simple_dai) {
		dev_err(dev, "failed to allocate memory for simple_dai\n");
		return -ENOMEM;
	}

	link = card->dai_link;
	card->num_links = num_links;
	/* pupulate dai links */
	for_each_child_of_node(dev->of_node, np) {
		dlc = devm_kzalloc(dev, 2 * sizeof(*dlc), GFP_KERNEL);
		if (!dlc) {
			dev_err(dev, "failed to allocate memory for dlc\n");
			ret = -ENOMEM;
			goto err_fail;
		}

		link->cpus = &dlc[0];
		link->platforms = &dlc[1];
		link->num_cpus = 1;
		link->num_platforms = 1;

		if (of_property_read_bool(np, "link-name")) {
			ret = of_property_read_string(np, "link-name", &link->name);
			if (ret) {
				dev_err(dev, "failed to get dai_link name\n");
				goto fail;
			}
		}

		cpu_np = of_get_child_by_name(np, "cpu");
		if (!cpu_np) {
			dev_err(dev, "failed to get cpu phandle missing or invalid");
			ret = -EINVAL;
			goto fail;
		}

		ret = of_parse_phandle_with_args(cpu_np, "sound-dai",
						 "#sound-dai-cells", 0, &args);
		if (ret) {
			dev_err(dev, "failed to get cpu sound-dais\n");
			goto fail;
		}

		ret = snd_soc_of_get_dai_name(cpu_np, &link->cpus->dai_name);
		if (ret) {
			if (ret != -EPROBE_DEFER)
				dev_err(dev, "failed to get cpu dai name\n");
			goto fail;
		}

		link->cpus->of_node = args.np;
		link->id = args.args[0];
		link->platforms->of_node = link->cpus->of_node;

		codec_np = of_get_child_by_name(np, "codec");
		if (codec_np) {
			ret = snd_soc_of_get_dai_link_codecs(dev, codec_np, link);
			if (ret) {
				if (ret != -EPROBE_DEFER)
					dev_err(dev, "failed to get codec dais\n");
				goto fail;
			}
		} else {
			dlc = devm_kzalloc(dev, sizeof(*dlc), GFP_KERNEL);
			if (!dlc) {
				dev_err(dev, "failed to allocate memory for dlc\n");
				ret = -ENOMEM;
				goto err_fail;
			}

			link->codecs = dlc;
			link->num_codecs = 1;

			link->codecs->dai_name = "snd-soc-dummy-dai";
			link->codecs->name = "snd-soc-dummy";
		}

		ret = asoc_simple_parse_daifmt(dev, np, codec_np, NULL,
					       &link->dai_fmt);
		if (ret) {
			dev_warn(dev, "failed to parse dai format\n");
			link->dai_fmt = SND_SOC_DAIFMT_NB_NF |
				SND_SOC_DAIFMT_CBS_CFS |
				SND_SOC_DAIFMT_I2S;
		}

		ret = asoc_simple_parse_tdm(np, simple_dai);
		if (ret) {
			dev_err(dev, "failed to parse dai tdm\n");
		}

		link->stream_name = link->name;
		link->ignore_pmdown_time = 1;
		simple_dai++;
		link++;

		of_node_put(cpu_np);
		of_node_put(codec_np);
	}

	return 0;

fail:
	if (cpu_np)
		of_node_put(cpu_np);
	if (codec_np)
		of_node_put(codec_np);
err_fail:
	if (np)
		of_node_put(np);

	return ret;
}

static int imx_pcm512x_parse_dt(struct imx_pcm512x_data *data)
{
	struct snd_soc_card *card = &data->priv->snd_card;
	struct device *dev = card->dev;
	struct device_node *np = dev->of_node;
	int ret;

	/* Multiple dais */
	ret = imx_asoc_card_parse_dt(card, data->priv);
	if (ret)
		return ret;

	data->dac_gain_limit =
		of_property_read_bool(np, "dac,24db_digital_gain");
	data->dac_auto_mute =
		of_property_read_bool(np, "dac,auto_mute_amp");
	data->dac_gpio_unmute =
		of_property_read_bool(np, "dac,unmute_amp");
	data->dac_led_status =
		of_property_read_bool(np, "dac,led_status");
	data->dac_sclk =
		of_property_read_bool(np, "dac,sclk");
	data->adc_pluspro =
		of_property_read_bool(np, "adc,pluspro");

	return 0;
}

static int imx_pcm512x_probe(struct platform_device *pdev)
{
	struct asoc_simple_priv *priv;
	struct imx_pcm512x_data *data;
	struct snd_soc_card *card;
	int ret, i;

	data = devm_kzalloc(&pdev->dev, sizeof(*data), GFP_KERNEL);
	if (!data)
		return -ENOMEM;

	data->priv = devm_kzalloc(&pdev->dev, sizeof(*priv), GFP_KERNEL);
	if (!data->priv)
		return -ENOMEM;

	card = &data->priv->snd_card;
	dev_set_drvdata(&pdev->dev, &data);
	snd_soc_card_set_drvdata(card, data);

	card->owner = THIS_MODULE;
	card->dev = &pdev->dev;

	ret = imx_pcm512x_parse_dt(data);
	if (ret)
		return ret;

	for (i = 0; i < card->num_links; i++) {
		card->dai_link->ops = &imx_pcm512x_ops;
		card->dai_link->init = &imx_pcm512x_dai_init;
	}

	if (data->dac_auto_mute || data->dac_gpio_unmute) {
		data->mute_gpio = devm_gpiod_get_optional(&pdev->dev,
						"mute-amp", GPIOD_OUT_LOW);
		if (IS_ERR(data->mute_gpio)) {
			dev_err(&pdev->dev, "failed to get mute amp gpio\n");
			return PTR_ERR(data->mute_gpio);
		}
	}

	if (data->dac_auto_mute && data->dac_gpio_unmute)
		card->set_bias_level = imx_pcm512x_set_bias_level;

	ret = devm_snd_soc_register_card(&pdev->dev, card);
	if (ret) {
		dev_err(&pdev->dev, "failed to register snd card\n");
		return ret;
	}

	if (data->dac_gpio_unmute && data->dac_auto_mute)
		gpiod_set_value_cansleep(data->mute_gpio, 1);

	return 0;
}

static int imx_pcm512x_remove(struct platform_device *pdev)
{
	struct imx_pcm512x_data *data = platform_get_drvdata(pdev);

	if (data->mute_gpio)
		gpiod_set_value_cansleep(data->mute_gpio, 0);

	snd_soc_unregister_card(&data->priv->snd_card);

	return 0;
}

static const struct of_device_id imx_pcm512x_dt_ids[] = {
	{ .compatible = "fsl,imx-audio-pcm512x", },
	{ },
};
MODULE_DEVICE_TABLE(of, imx_pcm512x_dt_ids);

static struct platform_driver imx_pcm512x_driver = {
	.driver = {
		.name = "imx-pcm512x",
		.pm = &snd_soc_pm_ops,
		.of_match_table = imx_pcm512x_dt_ids,
	},
	.probe = imx_pcm512x_probe,
	.remove = imx_pcm512x_remove,
};
module_platform_driver(imx_pcm512x_driver);

MODULE_DESCRIPTION("NXP i.MX pcm512x ASoC machine driver");
MODULE_AUTHOR("Adrian Alonso <adrian.alonso@nxp.com>");
MODULE_ALIAS("platform:imx-pcm512x");
MODULE_LICENSE("GPL");<|MERGE_RESOLUTION|>--- conflicted
+++ resolved
@@ -282,11 +282,7 @@
 			break;
 		/* mute amp */
 		gpiod_set_value_cansleep(data->mute_gpio, 0);
-<<<<<<< HEAD
-		fallthrough;
-=======
 		break;
->>>>>>> 68f58267
 	default:
 		break;
 	}
