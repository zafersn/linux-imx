--- conflicted
+++ resolved
@@ -30,7 +30,6 @@
 	struct snd_soc_card card;
 };
 
-<<<<<<< HEAD
 #ifdef CONFIG_EXTCON
 struct extcon_dev *rpmsg_edev;
 static const unsigned int imx_rpmsg_extcon_cables[] = {
@@ -38,14 +37,12 @@
 	EXTCON_NONE,
 };
 #endif
-=======
 static const struct snd_soc_dapm_widget imx_wm8960_dapm_widgets[] = {
 	SND_SOC_DAPM_HP("Headphone Jack", NULL),
 	SND_SOC_DAPM_SPK("Ext Spk", NULL),
 	SND_SOC_DAPM_MIC("Mic Jack", NULL),
 	SND_SOC_DAPM_MIC("Main MIC", NULL),
 };
->>>>>>> 79a9c228
 
 static int imx_rpmsg_probe(struct platform_device *pdev)
 {
