--- conflicted
+++ resolved
@@ -1931,15 +1931,12 @@
 		goto out;
 
 	if (optval && (ctx.optlen > max_optlen || ctx.optlen < 0)) {
-<<<<<<< HEAD
-=======
 		if (orig_optlen > PAGE_SIZE && ctx.optlen >= 0) {
 			pr_info_once("bpf getsockopt: ignoring program buffer with optlen=%d (max_optlen=%d)\n",
 				     ctx.optlen, max_optlen);
 			ret = retval;
 			goto out;
 		}
->>>>>>> 7732c16f
 		ret = -EFAULT;
 		goto out;
 	}
