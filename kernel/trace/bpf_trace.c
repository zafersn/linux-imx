// SPDX-License-Identifier: GPL-2.0
/* Copyright (c) 2011-2015 PLUMgrid, http://plumgrid.com
 * Copyright (c) 2016 Facebook
 */
#include <linux/kernel.h>
#include <linux/types.h>
#include <linux/slab.h>
#include <linux/bpf.h>
#include <linux/bpf_perf_event.h>
#include <linux/btf.h>
#include <linux/filter.h>
#include <linux/uaccess.h>
#include <linux/ctype.h>
#include <linux/kprobes.h>
#include <linux/spinlock.h>
#include <linux/syscalls.h>
#include <linux/error-injection.h>
#include <linux/btf_ids.h>
#include <linux/bpf_lsm.h>

#include <net/bpf_sk_storage.h>

#include <uapi/linux/bpf.h>
#include <uapi/linux/btf.h>

#include <asm/tlb.h>

#include "trace_probe.h"
#include "trace.h"

#define CREATE_TRACE_POINTS
#include "bpf_trace.h"

#define bpf_event_rcu_dereference(p)					\
	rcu_dereference_protected(p, lockdep_is_held(&bpf_event_mutex))

#ifdef CONFIG_MODULES
struct bpf_trace_module {
	struct module *module;
	struct list_head list;
};

static LIST_HEAD(bpf_trace_modules);
static DEFINE_MUTEX(bpf_module_mutex);

static struct bpf_raw_event_map *bpf_get_raw_tracepoint_module(const char *name)
{
	struct bpf_raw_event_map *btp, *ret = NULL;
	struct bpf_trace_module *btm;
	unsigned int i;

	mutex_lock(&bpf_module_mutex);
	list_for_each_entry(btm, &bpf_trace_modules, list) {
		for (i = 0; i < btm->module->num_bpf_raw_events; ++i) {
			btp = &btm->module->bpf_raw_events[i];
			if (!strcmp(btp->tp->name, name)) {
				if (try_module_get(btm->module))
					ret = btp;
				goto out;
			}
		}
	}
out:
	mutex_unlock(&bpf_module_mutex);
	return ret;
}
#else
static struct bpf_raw_event_map *bpf_get_raw_tracepoint_module(const char *name)
{
	return NULL;
}
#endif /* CONFIG_MODULES */

u64 bpf_get_stackid(u64 r1, u64 r2, u64 r3, u64 r4, u64 r5);
u64 bpf_get_stack(u64 r1, u64 r2, u64 r3, u64 r4, u64 r5);

static int bpf_btf_printf_prepare(struct btf_ptr *ptr, u32 btf_ptr_size,
				  u64 flags, const struct btf **btf,
				  s32 *btf_id);

/**
 * trace_call_bpf - invoke BPF program
 * @call: tracepoint event
 * @ctx: opaque context pointer
 *
 * kprobe handlers execute BPF programs via this helper.
 * Can be used from static tracepoints in the future.
 *
 * Return: BPF programs always return an integer which is interpreted by
 * kprobe handler as:
 * 0 - return from kprobe (event is filtered out)
 * 1 - store kprobe event into ring buffer
 * Other values are reserved and currently alias to 1
 */
unsigned int trace_call_bpf(struct trace_event_call *call, void *ctx)
{
	unsigned int ret;

	cant_sleep();

	if (unlikely(__this_cpu_inc_return(bpf_prog_active) != 1)) {
		/*
		 * since some bpf program is already running on this cpu,
		 * don't call into another bpf program (same or different)
		 * and don't send kprobe event into ring-buffer,
		 * so return zero here
		 */
		ret = 0;
		goto out;
	}

	/*
	 * Instead of moving rcu_read_lock/rcu_dereference/rcu_read_unlock
	 * to all call sites, we did a bpf_prog_array_valid() there to check
	 * whether call->prog_array is empty or not, which is
	 * a heuristic to speed up execution.
	 *
	 * If bpf_prog_array_valid() fetched prog_array was
	 * non-NULL, we go into trace_call_bpf() and do the actual
	 * proper rcu_dereference() under RCU lock.
	 * If it turns out that prog_array is NULL then, we bail out.
	 * For the opposite, if the bpf_prog_array_valid() fetched pointer
	 * was NULL, you'll skip the prog_array with the risk of missing
	 * out of events when it was updated in between this and the
	 * rcu_dereference() which is accepted risk.
	 */
	ret = BPF_PROG_RUN_ARRAY(call->prog_array, ctx, bpf_prog_run);

 out:
	__this_cpu_dec(bpf_prog_active);

	return ret;
}

#ifdef CONFIG_BPF_KPROBE_OVERRIDE
BPF_CALL_2(bpf_override_return, struct pt_regs *, regs, unsigned long, rc)
{
	regs_set_return_value(regs, rc);
	override_function_with_return(regs);
	return 0;
}

static const struct bpf_func_proto bpf_override_return_proto = {
	.func		= bpf_override_return,
	.gpl_only	= true,
	.ret_type	= RET_INTEGER,
	.arg1_type	= ARG_PTR_TO_CTX,
	.arg2_type	= ARG_ANYTHING,
};
#endif

static __always_inline int
bpf_probe_read_user_common(void *dst, u32 size, const void __user *unsafe_ptr)
{
	int ret;

	ret = copy_from_user_nofault(dst, unsafe_ptr, size);
	if (unlikely(ret < 0))
		memset(dst, 0, size);
	return ret;
}

BPF_CALL_3(bpf_probe_read_user, void *, dst, u32, size,
	   const void __user *, unsafe_ptr)
{
	return bpf_probe_read_user_common(dst, size, unsafe_ptr);
}

const struct bpf_func_proto bpf_probe_read_user_proto = {
	.func		= bpf_probe_read_user,
	.gpl_only	= true,
	.ret_type	= RET_INTEGER,
	.arg1_type	= ARG_PTR_TO_UNINIT_MEM,
	.arg2_type	= ARG_CONST_SIZE_OR_ZERO,
	.arg3_type	= ARG_ANYTHING,
};

static __always_inline int
bpf_probe_read_user_str_common(void *dst, u32 size,
			       const void __user *unsafe_ptr)
{
	int ret;

	/*
	 * NB: We rely on strncpy_from_user() not copying junk past the NUL
	 * terminator into `dst`.
	 *
	 * strncpy_from_user() does long-sized strides in the fast path. If the
	 * strncpy does not mask out the bytes after the NUL in `unsafe_ptr`,
	 * then there could be junk after the NUL in `dst`. If user takes `dst`
	 * and keys a hash map with it, then semantically identical strings can
	 * occupy multiple entries in the map.
	 */
	ret = strncpy_from_user_nofault(dst, unsafe_ptr, size);
	if (unlikely(ret < 0))
		memset(dst, 0, size);
	return ret;
}

BPF_CALL_3(bpf_probe_read_user_str, void *, dst, u32, size,
	   const void __user *, unsafe_ptr)
{
	return bpf_probe_read_user_str_common(dst, size, unsafe_ptr);
}

const struct bpf_func_proto bpf_probe_read_user_str_proto = {
	.func		= bpf_probe_read_user_str,
	.gpl_only	= true,
	.ret_type	= RET_INTEGER,
	.arg1_type	= ARG_PTR_TO_UNINIT_MEM,
	.arg2_type	= ARG_CONST_SIZE_OR_ZERO,
	.arg3_type	= ARG_ANYTHING,
};

static __always_inline int
bpf_probe_read_kernel_common(void *dst, u32 size, const void *unsafe_ptr)
{
	int ret;

	ret = copy_from_kernel_nofault(dst, unsafe_ptr, size);
	if (unlikely(ret < 0))
		memset(dst, 0, size);
	return ret;
}

BPF_CALL_3(bpf_probe_read_kernel, void *, dst, u32, size,
	   const void *, unsafe_ptr)
{
	return bpf_probe_read_kernel_common(dst, size, unsafe_ptr);
}

const struct bpf_func_proto bpf_probe_read_kernel_proto = {
	.func		= bpf_probe_read_kernel,
	.gpl_only	= true,
	.ret_type	= RET_INTEGER,
	.arg1_type	= ARG_PTR_TO_UNINIT_MEM,
	.arg2_type	= ARG_CONST_SIZE_OR_ZERO,
	.arg3_type	= ARG_ANYTHING,
};

static __always_inline int
bpf_probe_read_kernel_str_common(void *dst, u32 size, const void *unsafe_ptr)
{
	int ret;

	/*
	 * The strncpy_from_kernel_nofault() call will likely not fill the
	 * entire buffer, but that's okay in this circumstance as we're probing
	 * arbitrary memory anyway similar to bpf_probe_read_*() and might
	 * as well probe the stack. Thus, memory is explicitly cleared
	 * only in error case, so that improper users ignoring return
	 * code altogether don't copy garbage; otherwise length of string
	 * is returned that can be used for bpf_perf_event_output() et al.
	 */
	ret = strncpy_from_kernel_nofault(dst, unsafe_ptr, size);
	if (unlikely(ret < 0))
		memset(dst, 0, size);
	return ret;
}

BPF_CALL_3(bpf_probe_read_kernel_str, void *, dst, u32, size,
	   const void *, unsafe_ptr)
{
	return bpf_probe_read_kernel_str_common(dst, size, unsafe_ptr);
}

const struct bpf_func_proto bpf_probe_read_kernel_str_proto = {
	.func		= bpf_probe_read_kernel_str,
	.gpl_only	= true,
	.ret_type	= RET_INTEGER,
	.arg1_type	= ARG_PTR_TO_UNINIT_MEM,
	.arg2_type	= ARG_CONST_SIZE_OR_ZERO,
	.arg3_type	= ARG_ANYTHING,
};

#ifdef CONFIG_ARCH_HAS_NON_OVERLAPPING_ADDRESS_SPACE
BPF_CALL_3(bpf_probe_read_compat, void *, dst, u32, size,
	   const void *, unsafe_ptr)
{
	if ((unsigned long)unsafe_ptr < TASK_SIZE) {
		return bpf_probe_read_user_common(dst, size,
				(__force void __user *)unsafe_ptr);
	}
	return bpf_probe_read_kernel_common(dst, size, unsafe_ptr);
}

static const struct bpf_func_proto bpf_probe_read_compat_proto = {
	.func		= bpf_probe_read_compat,
	.gpl_only	= true,
	.ret_type	= RET_INTEGER,
	.arg1_type	= ARG_PTR_TO_UNINIT_MEM,
	.arg2_type	= ARG_CONST_SIZE_OR_ZERO,
	.arg3_type	= ARG_ANYTHING,
};

BPF_CALL_3(bpf_probe_read_compat_str, void *, dst, u32, size,
	   const void *, unsafe_ptr)
{
	if ((unsigned long)unsafe_ptr < TASK_SIZE) {
		return bpf_probe_read_user_str_common(dst, size,
				(__force void __user *)unsafe_ptr);
	}
	return bpf_probe_read_kernel_str_common(dst, size, unsafe_ptr);
}

static const struct bpf_func_proto bpf_probe_read_compat_str_proto = {
	.func		= bpf_probe_read_compat_str,
	.gpl_only	= true,
	.ret_type	= RET_INTEGER,
	.arg1_type	= ARG_PTR_TO_UNINIT_MEM,
	.arg2_type	= ARG_CONST_SIZE_OR_ZERO,
	.arg3_type	= ARG_ANYTHING,
};
#endif /* CONFIG_ARCH_HAS_NON_OVERLAPPING_ADDRESS_SPACE */

BPF_CALL_3(bpf_probe_write_user, void __user *, unsafe_ptr, const void *, src,
	   u32, size)
{
	/*
	 * Ensure we're in user context which is safe for the helper to
	 * run. This helper has no business in a kthread.
	 *
	 * access_ok() should prevent writing to non-user memory, but in
	 * some situations (nommu, temporary switch, etc) access_ok() does
	 * not provide enough validation, hence the check on KERNEL_DS.
	 *
	 * nmi_uaccess_okay() ensures the probe is not run in an interim
	 * state, when the task or mm are switched. This is specifically
	 * required to prevent the use of temporary mm.
	 */

	if (unlikely(in_interrupt() ||
		     current->flags & (PF_KTHREAD | PF_EXITING)))
		return -EPERM;
	if (unlikely(uaccess_kernel()))
		return -EPERM;
	if (unlikely(!nmi_uaccess_okay()))
		return -EPERM;

	return copy_to_user_nofault(unsafe_ptr, src, size);
}

static const struct bpf_func_proto bpf_probe_write_user_proto = {
	.func		= bpf_probe_write_user,
	.gpl_only	= true,
	.ret_type	= RET_INTEGER,
	.arg1_type	= ARG_ANYTHING,
	.arg2_type	= ARG_PTR_TO_MEM,
	.arg3_type	= ARG_CONST_SIZE,
};

static const struct bpf_func_proto *bpf_get_probe_write_proto(void)
{
	if (!capable(CAP_SYS_ADMIN))
		return NULL;

	pr_warn_ratelimited("%s[%d] is installing a program with bpf_probe_write_user helper that may corrupt user memory!",
			    current->comm, task_pid_nr(current));

	return &bpf_probe_write_user_proto;
}

static DEFINE_RAW_SPINLOCK(trace_printk_lock);

#define MAX_TRACE_PRINTK_VARARGS	3
#define BPF_TRACE_PRINTK_SIZE		1024

BPF_CALL_5(bpf_trace_printk, char *, fmt, u32, fmt_size, u64, arg1,
	   u64, arg2, u64, arg3)
{
	u64 args[MAX_TRACE_PRINTK_VARARGS] = { arg1, arg2, arg3 };
	u32 *bin_args;
	static char buf[BPF_TRACE_PRINTK_SIZE];
	unsigned long flags;
	int ret;

	ret = bpf_bprintf_prepare(fmt, fmt_size, args, &bin_args,
				  MAX_TRACE_PRINTK_VARARGS);
	if (ret < 0)
		return ret;

	raw_spin_lock_irqsave(&trace_printk_lock, flags);
	ret = bstr_printf(buf, sizeof(buf), fmt, bin_args);

	trace_bpf_trace_printk(buf);
	raw_spin_unlock_irqrestore(&trace_printk_lock, flags);

	bpf_bprintf_cleanup();

	return ret;
}

static const struct bpf_func_proto bpf_trace_printk_proto = {
	.func		= bpf_trace_printk,
	.gpl_only	= true,
	.ret_type	= RET_INTEGER,
	.arg1_type	= ARG_PTR_TO_MEM,
	.arg2_type	= ARG_CONST_SIZE,
};

static void __set_printk_clr_event(void)
{
	/*
	 * This program might be calling bpf_trace_printk,
	 * so enable the associated bpf_trace/bpf_trace_printk event.
	 * Repeat this each time as it is possible a user has
	 * disabled bpf_trace_printk events.  By loading a program
	 * calling bpf_trace_printk() however the user has expressed
	 * the intent to see such events.
	 */
	if (trace_set_clr_event("bpf_trace", "bpf_trace_printk", 1))
		pr_warn_ratelimited("could not enable bpf_trace_printk events");
}

const struct bpf_func_proto *bpf_get_trace_printk_proto(void)
{
	__set_printk_clr_event();
	return &bpf_trace_printk_proto;
}

BPF_CALL_4(bpf_trace_vprintk, char *, fmt, u32, fmt_size, const void *, data,
	   u32, data_len)
{
	static char buf[BPF_TRACE_PRINTK_SIZE];
	unsigned long flags;
	int ret, num_args;
	u32 *bin_args;

	if (data_len & 7 || data_len > MAX_BPRINTF_VARARGS * 8 ||
	    (data_len && !data))
		return -EINVAL;
	num_args = data_len / 8;

	ret = bpf_bprintf_prepare(fmt, fmt_size, data, &bin_args, num_args);
	if (ret < 0)
		return ret;

	raw_spin_lock_irqsave(&trace_printk_lock, flags);
	ret = bstr_printf(buf, sizeof(buf), fmt, bin_args);

	trace_bpf_trace_printk(buf);
	raw_spin_unlock_irqrestore(&trace_printk_lock, flags);

	bpf_bprintf_cleanup();

	return ret;
}

static const struct bpf_func_proto bpf_trace_vprintk_proto = {
	.func		= bpf_trace_vprintk,
	.gpl_only	= true,
	.ret_type	= RET_INTEGER,
	.arg1_type	= ARG_PTR_TO_MEM,
	.arg2_type	= ARG_CONST_SIZE,
	.arg3_type	= ARG_PTR_TO_MEM_OR_NULL,
	.arg4_type	= ARG_CONST_SIZE_OR_ZERO,
};

const struct bpf_func_proto *bpf_get_trace_vprintk_proto(void)
{
	__set_printk_clr_event();
	return &bpf_trace_vprintk_proto;
}

BPF_CALL_5(bpf_seq_printf, struct seq_file *, m, char *, fmt, u32, fmt_size,
	   const void *, data, u32, data_len)
{
	int err, num_args;
	u32 *bin_args;

	if (data_len & 7 || data_len > MAX_BPRINTF_VARARGS * 8 ||
	    (data_len && !data))
		return -EINVAL;
	num_args = data_len / 8;

	err = bpf_bprintf_prepare(fmt, fmt_size, data, &bin_args, num_args);
	if (err < 0)
		return err;

	seq_bprintf(m, fmt, bin_args);

	bpf_bprintf_cleanup();

	return seq_has_overflowed(m) ? -EOVERFLOW : 0;
}

BTF_ID_LIST_SINGLE(btf_seq_file_ids, struct, seq_file)

static const struct bpf_func_proto bpf_seq_printf_proto = {
	.func		= bpf_seq_printf,
	.gpl_only	= true,
	.ret_type	= RET_INTEGER,
	.arg1_type	= ARG_PTR_TO_BTF_ID,
	.arg1_btf_id	= &btf_seq_file_ids[0],
	.arg2_type	= ARG_PTR_TO_MEM,
	.arg3_type	= ARG_CONST_SIZE,
	.arg4_type      = ARG_PTR_TO_MEM_OR_NULL,
	.arg5_type      = ARG_CONST_SIZE_OR_ZERO,
};

BPF_CALL_3(bpf_seq_write, struct seq_file *, m, const void *, data, u32, len)
{
	return seq_write(m, data, len) ? -EOVERFLOW : 0;
}

static const struct bpf_func_proto bpf_seq_write_proto = {
	.func		= bpf_seq_write,
	.gpl_only	= true,
	.ret_type	= RET_INTEGER,
	.arg1_type	= ARG_PTR_TO_BTF_ID,
	.arg1_btf_id	= &btf_seq_file_ids[0],
	.arg2_type	= ARG_PTR_TO_MEM,
	.arg3_type	= ARG_CONST_SIZE_OR_ZERO,
};

BPF_CALL_4(bpf_seq_printf_btf, struct seq_file *, m, struct btf_ptr *, ptr,
	   u32, btf_ptr_size, u64, flags)
{
	const struct btf *btf;
	s32 btf_id;
	int ret;

	ret = bpf_btf_printf_prepare(ptr, btf_ptr_size, flags, &btf, &btf_id);
	if (ret)
		return ret;

	return btf_type_seq_show_flags(btf, btf_id, ptr->ptr, m, flags);
}

static const struct bpf_func_proto bpf_seq_printf_btf_proto = {
	.func		= bpf_seq_printf_btf,
	.gpl_only	= true,
	.ret_type	= RET_INTEGER,
	.arg1_type	= ARG_PTR_TO_BTF_ID,
	.arg1_btf_id	= &btf_seq_file_ids[0],
	.arg2_type	= ARG_PTR_TO_MEM,
	.arg3_type	= ARG_CONST_SIZE_OR_ZERO,
	.arg4_type	= ARG_ANYTHING,
};

static __always_inline int
get_map_perf_counter(struct bpf_map *map, u64 flags,
		     u64 *value, u64 *enabled, u64 *running)
{
	struct bpf_array *array = container_of(map, struct bpf_array, map);
	unsigned int cpu = smp_processor_id();
	u64 index = flags & BPF_F_INDEX_MASK;
	struct bpf_event_entry *ee;

	if (unlikely(flags & ~(BPF_F_INDEX_MASK)))
		return -EINVAL;
	if (index == BPF_F_CURRENT_CPU)
		index = cpu;
	if (unlikely(index >= array->map.max_entries))
		return -E2BIG;

	ee = READ_ONCE(array->ptrs[index]);
	if (!ee)
		return -ENOENT;

	return perf_event_read_local(ee->event, value, enabled, running);
}

BPF_CALL_2(bpf_perf_event_read, struct bpf_map *, map, u64, flags)
{
	u64 value = 0;
	int err;

	err = get_map_perf_counter(map, flags, &value, NULL, NULL);
	/*
	 * this api is ugly since we miss [-22..-2] range of valid
	 * counter values, but that's uapi
	 */
	if (err)
		return err;
	return value;
}

static const struct bpf_func_proto bpf_perf_event_read_proto = {
	.func		= bpf_perf_event_read,
	.gpl_only	= true,
	.ret_type	= RET_INTEGER,
	.arg1_type	= ARG_CONST_MAP_PTR,
	.arg2_type	= ARG_ANYTHING,
};

BPF_CALL_4(bpf_perf_event_read_value, struct bpf_map *, map, u64, flags,
	   struct bpf_perf_event_value *, buf, u32, size)
{
	int err = -EINVAL;

	if (unlikely(size != sizeof(struct bpf_perf_event_value)))
		goto clear;
	err = get_map_perf_counter(map, flags, &buf->counter, &buf->enabled,
				   &buf->running);
	if (unlikely(err))
		goto clear;
	return 0;
clear:
	memset(buf, 0, size);
	return err;
}

static const struct bpf_func_proto bpf_perf_event_read_value_proto = {
	.func		= bpf_perf_event_read_value,
	.gpl_only	= true,
	.ret_type	= RET_INTEGER,
	.arg1_type	= ARG_CONST_MAP_PTR,
	.arg2_type	= ARG_ANYTHING,
	.arg3_type	= ARG_PTR_TO_UNINIT_MEM,
	.arg4_type	= ARG_CONST_SIZE,
};

static __always_inline u64
__bpf_perf_event_output(struct pt_regs *regs, struct bpf_map *map,
			u64 flags, struct perf_sample_data *sd)
{
	struct bpf_array *array = container_of(map, struct bpf_array, map);
	unsigned int cpu = smp_processor_id();
	u64 index = flags & BPF_F_INDEX_MASK;
	struct bpf_event_entry *ee;
	struct perf_event *event;

	if (index == BPF_F_CURRENT_CPU)
		index = cpu;
	if (unlikely(index >= array->map.max_entries))
		return -E2BIG;

	ee = READ_ONCE(array->ptrs[index]);
	if (!ee)
		return -ENOENT;

	event = ee->event;
	if (unlikely(event->attr.type != PERF_TYPE_SOFTWARE ||
		     event->attr.config != PERF_COUNT_SW_BPF_OUTPUT))
		return -EINVAL;

	if (unlikely(event->oncpu != cpu))
		return -EOPNOTSUPP;

	return perf_event_output(event, sd, regs);
}

/*
 * Support executing tracepoints in normal, irq, and nmi context that each call
 * bpf_perf_event_output
 */
struct bpf_trace_sample_data {
	struct perf_sample_data sds[3];
};

static DEFINE_PER_CPU(struct bpf_trace_sample_data, bpf_trace_sds);
static DEFINE_PER_CPU(int, bpf_trace_nest_level);
BPF_CALL_5(bpf_perf_event_output, struct pt_regs *, regs, struct bpf_map *, map,
	   u64, flags, void *, data, u64, size)
{
	struct bpf_trace_sample_data *sds = this_cpu_ptr(&bpf_trace_sds);
	int nest_level = this_cpu_inc_return(bpf_trace_nest_level);
	struct perf_raw_record raw = {
		.frag = {
			.size = size,
			.data = data,
		},
	};
	struct perf_sample_data *sd;
	int err;

	if (WARN_ON_ONCE(nest_level > ARRAY_SIZE(sds->sds))) {
		err = -EBUSY;
		goto out;
	}

	sd = &sds->sds[nest_level - 1];

	if (unlikely(flags & ~(BPF_F_INDEX_MASK))) {
		err = -EINVAL;
		goto out;
	}

	perf_sample_data_init(sd, 0, 0);
	sd->raw = &raw;

	err = __bpf_perf_event_output(regs, map, flags, sd);

out:
	this_cpu_dec(bpf_trace_nest_level);
	return err;
}

static const struct bpf_func_proto bpf_perf_event_output_proto = {
	.func		= bpf_perf_event_output,
	.gpl_only	= true,
	.ret_type	= RET_INTEGER,
	.arg1_type	= ARG_PTR_TO_CTX,
	.arg2_type	= ARG_CONST_MAP_PTR,
	.arg3_type	= ARG_ANYTHING,
	.arg4_type	= ARG_PTR_TO_MEM,
	.arg5_type	= ARG_CONST_SIZE_OR_ZERO,
};

static DEFINE_PER_CPU(int, bpf_event_output_nest_level);
struct bpf_nested_pt_regs {
	struct pt_regs regs[3];
};
static DEFINE_PER_CPU(struct bpf_nested_pt_regs, bpf_pt_regs);
static DEFINE_PER_CPU(struct bpf_trace_sample_data, bpf_misc_sds);

u64 bpf_event_output(struct bpf_map *map, u64 flags, void *meta, u64 meta_size,
		     void *ctx, u64 ctx_size, bpf_ctx_copy_t ctx_copy)
{
	int nest_level = this_cpu_inc_return(bpf_event_output_nest_level);
	struct perf_raw_frag frag = {
		.copy		= ctx_copy,
		.size		= ctx_size,
		.data		= ctx,
	};
	struct perf_raw_record raw = {
		.frag = {
			{
				.next	= ctx_size ? &frag : NULL,
			},
			.size	= meta_size,
			.data	= meta,
		},
	};
	struct perf_sample_data *sd;
	struct pt_regs *regs;
	u64 ret;

	if (WARN_ON_ONCE(nest_level > ARRAY_SIZE(bpf_misc_sds.sds))) {
		ret = -EBUSY;
		goto out;
	}
	sd = this_cpu_ptr(&bpf_misc_sds.sds[nest_level - 1]);
	regs = this_cpu_ptr(&bpf_pt_regs.regs[nest_level - 1]);

	perf_fetch_caller_regs(regs);
	perf_sample_data_init(sd, 0, 0);
	sd->raw = &raw;

	ret = __bpf_perf_event_output(regs, map, flags, sd);
out:
	this_cpu_dec(bpf_event_output_nest_level);
	return ret;
}

BPF_CALL_0(bpf_get_current_task)
{
	return (long) current;
}

const struct bpf_func_proto bpf_get_current_task_proto = {
	.func		= bpf_get_current_task,
	.gpl_only	= true,
	.ret_type	= RET_INTEGER,
};

BPF_CALL_0(bpf_get_current_task_btf)
{
	return (unsigned long) current;
}

const struct bpf_func_proto bpf_get_current_task_btf_proto = {
	.func		= bpf_get_current_task_btf,
	.gpl_only	= true,
	.ret_type	= RET_PTR_TO_BTF_ID,
	.ret_btf_id	= &btf_task_struct_ids[0],
};

BPF_CALL_1(bpf_task_pt_regs, struct task_struct *, task)
{
	return (unsigned long) task_pt_regs(task);
}

BTF_ID_LIST(bpf_task_pt_regs_ids)
BTF_ID(struct, pt_regs)

const struct bpf_func_proto bpf_task_pt_regs_proto = {
	.func		= bpf_task_pt_regs,
	.gpl_only	= true,
	.arg1_type	= ARG_PTR_TO_BTF_ID,
	.arg1_btf_id	= &btf_task_struct_ids[0],
	.ret_type	= RET_PTR_TO_BTF_ID,
	.ret_btf_id	= &bpf_task_pt_regs_ids[0],
};

BPF_CALL_2(bpf_current_task_under_cgroup, struct bpf_map *, map, u32, idx)
{
	struct bpf_array *array = container_of(map, struct bpf_array, map);
	struct cgroup *cgrp;

	if (unlikely(idx >= array->map.max_entries))
		return -E2BIG;

	cgrp = READ_ONCE(array->ptrs[idx]);
	if (unlikely(!cgrp))
		return -EAGAIN;

	return task_under_cgroup_hierarchy(current, cgrp);
}

static const struct bpf_func_proto bpf_current_task_under_cgroup_proto = {
	.func           = bpf_current_task_under_cgroup,
	.gpl_only       = false,
	.ret_type       = RET_INTEGER,
	.arg1_type      = ARG_CONST_MAP_PTR,
	.arg2_type      = ARG_ANYTHING,
};

struct send_signal_irq_work {
	struct irq_work irq_work;
	struct task_struct *task;
	u32 sig;
	enum pid_type type;
};

static DEFINE_PER_CPU(struct send_signal_irq_work, send_signal_work);

static void do_bpf_send_signal(struct irq_work *entry)
{
	struct send_signal_irq_work *work;

	work = container_of(entry, struct send_signal_irq_work, irq_work);
	group_send_sig_info(work->sig, SEND_SIG_PRIV, work->task, work->type);
}

static int bpf_send_signal_common(u32 sig, enum pid_type type)
{
	struct send_signal_irq_work *work = NULL;

	/* Similar to bpf_probe_write_user, task needs to be
	 * in a sound condition and kernel memory access be
	 * permitted in order to send signal to the current
	 * task.
	 */
	if (unlikely(current->flags & (PF_KTHREAD | PF_EXITING)))
		return -EPERM;
	if (unlikely(uaccess_kernel()))
		return -EPERM;
	if (unlikely(!nmi_uaccess_okay()))
		return -EPERM;

	if (irqs_disabled()) {
		/* Do an early check on signal validity. Otherwise,
		 * the error is lost in deferred irq_work.
		 */
		if (unlikely(!valid_signal(sig)))
			return -EINVAL;

		work = this_cpu_ptr(&send_signal_work);
		if (irq_work_is_busy(&work->irq_work))
			return -EBUSY;

		/* Add the current task, which is the target of sending signal,
		 * to the irq_work. The current task may change when queued
		 * irq works get executed.
		 */
		work->task = current;
		work->sig = sig;
		work->type = type;
		irq_work_queue(&work->irq_work);
		return 0;
	}

	return group_send_sig_info(sig, SEND_SIG_PRIV, current, type);
}

BPF_CALL_1(bpf_send_signal, u32, sig)
{
	return bpf_send_signal_common(sig, PIDTYPE_TGID);
}

static const struct bpf_func_proto bpf_send_signal_proto = {
	.func		= bpf_send_signal,
	.gpl_only	= false,
	.ret_type	= RET_INTEGER,
	.arg1_type	= ARG_ANYTHING,
};

BPF_CALL_1(bpf_send_signal_thread, u32, sig)
{
	return bpf_send_signal_common(sig, PIDTYPE_PID);
}

static const struct bpf_func_proto bpf_send_signal_thread_proto = {
	.func		= bpf_send_signal_thread,
	.gpl_only	= false,
	.ret_type	= RET_INTEGER,
	.arg1_type	= ARG_ANYTHING,
};

BPF_CALL_3(bpf_d_path, struct path *, path, char *, buf, u32, sz)
{
	long len;
	char *p;

	if (!sz)
		return 0;

	p = d_path(path, buf, sz);
	if (IS_ERR(p)) {
		len = PTR_ERR(p);
	} else {
		len = buf + sz - p;
		memmove(buf, p, len);
	}

	return len;
}

BTF_SET_START(btf_allowlist_d_path)
#ifdef CONFIG_SECURITY
BTF_ID(func, security_file_permission)
BTF_ID(func, security_inode_getattr)
BTF_ID(func, security_file_open)
#endif
#ifdef CONFIG_SECURITY_PATH
BTF_ID(func, security_path_truncate)
#endif
BTF_ID(func, vfs_truncate)
BTF_ID(func, vfs_fallocate)
BTF_ID(func, dentry_open)
BTF_ID(func, vfs_getattr)
BTF_ID(func, filp_close)
BTF_SET_END(btf_allowlist_d_path)

static bool bpf_d_path_allowed(const struct bpf_prog *prog)
{
	if (prog->type == BPF_PROG_TYPE_TRACING &&
	    prog->expected_attach_type == BPF_TRACE_ITER)
		return true;

	if (prog->type == BPF_PROG_TYPE_LSM)
		return bpf_lsm_is_sleepable_hook(prog->aux->attach_btf_id);

	return btf_id_set_contains(&btf_allowlist_d_path,
				   prog->aux->attach_btf_id);
}

BTF_ID_LIST_SINGLE(bpf_d_path_btf_ids, struct, path)

static const struct bpf_func_proto bpf_d_path_proto = {
	.func		= bpf_d_path,
	.gpl_only	= false,
	.ret_type	= RET_INTEGER,
	.arg1_type	= ARG_PTR_TO_BTF_ID,
	.arg1_btf_id	= &bpf_d_path_btf_ids[0],
	.arg2_type	= ARG_PTR_TO_MEM,
	.arg3_type	= ARG_CONST_SIZE_OR_ZERO,
	.allowed	= bpf_d_path_allowed,
};

#define BTF_F_ALL	(BTF_F_COMPACT  | BTF_F_NONAME | \
			 BTF_F_PTR_RAW | BTF_F_ZERO)

static int bpf_btf_printf_prepare(struct btf_ptr *ptr, u32 btf_ptr_size,
				  u64 flags, const struct btf **btf,
				  s32 *btf_id)
{
	const struct btf_type *t;

	if (unlikely(flags & ~(BTF_F_ALL)))
		return -EINVAL;

	if (btf_ptr_size != sizeof(struct btf_ptr))
		return -EINVAL;

	*btf = bpf_get_btf_vmlinux();

	if (IS_ERR_OR_NULL(*btf))
		return IS_ERR(*btf) ? PTR_ERR(*btf) : -EINVAL;

	if (ptr->type_id > 0)
		*btf_id = ptr->type_id;
	else
		return -EINVAL;

	if (*btf_id > 0)
		t = btf_type_by_id(*btf, *btf_id);
	if (*btf_id <= 0 || !t)
		return -ENOENT;

	return 0;
}

BPF_CALL_5(bpf_snprintf_btf, char *, str, u32, str_size, struct btf_ptr *, ptr,
	   u32, btf_ptr_size, u64, flags)
{
	const struct btf *btf;
	s32 btf_id;
	int ret;

	ret = bpf_btf_printf_prepare(ptr, btf_ptr_size, flags, &btf, &btf_id);
	if (ret)
		return ret;

	return btf_type_snprintf_show(btf, btf_id, ptr->ptr, str, str_size,
				      flags);
}

const struct bpf_func_proto bpf_snprintf_btf_proto = {
	.func		= bpf_snprintf_btf,
	.gpl_only	= false,
	.ret_type	= RET_INTEGER,
	.arg1_type	= ARG_PTR_TO_MEM,
	.arg2_type	= ARG_CONST_SIZE,
	.arg3_type	= ARG_PTR_TO_MEM,
	.arg4_type	= ARG_CONST_SIZE,
	.arg5_type	= ARG_ANYTHING,
};

BPF_CALL_1(bpf_get_func_ip_tracing, void *, ctx)
{
	/* This helper call is inlined by verifier. */
	return ((u64 *)ctx)[-1];
}

static const struct bpf_func_proto bpf_get_func_ip_proto_tracing = {
	.func		= bpf_get_func_ip_tracing,
	.gpl_only	= true,
	.ret_type	= RET_INTEGER,
	.arg1_type	= ARG_PTR_TO_CTX,
};

BPF_CALL_1(bpf_get_func_ip_kprobe, struct pt_regs *, regs)
{
	struct kprobe *kp = kprobe_running();

	return kp ? (uintptr_t)kp->addr : 0;
}

static const struct bpf_func_proto bpf_get_func_ip_proto_kprobe = {
	.func		= bpf_get_func_ip_kprobe,
	.gpl_only	= true,
	.ret_type	= RET_INTEGER,
	.arg1_type	= ARG_PTR_TO_CTX,
};

BPF_CALL_1(bpf_get_attach_cookie_trace, void *, ctx)
{
	struct bpf_trace_run_ctx *run_ctx;

	run_ctx = container_of(current->bpf_ctx, struct bpf_trace_run_ctx, run_ctx);
	return run_ctx->bpf_cookie;
}

static const struct bpf_func_proto bpf_get_attach_cookie_proto_trace = {
	.func		= bpf_get_attach_cookie_trace,
	.gpl_only	= false,
	.ret_type	= RET_INTEGER,
	.arg1_type	= ARG_PTR_TO_CTX,
};

BPF_CALL_1(bpf_get_attach_cookie_pe, struct bpf_perf_event_data_kern *, ctx)
{
	return ctx->event->bpf_cookie;
}

static const struct bpf_func_proto bpf_get_attach_cookie_proto_pe = {
	.func		= bpf_get_attach_cookie_pe,
	.gpl_only	= false,
	.ret_type	= RET_INTEGER,
	.arg1_type	= ARG_PTR_TO_CTX,
};

BPF_CALL_3(bpf_get_branch_snapshot, void *, buf, u32, size, u64, flags)
{
#ifndef CONFIG_X86
	return -ENOENT;
#else
	static const u32 br_entry_size = sizeof(struct perf_branch_entry);
	u32 entry_cnt = size / br_entry_size;

	entry_cnt = static_call(perf_snapshot_branch_stack)(buf, entry_cnt);

	if (unlikely(flags))
		return -EINVAL;

	if (!entry_cnt)
		return -ENOENT;

	return entry_cnt * br_entry_size;
#endif
}

static const struct bpf_func_proto bpf_get_branch_snapshot_proto = {
	.func		= bpf_get_branch_snapshot,
	.gpl_only	= true,
	.ret_type	= RET_INTEGER,
	.arg1_type	= ARG_PTR_TO_UNINIT_MEM,
	.arg2_type	= ARG_CONST_SIZE_OR_ZERO,
};

static const struct bpf_func_proto *
bpf_tracing_func_proto(enum bpf_func_id func_id, const struct bpf_prog *prog)
{
	switch (func_id) {
	case BPF_FUNC_map_lookup_elem:
		return &bpf_map_lookup_elem_proto;
	case BPF_FUNC_map_update_elem:
		return &bpf_map_update_elem_proto;
	case BPF_FUNC_map_delete_elem:
		return &bpf_map_delete_elem_proto;
	case BPF_FUNC_map_push_elem:
		return &bpf_map_push_elem_proto;
	case BPF_FUNC_map_pop_elem:
		return &bpf_map_pop_elem_proto;
	case BPF_FUNC_map_peek_elem:
		return &bpf_map_peek_elem_proto;
	case BPF_FUNC_ktime_get_ns:
		return &bpf_ktime_get_ns_proto;
	case BPF_FUNC_ktime_get_boot_ns:
		return &bpf_ktime_get_boot_ns_proto;
	case BPF_FUNC_ktime_get_coarse_ns:
		return &bpf_ktime_get_coarse_ns_proto;
	case BPF_FUNC_tail_call:
		return &bpf_tail_call_proto;
	case BPF_FUNC_get_current_pid_tgid:
		return &bpf_get_current_pid_tgid_proto;
	case BPF_FUNC_get_current_task:
		return &bpf_get_current_task_proto;
	case BPF_FUNC_get_current_task_btf:
		return &bpf_get_current_task_btf_proto;
	case BPF_FUNC_task_pt_regs:
		return &bpf_task_pt_regs_proto;
	case BPF_FUNC_get_current_uid_gid:
		return &bpf_get_current_uid_gid_proto;
	case BPF_FUNC_get_current_comm:
		return &bpf_get_current_comm_proto;
	case BPF_FUNC_trace_printk:
		return bpf_get_trace_printk_proto();
	case BPF_FUNC_get_smp_processor_id:
		return &bpf_get_smp_processor_id_proto;
	case BPF_FUNC_get_numa_node_id:
		return &bpf_get_numa_node_id_proto;
	case BPF_FUNC_perf_event_read:
		return &bpf_perf_event_read_proto;
	case BPF_FUNC_current_task_under_cgroup:
		return &bpf_current_task_under_cgroup_proto;
	case BPF_FUNC_get_prandom_u32:
		return &bpf_get_prandom_u32_proto;
	case BPF_FUNC_probe_write_user:
		return security_locked_down(LOCKDOWN_BPF_WRITE_USER) < 0 ?
		       NULL : bpf_get_probe_write_proto();
	case BPF_FUNC_probe_read_user:
		return &bpf_probe_read_user_proto;
	case BPF_FUNC_probe_read_kernel:
		return security_locked_down(LOCKDOWN_BPF_READ_KERNEL) < 0 ?
		       NULL : &bpf_probe_read_kernel_proto;
	case BPF_FUNC_probe_read_user_str:
		return &bpf_probe_read_user_str_proto;
	case BPF_FUNC_probe_read_kernel_str:
		return security_locked_down(LOCKDOWN_BPF_READ_KERNEL) < 0 ?
		       NULL : &bpf_probe_read_kernel_str_proto;
#ifdef CONFIG_ARCH_HAS_NON_OVERLAPPING_ADDRESS_SPACE
	case BPF_FUNC_probe_read:
		return security_locked_down(LOCKDOWN_BPF_READ_KERNEL) < 0 ?
		       NULL : &bpf_probe_read_compat_proto;
	case BPF_FUNC_probe_read_str:
		return security_locked_down(LOCKDOWN_BPF_READ_KERNEL) < 0 ?
		       NULL : &bpf_probe_read_compat_str_proto;
#endif
#ifdef CONFIG_CGROUPS
	case BPF_FUNC_get_current_cgroup_id:
		return &bpf_get_current_cgroup_id_proto;
	case BPF_FUNC_get_current_ancestor_cgroup_id:
		return &bpf_get_current_ancestor_cgroup_id_proto;
#endif
	case BPF_FUNC_send_signal:
		return &bpf_send_signal_proto;
	case BPF_FUNC_send_signal_thread:
		return &bpf_send_signal_thread_proto;
	case BPF_FUNC_perf_event_read_value:
		return &bpf_perf_event_read_value_proto;
	case BPF_FUNC_get_ns_current_pid_tgid:
		return &bpf_get_ns_current_pid_tgid_proto;
	case BPF_FUNC_ringbuf_output:
		return &bpf_ringbuf_output_proto;
	case BPF_FUNC_ringbuf_reserve:
		return &bpf_ringbuf_reserve_proto;
	case BPF_FUNC_ringbuf_submit:
		return &bpf_ringbuf_submit_proto;
	case BPF_FUNC_ringbuf_discard:
		return &bpf_ringbuf_discard_proto;
	case BPF_FUNC_ringbuf_query:
		return &bpf_ringbuf_query_proto;
	case BPF_FUNC_jiffies64:
		return &bpf_jiffies64_proto;
	case BPF_FUNC_get_task_stack:
		return &bpf_get_task_stack_proto;
	case BPF_FUNC_copy_from_user:
		return prog->aux->sleepable ? &bpf_copy_from_user_proto : NULL;
	case BPF_FUNC_snprintf_btf:
		return &bpf_snprintf_btf_proto;
	case BPF_FUNC_per_cpu_ptr:
		return &bpf_per_cpu_ptr_proto;
	case BPF_FUNC_this_cpu_ptr:
		return &bpf_this_cpu_ptr_proto;
	case BPF_FUNC_task_storage_get:
		return &bpf_task_storage_get_proto;
	case BPF_FUNC_task_storage_delete:
		return &bpf_task_storage_delete_proto;
	case BPF_FUNC_for_each_map_elem:
		return &bpf_for_each_map_elem_proto;
	case BPF_FUNC_snprintf:
		return &bpf_snprintf_proto;
	case BPF_FUNC_get_func_ip:
		return &bpf_get_func_ip_proto_tracing;
	case BPF_FUNC_get_branch_snapshot:
		return &bpf_get_branch_snapshot_proto;
<<<<<<< HEAD
=======
	case BPF_FUNC_trace_vprintk:
		return bpf_get_trace_vprintk_proto();
>>>>>>> 6b7b0c30
	default:
		return bpf_base_func_proto(func_id);
	}
}

static const struct bpf_func_proto *
kprobe_prog_func_proto(enum bpf_func_id func_id, const struct bpf_prog *prog)
{
	switch (func_id) {
	case BPF_FUNC_perf_event_output:
		return &bpf_perf_event_output_proto;
	case BPF_FUNC_get_stackid:
		return &bpf_get_stackid_proto;
	case BPF_FUNC_get_stack:
		return &bpf_get_stack_proto;
#ifdef CONFIG_BPF_KPROBE_OVERRIDE
	case BPF_FUNC_override_return:
		return &bpf_override_return_proto;
#endif
	case BPF_FUNC_get_func_ip:
		return &bpf_get_func_ip_proto_kprobe;
	case BPF_FUNC_get_attach_cookie:
		return &bpf_get_attach_cookie_proto_trace;
	default:
		return bpf_tracing_func_proto(func_id, prog);
	}
}

/* bpf+kprobe programs can access fields of 'struct pt_regs' */
static bool kprobe_prog_is_valid_access(int off, int size, enum bpf_access_type type,
					const struct bpf_prog *prog,
					struct bpf_insn_access_aux *info)
{
	if (off < 0 || off >= sizeof(struct pt_regs))
		return false;
	if (type != BPF_READ)
		return false;
	if (off % size != 0)
		return false;
	/*
	 * Assertion for 32 bit to make sure last 8 byte access
	 * (BPF_DW) to the last 4 byte member is disallowed.
	 */
	if (off + size > sizeof(struct pt_regs))
		return false;

	return true;
}

const struct bpf_verifier_ops kprobe_verifier_ops = {
	.get_func_proto  = kprobe_prog_func_proto,
	.is_valid_access = kprobe_prog_is_valid_access,
};

const struct bpf_prog_ops kprobe_prog_ops = {
};

BPF_CALL_5(bpf_perf_event_output_tp, void *, tp_buff, struct bpf_map *, map,
	   u64, flags, void *, data, u64, size)
{
	struct pt_regs *regs = *(struct pt_regs **)tp_buff;

	/*
	 * r1 points to perf tracepoint buffer where first 8 bytes are hidden
	 * from bpf program and contain a pointer to 'struct pt_regs'. Fetch it
	 * from there and call the same bpf_perf_event_output() helper inline.
	 */
	return ____bpf_perf_event_output(regs, map, flags, data, size);
}

static const struct bpf_func_proto bpf_perf_event_output_proto_tp = {
	.func		= bpf_perf_event_output_tp,
	.gpl_only	= true,
	.ret_type	= RET_INTEGER,
	.arg1_type	= ARG_PTR_TO_CTX,
	.arg2_type	= ARG_CONST_MAP_PTR,
	.arg3_type	= ARG_ANYTHING,
	.arg4_type	= ARG_PTR_TO_MEM,
	.arg5_type	= ARG_CONST_SIZE_OR_ZERO,
};

BPF_CALL_3(bpf_get_stackid_tp, void *, tp_buff, struct bpf_map *, map,
	   u64, flags)
{
	struct pt_regs *regs = *(struct pt_regs **)tp_buff;

	/*
	 * Same comment as in bpf_perf_event_output_tp(), only that this time
	 * the other helper's function body cannot be inlined due to being
	 * external, thus we need to call raw helper function.
	 */
	return bpf_get_stackid((unsigned long) regs, (unsigned long) map,
			       flags, 0, 0);
}

static const struct bpf_func_proto bpf_get_stackid_proto_tp = {
	.func		= bpf_get_stackid_tp,
	.gpl_only	= true,
	.ret_type	= RET_INTEGER,
	.arg1_type	= ARG_PTR_TO_CTX,
	.arg2_type	= ARG_CONST_MAP_PTR,
	.arg3_type	= ARG_ANYTHING,
};

BPF_CALL_4(bpf_get_stack_tp, void *, tp_buff, void *, buf, u32, size,
	   u64, flags)
{
	struct pt_regs *regs = *(struct pt_regs **)tp_buff;

	return bpf_get_stack((unsigned long) regs, (unsigned long) buf,
			     (unsigned long) size, flags, 0);
}

static const struct bpf_func_proto bpf_get_stack_proto_tp = {
	.func		= bpf_get_stack_tp,
	.gpl_only	= true,
	.ret_type	= RET_INTEGER,
	.arg1_type	= ARG_PTR_TO_CTX,
	.arg2_type	= ARG_PTR_TO_UNINIT_MEM,
	.arg3_type	= ARG_CONST_SIZE_OR_ZERO,
	.arg4_type	= ARG_ANYTHING,
};

static const struct bpf_func_proto *
tp_prog_func_proto(enum bpf_func_id func_id, const struct bpf_prog *prog)
{
	switch (func_id) {
	case BPF_FUNC_perf_event_output:
		return &bpf_perf_event_output_proto_tp;
	case BPF_FUNC_get_stackid:
		return &bpf_get_stackid_proto_tp;
	case BPF_FUNC_get_stack:
		return &bpf_get_stack_proto_tp;
	case BPF_FUNC_get_attach_cookie:
		return &bpf_get_attach_cookie_proto_trace;
	default:
		return bpf_tracing_func_proto(func_id, prog);
	}
}

static bool tp_prog_is_valid_access(int off, int size, enum bpf_access_type type,
				    const struct bpf_prog *prog,
				    struct bpf_insn_access_aux *info)
{
	if (off < sizeof(void *) || off >= PERF_MAX_TRACE_SIZE)
		return false;
	if (type != BPF_READ)
		return false;
	if (off % size != 0)
		return false;

	BUILD_BUG_ON(PERF_MAX_TRACE_SIZE % sizeof(__u64));
	return true;
}

const struct bpf_verifier_ops tracepoint_verifier_ops = {
	.get_func_proto  = tp_prog_func_proto,
	.is_valid_access = tp_prog_is_valid_access,
};

const struct bpf_prog_ops tracepoint_prog_ops = {
};

BPF_CALL_3(bpf_perf_prog_read_value, struct bpf_perf_event_data_kern *, ctx,
	   struct bpf_perf_event_value *, buf, u32, size)
{
	int err = -EINVAL;

	if (unlikely(size != sizeof(struct bpf_perf_event_value)))
		goto clear;
	err = perf_event_read_local(ctx->event, &buf->counter, &buf->enabled,
				    &buf->running);
	if (unlikely(err))
		goto clear;
	return 0;
clear:
	memset(buf, 0, size);
	return err;
}

static const struct bpf_func_proto bpf_perf_prog_read_value_proto = {
         .func           = bpf_perf_prog_read_value,
         .gpl_only       = true,
         .ret_type       = RET_INTEGER,
         .arg1_type      = ARG_PTR_TO_CTX,
         .arg2_type      = ARG_PTR_TO_UNINIT_MEM,
         .arg3_type      = ARG_CONST_SIZE,
};

BPF_CALL_4(bpf_read_branch_records, struct bpf_perf_event_data_kern *, ctx,
	   void *, buf, u32, size, u64, flags)
{
#ifndef CONFIG_X86
	return -ENOENT;
#else
	static const u32 br_entry_size = sizeof(struct perf_branch_entry);
	struct perf_branch_stack *br_stack = ctx->data->br_stack;
	u32 to_copy;

	if (unlikely(flags & ~BPF_F_GET_BRANCH_RECORDS_SIZE))
		return -EINVAL;

	if (unlikely(!br_stack))
		return -EINVAL;

	if (flags & BPF_F_GET_BRANCH_RECORDS_SIZE)
		return br_stack->nr * br_entry_size;

	if (!buf || (size % br_entry_size != 0))
		return -EINVAL;

	to_copy = min_t(u32, br_stack->nr * br_entry_size, size);
	memcpy(buf, br_stack->entries, to_copy);

	return to_copy;
#endif
}

static const struct bpf_func_proto bpf_read_branch_records_proto = {
	.func           = bpf_read_branch_records,
	.gpl_only       = true,
	.ret_type       = RET_INTEGER,
	.arg1_type      = ARG_PTR_TO_CTX,
	.arg2_type      = ARG_PTR_TO_MEM_OR_NULL,
	.arg3_type      = ARG_CONST_SIZE_OR_ZERO,
	.arg4_type      = ARG_ANYTHING,
};

static const struct bpf_func_proto *
pe_prog_func_proto(enum bpf_func_id func_id, const struct bpf_prog *prog)
{
	switch (func_id) {
	case BPF_FUNC_perf_event_output:
		return &bpf_perf_event_output_proto_tp;
	case BPF_FUNC_get_stackid:
		return &bpf_get_stackid_proto_pe;
	case BPF_FUNC_get_stack:
		return &bpf_get_stack_proto_pe;
	case BPF_FUNC_perf_prog_read_value:
		return &bpf_perf_prog_read_value_proto;
	case BPF_FUNC_read_branch_records:
		return &bpf_read_branch_records_proto;
	case BPF_FUNC_get_attach_cookie:
		return &bpf_get_attach_cookie_proto_pe;
	default:
		return bpf_tracing_func_proto(func_id, prog);
	}
}

/*
 * bpf_raw_tp_regs are separate from bpf_pt_regs used from skb/xdp
 * to avoid potential recursive reuse issue when/if tracepoints are added
 * inside bpf_*_event_output, bpf_get_stackid and/or bpf_get_stack.
 *
 * Since raw tracepoints run despite bpf_prog_active, support concurrent usage
 * in normal, irq, and nmi context.
 */
struct bpf_raw_tp_regs {
	struct pt_regs regs[3];
};
static DEFINE_PER_CPU(struct bpf_raw_tp_regs, bpf_raw_tp_regs);
static DEFINE_PER_CPU(int, bpf_raw_tp_nest_level);
static struct pt_regs *get_bpf_raw_tp_regs(void)
{
	struct bpf_raw_tp_regs *tp_regs = this_cpu_ptr(&bpf_raw_tp_regs);
	int nest_level = this_cpu_inc_return(bpf_raw_tp_nest_level);

	if (WARN_ON_ONCE(nest_level > ARRAY_SIZE(tp_regs->regs))) {
		this_cpu_dec(bpf_raw_tp_nest_level);
		return ERR_PTR(-EBUSY);
	}

	return &tp_regs->regs[nest_level - 1];
}

static void put_bpf_raw_tp_regs(void)
{
	this_cpu_dec(bpf_raw_tp_nest_level);
}

BPF_CALL_5(bpf_perf_event_output_raw_tp, struct bpf_raw_tracepoint_args *, args,
	   struct bpf_map *, map, u64, flags, void *, data, u64, size)
{
	struct pt_regs *regs = get_bpf_raw_tp_regs();
	int ret;

	if (IS_ERR(regs))
		return PTR_ERR(regs);

	perf_fetch_caller_regs(regs);
	ret = ____bpf_perf_event_output(regs, map, flags, data, size);

	put_bpf_raw_tp_regs();
	return ret;
}

static const struct bpf_func_proto bpf_perf_event_output_proto_raw_tp = {
	.func		= bpf_perf_event_output_raw_tp,
	.gpl_only	= true,
	.ret_type	= RET_INTEGER,
	.arg1_type	= ARG_PTR_TO_CTX,
	.arg2_type	= ARG_CONST_MAP_PTR,
	.arg3_type	= ARG_ANYTHING,
	.arg4_type	= ARG_PTR_TO_MEM,
	.arg5_type	= ARG_CONST_SIZE_OR_ZERO,
};

extern const struct bpf_func_proto bpf_skb_output_proto;
extern const struct bpf_func_proto bpf_xdp_output_proto;

BPF_CALL_3(bpf_get_stackid_raw_tp, struct bpf_raw_tracepoint_args *, args,
	   struct bpf_map *, map, u64, flags)
{
	struct pt_regs *regs = get_bpf_raw_tp_regs();
	int ret;

	if (IS_ERR(regs))
		return PTR_ERR(regs);

	perf_fetch_caller_regs(regs);
	/* similar to bpf_perf_event_output_tp, but pt_regs fetched differently */
	ret = bpf_get_stackid((unsigned long) regs, (unsigned long) map,
			      flags, 0, 0);
	put_bpf_raw_tp_regs();
	return ret;
}

static const struct bpf_func_proto bpf_get_stackid_proto_raw_tp = {
	.func		= bpf_get_stackid_raw_tp,
	.gpl_only	= true,
	.ret_type	= RET_INTEGER,
	.arg1_type	= ARG_PTR_TO_CTX,
	.arg2_type	= ARG_CONST_MAP_PTR,
	.arg3_type	= ARG_ANYTHING,
};

BPF_CALL_4(bpf_get_stack_raw_tp, struct bpf_raw_tracepoint_args *, args,
	   void *, buf, u32, size, u64, flags)
{
	struct pt_regs *regs = get_bpf_raw_tp_regs();
	int ret;

	if (IS_ERR(regs))
		return PTR_ERR(regs);

	perf_fetch_caller_regs(regs);
	ret = bpf_get_stack((unsigned long) regs, (unsigned long) buf,
			    (unsigned long) size, flags, 0);
	put_bpf_raw_tp_regs();
	return ret;
}

static const struct bpf_func_proto bpf_get_stack_proto_raw_tp = {
	.func		= bpf_get_stack_raw_tp,
	.gpl_only	= true,
	.ret_type	= RET_INTEGER,
	.arg1_type	= ARG_PTR_TO_CTX,
	.arg2_type	= ARG_PTR_TO_MEM,
	.arg3_type	= ARG_CONST_SIZE_OR_ZERO,
	.arg4_type	= ARG_ANYTHING,
};

static const struct bpf_func_proto *
raw_tp_prog_func_proto(enum bpf_func_id func_id, const struct bpf_prog *prog)
{
	switch (func_id) {
	case BPF_FUNC_perf_event_output:
		return &bpf_perf_event_output_proto_raw_tp;
	case BPF_FUNC_get_stackid:
		return &bpf_get_stackid_proto_raw_tp;
	case BPF_FUNC_get_stack:
		return &bpf_get_stack_proto_raw_tp;
	default:
		return bpf_tracing_func_proto(func_id, prog);
	}
}

const struct bpf_func_proto *
tracing_prog_func_proto(enum bpf_func_id func_id, const struct bpf_prog *prog)
{
	const struct bpf_func_proto *fn;

	switch (func_id) {
#ifdef CONFIG_NET
	case BPF_FUNC_skb_output:
		return &bpf_skb_output_proto;
	case BPF_FUNC_xdp_output:
		return &bpf_xdp_output_proto;
	case BPF_FUNC_skc_to_tcp6_sock:
		return &bpf_skc_to_tcp6_sock_proto;
	case BPF_FUNC_skc_to_tcp_sock:
		return &bpf_skc_to_tcp_sock_proto;
	case BPF_FUNC_skc_to_tcp_timewait_sock:
		return &bpf_skc_to_tcp_timewait_sock_proto;
	case BPF_FUNC_skc_to_tcp_request_sock:
		return &bpf_skc_to_tcp_request_sock_proto;
	case BPF_FUNC_skc_to_udp6_sock:
		return &bpf_skc_to_udp6_sock_proto;
	case BPF_FUNC_sk_storage_get:
		return &bpf_sk_storage_get_tracing_proto;
	case BPF_FUNC_sk_storage_delete:
		return &bpf_sk_storage_delete_tracing_proto;
	case BPF_FUNC_sock_from_file:
		return &bpf_sock_from_file_proto;
	case BPF_FUNC_get_socket_cookie:
		return &bpf_get_socket_ptr_cookie_proto;
#endif
	case BPF_FUNC_seq_printf:
		return prog->expected_attach_type == BPF_TRACE_ITER ?
		       &bpf_seq_printf_proto :
		       NULL;
	case BPF_FUNC_seq_write:
		return prog->expected_attach_type == BPF_TRACE_ITER ?
		       &bpf_seq_write_proto :
		       NULL;
	case BPF_FUNC_seq_printf_btf:
		return prog->expected_attach_type == BPF_TRACE_ITER ?
		       &bpf_seq_printf_btf_proto :
		       NULL;
	case BPF_FUNC_d_path:
		return &bpf_d_path_proto;
	default:
		fn = raw_tp_prog_func_proto(func_id, prog);
		if (!fn && prog->expected_attach_type == BPF_TRACE_ITER)
			fn = bpf_iter_get_func_proto(func_id, prog);
		return fn;
	}
}

static bool raw_tp_prog_is_valid_access(int off, int size,
					enum bpf_access_type type,
					const struct bpf_prog *prog,
					struct bpf_insn_access_aux *info)
{
	if (off < 0 || off >= sizeof(__u64) * MAX_BPF_FUNC_ARGS)
		return false;
	if (type != BPF_READ)
		return false;
	if (off % size != 0)
		return false;
	return true;
}

static bool tracing_prog_is_valid_access(int off, int size,
					 enum bpf_access_type type,
					 const struct bpf_prog *prog,
					 struct bpf_insn_access_aux *info)
{
	if (off < 0 || off >= sizeof(__u64) * MAX_BPF_FUNC_ARGS)
		return false;
	if (type != BPF_READ)
		return false;
	if (off % size != 0)
		return false;
	return btf_ctx_access(off, size, type, prog, info);
}

int __weak bpf_prog_test_run_tracing(struct bpf_prog *prog,
				     const union bpf_attr *kattr,
				     union bpf_attr __user *uattr)
{
	return -ENOTSUPP;
}

const struct bpf_verifier_ops raw_tracepoint_verifier_ops = {
	.get_func_proto  = raw_tp_prog_func_proto,
	.is_valid_access = raw_tp_prog_is_valid_access,
};

const struct bpf_prog_ops raw_tracepoint_prog_ops = {
#ifdef CONFIG_NET
	.test_run = bpf_prog_test_run_raw_tp,
#endif
};

const struct bpf_verifier_ops tracing_verifier_ops = {
	.get_func_proto  = tracing_prog_func_proto,
	.is_valid_access = tracing_prog_is_valid_access,
};

const struct bpf_prog_ops tracing_prog_ops = {
	.test_run = bpf_prog_test_run_tracing,
};

static bool raw_tp_writable_prog_is_valid_access(int off, int size,
						 enum bpf_access_type type,
						 const struct bpf_prog *prog,
						 struct bpf_insn_access_aux *info)
{
	if (off == 0) {
		if (size != sizeof(u64) || type != BPF_READ)
			return false;
		info->reg_type = PTR_TO_TP_BUFFER;
	}
	return raw_tp_prog_is_valid_access(off, size, type, prog, info);
}

const struct bpf_verifier_ops raw_tracepoint_writable_verifier_ops = {
	.get_func_proto  = raw_tp_prog_func_proto,
	.is_valid_access = raw_tp_writable_prog_is_valid_access,
};

const struct bpf_prog_ops raw_tracepoint_writable_prog_ops = {
};

static bool pe_prog_is_valid_access(int off, int size, enum bpf_access_type type,
				    const struct bpf_prog *prog,
				    struct bpf_insn_access_aux *info)
{
	const int size_u64 = sizeof(u64);

	if (off < 0 || off >= sizeof(struct bpf_perf_event_data))
		return false;
	if (type != BPF_READ)
		return false;
	if (off % size != 0) {
		if (sizeof(unsigned long) != 4)
			return false;
		if (size != 8)
			return false;
		if (off % size != 4)
			return false;
	}

	switch (off) {
	case bpf_ctx_range(struct bpf_perf_event_data, sample_period):
		bpf_ctx_record_field_size(info, size_u64);
		if (!bpf_ctx_narrow_access_ok(off, size, size_u64))
			return false;
		break;
	case bpf_ctx_range(struct bpf_perf_event_data, addr):
		bpf_ctx_record_field_size(info, size_u64);
		if (!bpf_ctx_narrow_access_ok(off, size, size_u64))
			return false;
		break;
	default:
		if (size != sizeof(long))
			return false;
	}

	return true;
}

static u32 pe_prog_convert_ctx_access(enum bpf_access_type type,
				      const struct bpf_insn *si,
				      struct bpf_insn *insn_buf,
				      struct bpf_prog *prog, u32 *target_size)
{
	struct bpf_insn *insn = insn_buf;

	switch (si->off) {
	case offsetof(struct bpf_perf_event_data, sample_period):
		*insn++ = BPF_LDX_MEM(BPF_FIELD_SIZEOF(struct bpf_perf_event_data_kern,
						       data), si->dst_reg, si->src_reg,
				      offsetof(struct bpf_perf_event_data_kern, data));
		*insn++ = BPF_LDX_MEM(BPF_DW, si->dst_reg, si->dst_reg,
				      bpf_target_off(struct perf_sample_data, period, 8,
						     target_size));
		break;
	case offsetof(struct bpf_perf_event_data, addr):
		*insn++ = BPF_LDX_MEM(BPF_FIELD_SIZEOF(struct bpf_perf_event_data_kern,
						       data), si->dst_reg, si->src_reg,
				      offsetof(struct bpf_perf_event_data_kern, data));
		*insn++ = BPF_LDX_MEM(BPF_DW, si->dst_reg, si->dst_reg,
				      bpf_target_off(struct perf_sample_data, addr, 8,
						     target_size));
		break;
	default:
		*insn++ = BPF_LDX_MEM(BPF_FIELD_SIZEOF(struct bpf_perf_event_data_kern,
						       regs), si->dst_reg, si->src_reg,
				      offsetof(struct bpf_perf_event_data_kern, regs));
		*insn++ = BPF_LDX_MEM(BPF_SIZEOF(long), si->dst_reg, si->dst_reg,
				      si->off);
		break;
	}

	return insn - insn_buf;
}

const struct bpf_verifier_ops perf_event_verifier_ops = {
	.get_func_proto		= pe_prog_func_proto,
	.is_valid_access	= pe_prog_is_valid_access,
	.convert_ctx_access	= pe_prog_convert_ctx_access,
};

const struct bpf_prog_ops perf_event_prog_ops = {
};

static DEFINE_MUTEX(bpf_event_mutex);

#define BPF_TRACE_MAX_PROGS 64

int perf_event_attach_bpf_prog(struct perf_event *event,
			       struct bpf_prog *prog,
			       u64 bpf_cookie)
{
	struct bpf_prog_array *old_array;
	struct bpf_prog_array *new_array;
	int ret = -EEXIST;

	/*
	 * Kprobe override only works if they are on the function entry,
	 * and only if they are on the opt-in list.
	 */
	if (prog->kprobe_override &&
	    (!trace_kprobe_on_func_entry(event->tp_event) ||
	     !trace_kprobe_error_injectable(event->tp_event)))
		return -EINVAL;

	mutex_lock(&bpf_event_mutex);

	if (event->prog)
		goto unlock;

	old_array = bpf_event_rcu_dereference(event->tp_event->prog_array);
	if (old_array &&
	    bpf_prog_array_length(old_array) >= BPF_TRACE_MAX_PROGS) {
		ret = -E2BIG;
		goto unlock;
	}

	ret = bpf_prog_array_copy(old_array, NULL, prog, bpf_cookie, &new_array);
	if (ret < 0)
		goto unlock;

	/* set the new array to event->tp_event and set event->prog */
	event->prog = prog;
	event->bpf_cookie = bpf_cookie;
	rcu_assign_pointer(event->tp_event->prog_array, new_array);
	bpf_prog_array_free(old_array);

unlock:
	mutex_unlock(&bpf_event_mutex);
	return ret;
}

void perf_event_detach_bpf_prog(struct perf_event *event)
{
	struct bpf_prog_array *old_array;
	struct bpf_prog_array *new_array;
	int ret;

	mutex_lock(&bpf_event_mutex);

	if (!event->prog)
		goto unlock;

	old_array = bpf_event_rcu_dereference(event->tp_event->prog_array);
	ret = bpf_prog_array_copy(old_array, event->prog, NULL, 0, &new_array);
	if (ret == -ENOENT)
		goto unlock;
	if (ret < 0) {
		bpf_prog_array_delete_safe(old_array, event->prog);
	} else {
		rcu_assign_pointer(event->tp_event->prog_array, new_array);
		bpf_prog_array_free(old_array);
	}

	bpf_prog_put(event->prog);
	event->prog = NULL;

unlock:
	mutex_unlock(&bpf_event_mutex);
}

int perf_event_query_prog_array(struct perf_event *event, void __user *info)
{
	struct perf_event_query_bpf __user *uquery = info;
	struct perf_event_query_bpf query = {};
	struct bpf_prog_array *progs;
	u32 *ids, prog_cnt, ids_len;
	int ret;

	if (!perfmon_capable())
		return -EPERM;
	if (event->attr.type != PERF_TYPE_TRACEPOINT)
		return -EINVAL;
	if (copy_from_user(&query, uquery, sizeof(query)))
		return -EFAULT;

	ids_len = query.ids_len;
	if (ids_len > BPF_TRACE_MAX_PROGS)
		return -E2BIG;
	ids = kcalloc(ids_len, sizeof(u32), GFP_USER | __GFP_NOWARN);
	if (!ids)
		return -ENOMEM;
	/*
	 * The above kcalloc returns ZERO_SIZE_PTR when ids_len = 0, which
	 * is required when user only wants to check for uquery->prog_cnt.
	 * There is no need to check for it since the case is handled
	 * gracefully in bpf_prog_array_copy_info.
	 */

	mutex_lock(&bpf_event_mutex);
	progs = bpf_event_rcu_dereference(event->tp_event->prog_array);
	ret = bpf_prog_array_copy_info(progs, ids, ids_len, &prog_cnt);
	mutex_unlock(&bpf_event_mutex);

	if (copy_to_user(&uquery->prog_cnt, &prog_cnt, sizeof(prog_cnt)) ||
	    copy_to_user(uquery->ids, ids, ids_len * sizeof(u32)))
		ret = -EFAULT;

	kfree(ids);
	return ret;
}

extern struct bpf_raw_event_map __start__bpf_raw_tp[];
extern struct bpf_raw_event_map __stop__bpf_raw_tp[];

struct bpf_raw_event_map *bpf_get_raw_tracepoint(const char *name)
{
	struct bpf_raw_event_map *btp = __start__bpf_raw_tp;

	for (; btp < __stop__bpf_raw_tp; btp++) {
		if (!strcmp(btp->tp->name, name))
			return btp;
	}

	return bpf_get_raw_tracepoint_module(name);
}

void bpf_put_raw_tracepoint(struct bpf_raw_event_map *btp)
{
	struct module *mod;

	preempt_disable();
	mod = __module_address((unsigned long)btp);
	module_put(mod);
	preempt_enable();
}

static __always_inline
void __bpf_trace_run(struct bpf_prog *prog, u64 *args)
{
	cant_sleep();
	rcu_read_lock();
	(void) bpf_prog_run(prog, args);
	rcu_read_unlock();
}

#define UNPACK(...)			__VA_ARGS__
#define REPEAT_1(FN, DL, X, ...)	FN(X)
#define REPEAT_2(FN, DL, X, ...)	FN(X) UNPACK DL REPEAT_1(FN, DL, __VA_ARGS__)
#define REPEAT_3(FN, DL, X, ...)	FN(X) UNPACK DL REPEAT_2(FN, DL, __VA_ARGS__)
#define REPEAT_4(FN, DL, X, ...)	FN(X) UNPACK DL REPEAT_3(FN, DL, __VA_ARGS__)
#define REPEAT_5(FN, DL, X, ...)	FN(X) UNPACK DL REPEAT_4(FN, DL, __VA_ARGS__)
#define REPEAT_6(FN, DL, X, ...)	FN(X) UNPACK DL REPEAT_5(FN, DL, __VA_ARGS__)
#define REPEAT_7(FN, DL, X, ...)	FN(X) UNPACK DL REPEAT_6(FN, DL, __VA_ARGS__)
#define REPEAT_8(FN, DL, X, ...)	FN(X) UNPACK DL REPEAT_7(FN, DL, __VA_ARGS__)
#define REPEAT_9(FN, DL, X, ...)	FN(X) UNPACK DL REPEAT_8(FN, DL, __VA_ARGS__)
#define REPEAT_10(FN, DL, X, ...)	FN(X) UNPACK DL REPEAT_9(FN, DL, __VA_ARGS__)
#define REPEAT_11(FN, DL, X, ...)	FN(X) UNPACK DL REPEAT_10(FN, DL, __VA_ARGS__)
#define REPEAT_12(FN, DL, X, ...)	FN(X) UNPACK DL REPEAT_11(FN, DL, __VA_ARGS__)
#define REPEAT(X, FN, DL, ...)		REPEAT_##X(FN, DL, __VA_ARGS__)

#define SARG(X)		u64 arg##X
#define COPY(X)		args[X] = arg##X

#define __DL_COM	(,)
#define __DL_SEM	(;)

#define __SEQ_0_11	0, 1, 2, 3, 4, 5, 6, 7, 8, 9, 10, 11

#define BPF_TRACE_DEFN_x(x)						\
	void bpf_trace_run##x(struct bpf_prog *prog,			\
			      REPEAT(x, SARG, __DL_COM, __SEQ_0_11))	\
	{								\
		u64 args[x];						\
		REPEAT(x, COPY, __DL_SEM, __SEQ_0_11);			\
		__bpf_trace_run(prog, args);				\
	}								\
	EXPORT_SYMBOL_GPL(bpf_trace_run##x)
BPF_TRACE_DEFN_x(1);
BPF_TRACE_DEFN_x(2);
BPF_TRACE_DEFN_x(3);
BPF_TRACE_DEFN_x(4);
BPF_TRACE_DEFN_x(5);
BPF_TRACE_DEFN_x(6);
BPF_TRACE_DEFN_x(7);
BPF_TRACE_DEFN_x(8);
BPF_TRACE_DEFN_x(9);
BPF_TRACE_DEFN_x(10);
BPF_TRACE_DEFN_x(11);
BPF_TRACE_DEFN_x(12);

static int __bpf_probe_register(struct bpf_raw_event_map *btp, struct bpf_prog *prog)
{
	struct tracepoint *tp = btp->tp;

	/*
	 * check that program doesn't access arguments beyond what's
	 * available in this tracepoint
	 */
	if (prog->aux->max_ctx_offset > btp->num_args * sizeof(u64))
		return -EINVAL;

	if (prog->aux->max_tp_access > btp->writable_size)
		return -EINVAL;

	return tracepoint_probe_register_may_exist(tp, (void *)btp->bpf_func,
						   prog);
}

int bpf_probe_register(struct bpf_raw_event_map *btp, struct bpf_prog *prog)
{
	return __bpf_probe_register(btp, prog);
}

int bpf_probe_unregister(struct bpf_raw_event_map *btp, struct bpf_prog *prog)
{
	return tracepoint_probe_unregister(btp->tp, (void *)btp->bpf_func, prog);
}

int bpf_get_perf_event_info(const struct perf_event *event, u32 *prog_id,
			    u32 *fd_type, const char **buf,
			    u64 *probe_offset, u64 *probe_addr)
{
	bool is_tracepoint, is_syscall_tp;
	struct bpf_prog *prog;
	int flags, err = 0;

	prog = event->prog;
	if (!prog)
		return -ENOENT;

	/* not supporting BPF_PROG_TYPE_PERF_EVENT yet */
	if (prog->type == BPF_PROG_TYPE_PERF_EVENT)
		return -EOPNOTSUPP;

	*prog_id = prog->aux->id;
	flags = event->tp_event->flags;
	is_tracepoint = flags & TRACE_EVENT_FL_TRACEPOINT;
	is_syscall_tp = is_syscall_trace_event(event->tp_event);

	if (is_tracepoint || is_syscall_tp) {
		*buf = is_tracepoint ? event->tp_event->tp->name
				     : event->tp_event->name;
		*fd_type = BPF_FD_TYPE_TRACEPOINT;
		*probe_offset = 0x0;
		*probe_addr = 0x0;
	} else {
		/* kprobe/uprobe */
		err = -EOPNOTSUPP;
#ifdef CONFIG_KPROBE_EVENTS
		if (flags & TRACE_EVENT_FL_KPROBE)
			err = bpf_get_kprobe_info(event, fd_type, buf,
						  probe_offset, probe_addr,
						  event->attr.type == PERF_TYPE_TRACEPOINT);
#endif
#ifdef CONFIG_UPROBE_EVENTS
		if (flags & TRACE_EVENT_FL_UPROBE)
			err = bpf_get_uprobe_info(event, fd_type, buf,
						  probe_offset,
						  event->attr.type == PERF_TYPE_TRACEPOINT);
#endif
	}

	return err;
}

static int __init send_signal_irq_work_init(void)
{
	int cpu;
	struct send_signal_irq_work *work;

	for_each_possible_cpu(cpu) {
		work = per_cpu_ptr(&send_signal_work, cpu);
		init_irq_work(&work->irq_work, do_bpf_send_signal);
	}
	return 0;
}

subsys_initcall(send_signal_irq_work_init);

#ifdef CONFIG_MODULES
static int bpf_event_notify(struct notifier_block *nb, unsigned long op,
			    void *module)
{
	struct bpf_trace_module *btm, *tmp;
	struct module *mod = module;
	int ret = 0;

	if (mod->num_bpf_raw_events == 0 ||
	    (op != MODULE_STATE_COMING && op != MODULE_STATE_GOING))
		goto out;

	mutex_lock(&bpf_module_mutex);

	switch (op) {
	case MODULE_STATE_COMING:
		btm = kzalloc(sizeof(*btm), GFP_KERNEL);
		if (btm) {
			btm->module = module;
			list_add(&btm->list, &bpf_trace_modules);
		} else {
			ret = -ENOMEM;
		}
		break;
	case MODULE_STATE_GOING:
		list_for_each_entry_safe(btm, tmp, &bpf_trace_modules, list) {
			if (btm->module == module) {
				list_del(&btm->list);
				kfree(btm);
				break;
			}
		}
		break;
	}

	mutex_unlock(&bpf_module_mutex);

out:
	return notifier_from_errno(ret);
}

static struct notifier_block bpf_module_nb = {
	.notifier_call = bpf_event_notify,
};

static int __init bpf_event_init(void)
{
	register_module_notifier(&bpf_module_nb);
	return 0;
}

fs_initcall(bpf_event_init);
#endif /* CONFIG_MODULES */<|MERGE_RESOLUTION|>--- conflicted
+++ resolved
@@ -1208,11 +1208,8 @@
 		return &bpf_get_func_ip_proto_tracing;
 	case BPF_FUNC_get_branch_snapshot:
 		return &bpf_get_branch_snapshot_proto;
-<<<<<<< HEAD
-=======
 	case BPF_FUNC_trace_vprintk:
 		return bpf_get_trace_vprintk_proto();
->>>>>>> 6b7b0c30
 	default:
 		return bpf_base_func_proto(func_id);
 	}
