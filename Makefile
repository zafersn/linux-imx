--- conflicted
+++ resolved
@@ -1,11 +1,7 @@
 # SPDX-License-Identifier: GPL-2.0
 VERSION = 6
 PATCHLEVEL = 1
-<<<<<<< HEAD
-SUBLEVEL = 36
-=======
 SUBLEVEL = 53
->>>>>>> 7732c16f
 EXTRAVERSION =
 NAME = Curry Ramen
 
