/* SPDX-License-Identifier: GPL-2.0 */
/* Copyright (C) 2018-2020, Intel Corporation. */

#ifndef _ICE_FLTR_H_
#define _ICE_FLTR_H_

void ice_fltr_free_list(struct device *dev, struct list_head *h);
enum ice_status
ice_fltr_add_mac_to_list(struct ice_vsi *vsi, struct list_head *list,
			 const u8 *mac, enum ice_sw_fwd_act_type action);
enum ice_status
ice_fltr_add_mac(struct ice_vsi *vsi, const u8 *mac,
		 enum ice_sw_fwd_act_type action);
enum ice_status
ice_fltr_add_mac_and_broadcast(struct ice_vsi *vsi, const u8 *mac,
			       enum ice_sw_fwd_act_type action);
enum ice_status
ice_fltr_add_mac_list(struct ice_vsi *vsi, struct list_head *list);
enum ice_status
ice_fltr_remove_mac(struct ice_vsi *vsi, const u8 *mac,
		    enum ice_sw_fwd_act_type action);
enum ice_status
ice_fltr_remove_mac_list(struct ice_vsi *vsi, struct list_head *list);

enum ice_status
ice_fltr_add_vlan(struct ice_vsi *vsi, u16 vid,
		  enum ice_sw_fwd_act_type action);
enum ice_status
ice_fltr_remove_vlan(struct ice_vsi *vsi, u16 vid,
		     enum ice_sw_fwd_act_type action);

enum ice_status
ice_fltr_add_eth(struct ice_vsi *vsi, u16 ethertype, u16 flag,
		 enum ice_sw_fwd_act_type action);
enum ice_status
ice_fltr_remove_eth(struct ice_vsi *vsi, u16 ethertype, u16 flag,
		    enum ice_sw_fwd_act_type action);
void ice_fltr_remove_all(struct ice_vsi *vsi);
<<<<<<< HEAD

enum ice_status
ice_fltr_update_flags(struct ice_vsi *vsi, u16 rule_id, u16 recipe_id,
		      u32 new_flags);
=======
>>>>>>> 24f7cf9b
enum ice_status
ice_fltr_update_flags_dflt_rule(struct ice_vsi *vsi, u16 rule_id, u8 direction,
				u32 new_flags);
#endif<|MERGE_RESOLUTION|>--- conflicted
+++ resolved
@@ -36,13 +36,6 @@
 ice_fltr_remove_eth(struct ice_vsi *vsi, u16 ethertype, u16 flag,
 		    enum ice_sw_fwd_act_type action);
 void ice_fltr_remove_all(struct ice_vsi *vsi);
-<<<<<<< HEAD
-
-enum ice_status
-ice_fltr_update_flags(struct ice_vsi *vsi, u16 rule_id, u16 recipe_id,
-		      u32 new_flags);
-=======
->>>>>>> 24f7cf9b
 enum ice_status
 ice_fltr_update_flags_dflt_rule(struct ice_vsi *vsi, u16 rule_id, u8 direction,
 				u32 new_flags);
