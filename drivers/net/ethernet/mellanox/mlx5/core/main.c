--- conflicted
+++ resolved
@@ -1190,19 +1190,7 @@
 		goto err_fpga_start;
 	}
 
-<<<<<<< HEAD
-	err = mlx5_init_fs(dev);
-=======
-	mlx5_accel_ipsec_init(dev);
-
-	err = mlx5_accel_tls_init(dev);
-	if (err) {
-		mlx5_core_err(dev, "TLS device start failed %d\n", err);
-		goto err_tls_start;
-	}
-
 	err = mlx5_fs_core_init(dev);
->>>>>>> d904c8cc
 	if (err) {
 		mlx5_core_err(dev, "Failed to init flow steering\n");
 		goto err_fs;
@@ -1273,13 +1261,7 @@
 	mlx5_ec_cleanup(dev);
 	mlx5_sf_hw_table_destroy(dev);
 	mlx5_vhca_event_stop(dev);
-<<<<<<< HEAD
-	mlx5_cleanup_fs(dev);
-=======
 	mlx5_fs_core_cleanup(dev);
-	mlx5_accel_ipsec_cleanup(dev);
-	mlx5_accel_tls_cleanup(dev);
->>>>>>> d904c8cc
 	mlx5_fpga_device_stop(dev);
 	mlx5_rsc_dump_cleanup(dev);
 	mlx5_hv_vhca_cleanup(dev->hv_vhca);
@@ -1635,14 +1617,11 @@
 	struct mlx5_core_dev *dev  = pci_get_drvdata(pdev);
 	struct devlink *devlink = priv_to_devlink(dev);
 
-<<<<<<< HEAD
-	set_bit(MLX5_BREAK_FW_WAIT, &dev->intf_state);
-=======
 	/* mlx5_drain_fw_reset() is using devlink APIs. Hence, we must drain
 	 * fw_reset before unregistering the devlink.
 	 */
 	mlx5_drain_fw_reset(dev);
->>>>>>> d904c8cc
+	set_bit(MLX5_BREAK_FW_WAIT, &dev->intf_state);
 	devlink_unregister(devlink);
 	mlx5_sriov_disable(pdev);
 	mlx5_crdump_disable(dev);
