--- conflicted
+++ resolved
@@ -8345,11 +8345,7 @@
 		return;
 	}
 
-<<<<<<< HEAD
-	eth_hw_addr_set(dev, vpd->local_mac);
-=======
 	ether_addr_copy(addr, vpd->local_mac);
->>>>>>> 24f7cf9b
 
 	val8 = addr[5];
 	addr[5] += np->port;
