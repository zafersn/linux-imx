--- conflicted
+++ resolved
@@ -1678,27 +1678,14 @@
 		skb = build_skb(page_address(page), PAGE_SIZE);
 		if (unlikely(!skb)) {
 			page_pool_recycle_direct(rxq->page_pool, page);
-<<<<<<< HEAD
-			ndev->stats.rx_packets--;
-			ndev->stats.rx_bytes -= pkt_len;
 			ndev->stats.rx_dropped++;
 
-			netdev_err(ndev, "build_skb failed!\n");
+			netdev_err_once(ndev, "build_skb failed!\n");
 			goto rx_processing_done;
 		}
 
 		skb_reserve(skb, data_start);
 		skb_put(skb, pkt_len - sub_len);
-=======
-			ndev->stats.rx_dropped++;
-
-			netdev_err_once(ndev, "build_skb failed!\n");
-			goto rx_processing_done;
-		}
-
-		skb_reserve(skb, FEC_ENET_XDP_HEADROOM);
-		skb_put(skb, pkt_len - 4);
->>>>>>> 6449a0ba
 		skb_mark_for_recycle(skb);
 
 		if (unlikely(need_swap)) {
@@ -3231,12 +3218,9 @@
 		rxq = fep->rx_queue[q];
 		for (i = 0; i < rxq->bd.ring_size; i++)
 			page_pool_put_full_page(rxq->page_pool, rxq->rx_skb_info[i].page, false);
-<<<<<<< HEAD
 
 		for (i = 0; i < XDP_STATS_TOTAL; i++)
 			rxq->stats[i] = 0;
-=======
->>>>>>> 6449a0ba
 
 		if (xdp_rxq_info_is_reg(&rxq->xdp_rxq))
 			xdp_rxq_info_unreg(&rxq->xdp_rxq);
