--- conflicted
+++ resolved
@@ -2076,13 +2076,8 @@
 		smps = ht_cap->cap & IEEE80211_HT_CAP_SM_PS;
 		smps >>= IEEE80211_HT_CAP_SM_PS_SHIFT;
 	} else {
-<<<<<<< HEAD
-		smps = FIELD_GET(IEEE80211_HE_6GHZ_CAP_SM_PS,
-				 le16_to_cpu(sta->he_6ghz_capa.capa));
-=======
 		smps = le16_get_bits(sta->he_6ghz_capa.capa,
 				     IEEE80211_HE_6GHZ_CAP_SM_PS);
->>>>>>> 24f7cf9b
 	}
 
 	switch (smps) {
