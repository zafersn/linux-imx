// SPDX-License-Identifier: GPL-2.0+
/*
 * drivers/net/phy/at803x.c
 *
 * Driver for Qualcomm Atheros AR803x PHY
 *
 * Author: Matus Ujhelyi <ujhelyi.m@gmail.com>
 */

#include <linux/phy.h>
#include <linux/module.h>
#include <linux/string.h>
#include <linux/netdevice.h>
#include <linux/etherdevice.h>
#include <linux/ethtool_netlink.h>
#include <linux/of_gpio.h>
#include <linux/bitfield.h>
#include <linux/gpio/consumer.h>
#include <linux/regulator/of_regulator.h>
#include <linux/regulator/driver.h>
#include <linux/regulator/consumer.h>
#include <linux/phylink.h>
#include <linux/sfp.h>
#include <dt-bindings/net/qca-ar803x.h>

#define AT803X_SPECIFIC_FUNCTION_CONTROL	0x10
#define AT803X_SFC_ASSERT_CRS			BIT(11)
#define AT803X_SFC_FORCE_LINK			BIT(10)
#define AT803X_SFC_MDI_CROSSOVER_MODE_M		GENMASK(6, 5)
#define AT803X_SFC_AUTOMATIC_CROSSOVER		0x3
#define AT803X_SFC_MANUAL_MDIX			0x1
#define AT803X_SFC_MANUAL_MDI			0x0
#define AT803X_SFC_SQE_TEST			BIT(2)
#define AT803X_SFC_POLARITY_REVERSAL		BIT(1)
#define AT803X_SFC_DISABLE_JABBER		BIT(0)

#define AT803X_SPECIFIC_STATUS			0x11
#define AT803X_SS_SPEED_MASK			GENMASK(15, 14)
#define AT803X_SS_SPEED_1000			2
#define AT803X_SS_SPEED_100			1
#define AT803X_SS_SPEED_10			0
#define AT803X_SS_DUPLEX			BIT(13)
#define AT803X_SS_SPEED_DUPLEX_RESOLVED		BIT(11)
#define AT803X_SS_MDIX				BIT(6)

#define QCA808X_SS_SPEED_MASK			GENMASK(9, 7)
#define QCA808X_SS_SPEED_2500			4

#define AT803X_INTR_ENABLE			0x12
#define AT803X_INTR_ENABLE_AUTONEG_ERR		BIT(15)
#define AT803X_INTR_ENABLE_SPEED_CHANGED	BIT(14)
#define AT803X_INTR_ENABLE_DUPLEX_CHANGED	BIT(13)
#define AT803X_INTR_ENABLE_PAGE_RECEIVED	BIT(12)
#define AT803X_INTR_ENABLE_LINK_FAIL		BIT(11)
#define AT803X_INTR_ENABLE_LINK_SUCCESS		BIT(10)
#define AT803X_INTR_ENABLE_LINK_FAIL_BX		BIT(8)
#define AT803X_INTR_ENABLE_LINK_SUCCESS_BX	BIT(7)
#define AT803X_INTR_ENABLE_WIRESPEED_DOWNGRADE	BIT(5)
#define AT803X_INTR_ENABLE_POLARITY_CHANGED	BIT(1)
#define AT803X_INTR_ENABLE_WOL			BIT(0)

#define AT803X_INTR_STATUS			0x13

#define AT803X_SMART_SPEED			0x14
#define AT803X_SMART_SPEED_ENABLE		BIT(5)
#define AT803X_SMART_SPEED_RETRY_LIMIT_MASK	GENMASK(4, 2)
#define AT803X_SMART_SPEED_BYPASS_TIMER		BIT(1)
#define AT803X_CDT				0x16
#define AT803X_CDT_MDI_PAIR_MASK		GENMASK(9, 8)
#define AT803X_CDT_ENABLE_TEST			BIT(0)
#define AT803X_CDT_STATUS			0x1c
#define AT803X_CDT_STATUS_STAT_NORMAL		0
#define AT803X_CDT_STATUS_STAT_SHORT		1
#define AT803X_CDT_STATUS_STAT_OPEN		2
#define AT803X_CDT_STATUS_STAT_FAIL		3
#define AT803X_CDT_STATUS_STAT_MASK		GENMASK(9, 8)
#define AT803X_CDT_STATUS_DELTA_TIME_MASK	GENMASK(7, 0)
#define AT803X_LED_CONTROL			0x18

#define AT803X_PHY_MMD3_WOL_CTRL		0x8012
#define AT803X_WOL_EN				BIT(5)
#define AT803X_LOC_MAC_ADDR_0_15_OFFSET		0x804C
#define AT803X_LOC_MAC_ADDR_16_31_OFFSET	0x804B
#define AT803X_LOC_MAC_ADDR_32_47_OFFSET	0x804A
#define AT803X_REG_CHIP_CONFIG			0x1f
#define AT803X_BT_BX_REG_SEL			0x8000

#define AT803X_DEBUG_ADDR			0x1D
#define AT803X_DEBUG_DATA			0x1E

#define AT803X_MODE_CFG_MASK			0x0F
#define AT803X_MODE_CFG_BASET_RGMII		0x00
#define AT803X_MODE_CFG_BASET_SGMII		0x01
#define AT803X_MODE_CFG_BX1000_RGMII_50OHM	0x02
#define AT803X_MODE_CFG_BX1000_RGMII_75OHM	0x03
#define AT803X_MODE_CFG_BX1000_CONV_50OHM	0x04
#define AT803X_MODE_CFG_BX1000_CONV_75OHM	0x05
#define AT803X_MODE_CFG_FX100_RGMII_50OHM	0x06
#define AT803X_MODE_CFG_FX100_CONV_50OHM	0x07
#define AT803X_MODE_CFG_RGMII_AUTO_MDET		0x0B
#define AT803X_MODE_CFG_FX100_RGMII_75OHM	0x0E
#define AT803X_MODE_CFG_FX100_CONV_75OHM	0x0F

#define AT803X_PSSR				0x11	/*PHY-Specific Status Register*/
#define AT803X_PSSR_MR_AN_COMPLETE		0x0200

#define AT803X_DEBUG_ANALOG_TEST_CTRL		0x00
#define QCA8327_DEBUG_MANU_CTRL_EN		BIT(2)
#define QCA8337_DEBUG_MANU_CTRL_EN		GENMASK(3, 2)
#define AT803X_DEBUG_RX_CLK_DLY_EN		BIT(15)

#define AT803X_DEBUG_SYSTEM_CTRL_MODE		0x05
#define AT803X_DEBUG_TX_CLK_DLY_EN		BIT(8)

#define AT803X_DEBUG_REG_HIB_CTRL		0x0b
#define   AT803X_DEBUG_HIB_CTRL_SEL_RST_80U	BIT(10)
#define   AT803X_DEBUG_HIB_CTRL_EN_ANY_CHANGE	BIT(13)
#define   AT803X_DEBUG_HIB_CTRL_PS_HIB_EN	BIT(15)

#define AT803X_DEBUG_REG_3C			0x3C

#define AT803X_DEBUG_REG_GREEN			0x3D
#define   AT803X_DEBUG_GATE_CLK_IN1000		BIT(6)

#define AT803X_DEBUG_REG_1F			0x1F
#define AT803X_DEBUG_PLL_ON			BIT(2)
#define AT803X_DEBUG_RGMII_1V8			BIT(3)

#define MDIO_AZ_DEBUG				0x800D

/* AT803x supports either the XTAL input pad, an internal PLL or the
 * DSP as clock reference for the clock output pad. The XTAL reference
 * is only used for 25 MHz output, all other frequencies need the PLL.
 * The DSP as a clock reference is used in synchronous ethernet
 * applications.
 *
 * By default the PLL is only enabled if there is a link. Otherwise
 * the PHY will go into low power state and disabled the PLL. You can
 * set the PLL_ON bit (see debug register 0x1f) to keep the PLL always
 * enabled.
 */
#define AT803X_MMD7_CLK25M			0x8016
#define AT803X_CLK_OUT_MASK			GENMASK(4, 2)
#define AT803X_CLK_OUT_25MHZ_XTAL		0
#define AT803X_CLK_OUT_25MHZ_DSP		1
#define AT803X_CLK_OUT_50MHZ_PLL		2
#define AT803X_CLK_OUT_50MHZ_DSP		3
#define AT803X_CLK_OUT_62_5MHZ_PLL		4
#define AT803X_CLK_OUT_62_5MHZ_DSP		5
#define AT803X_CLK_OUT_125MHZ_PLL		6
#define AT803X_CLK_OUT_125MHZ_DSP		7

/* The AR8035 has another mask which is compatible with the AR8031/AR8033 mask
 * but doesn't support choosing between XTAL/PLL and DSP.
 */
#define AT8035_CLK_OUT_MASK			GENMASK(4, 3)

#define AT803X_CLK_OUT_STRENGTH_MASK		GENMASK(8, 7)
#define AT803X_CLK_OUT_STRENGTH_FULL		0
#define AT803X_CLK_OUT_STRENGTH_HALF		1
#define AT803X_CLK_OUT_STRENGTH_QUARTER		2

#define AT803X_DEFAULT_DOWNSHIFT		5
#define AT803X_MIN_DOWNSHIFT			2
#define AT803X_MAX_DOWNSHIFT			9

#define AT803X_MMD3_SMARTEEE_CTL1		0x805b
#define AT803X_MMD3_SMARTEEE_CTL2		0x805c
#define AT803X_MMD3_SMARTEEE_CTL3		0x805d
#define AT803X_MMD3_SMARTEEE_CTL3_LPI_EN	BIT(8)

#define ATH9331_PHY_ID				0x004dd041
#define ATH8030_PHY_ID				0x004dd076
#define ATH8031_PHY_ID				0x004dd074
#define ATH8032_PHY_ID				0x004dd023
#define ATH8035_PHY_ID				0x004dd072
#define AT8030_PHY_ID_MASK			0xffffffef

#define QCA8081_PHY_ID				0x004dd101

#define QCA8327_A_PHY_ID			0x004dd033
#define QCA8327_B_PHY_ID			0x004dd034
#define QCA8337_PHY_ID				0x004dd036
#define QCA9561_PHY_ID				0x004dd042
#define QCA8K_PHY_ID_MASK			0xffffffff

#define QCA8K_DEVFLAGS_REVISION_MASK		GENMASK(2, 0)

#define AT803X_PAGE_FIBER			0
#define AT803X_PAGE_COPPER			1

/* don't turn off internal PLL */
#define AT803X_KEEP_PLL_ENABLED			BIT(0)
#define AT803X_DISABLE_SMARTEEE			BIT(1)

/* disable hibernation mode */
#define AT803X_DISABLE_HIBERNATION_MODE		BIT(2)

/* ADC threshold */
#define QCA808X_PHY_DEBUG_ADC_THRESHOLD		0x2c80
#define QCA808X_ADC_THRESHOLD_MASK		GENMASK(7, 0)
#define QCA808X_ADC_THRESHOLD_80MV		0
#define QCA808X_ADC_THRESHOLD_100MV		0xf0
#define QCA808X_ADC_THRESHOLD_200MV		0x0f
#define QCA808X_ADC_THRESHOLD_300MV		0xff

/* CLD control */
#define QCA808X_PHY_MMD3_ADDR_CLD_CTRL7		0x8007
#define QCA808X_8023AZ_AFE_CTRL_MASK		GENMASK(8, 4)
#define QCA808X_8023AZ_AFE_EN			0x90

/* AZ control */
#define QCA808X_PHY_MMD3_AZ_TRAINING_CTRL	0x8008
#define QCA808X_MMD3_AZ_TRAINING_VAL		0x1c32

#define QCA808X_PHY_MMD1_MSE_THRESHOLD_20DB	0x8014
#define QCA808X_MSE_THRESHOLD_20DB_VALUE	0x529

#define QCA808X_PHY_MMD1_MSE_THRESHOLD_17DB	0x800E
#define QCA808X_MSE_THRESHOLD_17DB_VALUE	0x341

#define QCA808X_PHY_MMD1_MSE_THRESHOLD_27DB	0x801E
#define QCA808X_MSE_THRESHOLD_27DB_VALUE	0x419

#define QCA808X_PHY_MMD1_MSE_THRESHOLD_28DB	0x8020
#define QCA808X_MSE_THRESHOLD_28DB_VALUE	0x341

#define QCA808X_PHY_MMD7_TOP_OPTION1		0x901c
#define QCA808X_TOP_OPTION1_DATA		0x0

#define QCA808X_PHY_MMD3_DEBUG_1		0xa100
#define QCA808X_MMD3_DEBUG_1_VALUE		0x9203
#define QCA808X_PHY_MMD3_DEBUG_2		0xa101
#define QCA808X_MMD3_DEBUG_2_VALUE		0x48ad
#define QCA808X_PHY_MMD3_DEBUG_3		0xa103
#define QCA808X_MMD3_DEBUG_3_VALUE		0x1698
#define QCA808X_PHY_MMD3_DEBUG_4		0xa105
#define QCA808X_MMD3_DEBUG_4_VALUE		0x8001
#define QCA808X_PHY_MMD3_DEBUG_5		0xa106
#define QCA808X_MMD3_DEBUG_5_VALUE		0x1111
#define QCA808X_PHY_MMD3_DEBUG_6		0xa011
#define QCA808X_MMD3_DEBUG_6_VALUE		0x5f85

/* master/slave seed config */
#define QCA808X_PHY_DEBUG_LOCAL_SEED		9
#define QCA808X_MASTER_SLAVE_SEED_ENABLE	BIT(1)
#define QCA808X_MASTER_SLAVE_SEED_CFG		GENMASK(12, 2)
#define QCA808X_MASTER_SLAVE_SEED_RANGE		0x32

/* Hibernation yields lower power consumpiton in contrast with normal operation mode.
 * when the copper cable is unplugged, the PHY enters into hibernation mode in about 10s.
 */
#define QCA808X_DBG_AN_TEST			0xb
#define QCA808X_HIBERNATION_EN			BIT(15)

#define QCA808X_CDT_ENABLE_TEST			BIT(15)
#define QCA808X_CDT_INTER_CHECK_DIS		BIT(13)
#define QCA808X_CDT_LENGTH_UNIT			BIT(10)

#define QCA808X_MMD3_CDT_STATUS			0x8064
#define QCA808X_MMD3_CDT_DIAG_PAIR_A		0x8065
#define QCA808X_MMD3_CDT_DIAG_PAIR_B		0x8066
#define QCA808X_MMD3_CDT_DIAG_PAIR_C		0x8067
#define QCA808X_MMD3_CDT_DIAG_PAIR_D		0x8068
#define QCA808X_CDT_DIAG_LENGTH			GENMASK(7, 0)

#define QCA808X_CDT_CODE_PAIR_A			GENMASK(15, 12)
#define QCA808X_CDT_CODE_PAIR_B			GENMASK(11, 8)
#define QCA808X_CDT_CODE_PAIR_C			GENMASK(7, 4)
#define QCA808X_CDT_CODE_PAIR_D			GENMASK(3, 0)
#define QCA808X_CDT_STATUS_STAT_FAIL		0
#define QCA808X_CDT_STATUS_STAT_NORMAL		1
#define QCA808X_CDT_STATUS_STAT_OPEN		2
#define QCA808X_CDT_STATUS_STAT_SHORT		3

MODULE_DESCRIPTION("Qualcomm Atheros AR803x and QCA808X PHY driver");
MODULE_AUTHOR("Matus Ujhelyi");
MODULE_LICENSE("GPL");

enum stat_access_type {
	PHY,
	MMD
};

struct at803x_hw_stat {
	const char *string;
	u8 reg;
	u32 mask;
	enum stat_access_type access_type;
};

static struct at803x_hw_stat at803x_hw_stats[] = {
	{ "phy_idle_errors", 0xa, GENMASK(7, 0), PHY},
	{ "phy_receive_errors", 0x15, GENMASK(15, 0), PHY},
	{ "eee_wake_errors", 0x16, GENMASK(15, 0), MMD},
};

struct at803x_priv {
	int flags;
	u16 clk_25m_reg;
	u16 clk_25m_mask;
	u8 smarteee_lpi_tw_1g;
	u8 smarteee_lpi_tw_100m;
	bool is_fiber;
	bool is_1000basex;
	struct regulator_dev *vddio_rdev;
	struct regulator_dev *vddh_rdev;
	u64 stats[ARRAY_SIZE(at803x_hw_stats)];
};

struct at803x_context {
	u16 bmcr;
	u16 advertise;
	u16 control1000;
	u16 int_enable;
	u16 smart_speed;
	u16 led_control;
};

static int at803x_debug_reg_write(struct phy_device *phydev, u16 reg, u16 data)
{
	int ret;

	ret = phy_write(phydev, AT803X_DEBUG_ADDR, reg);
	if (ret < 0)
		return ret;

	return phy_write(phydev, AT803X_DEBUG_DATA, data);
}

static int at803x_debug_reg_read(struct phy_device *phydev, u16 reg)
{
	int ret;

	ret = phy_write(phydev, AT803X_DEBUG_ADDR, reg);
	if (ret < 0)
		return ret;

	return phy_read(phydev, AT803X_DEBUG_DATA);
}

static int at803x_debug_reg_mask(struct phy_device *phydev, u16 reg,
				 u16 clear, u16 set)
{
	u16 val;
	int ret;

	ret = at803x_debug_reg_read(phydev, reg);
	if (ret < 0)
		return ret;

	val = ret & 0xffff;
	val &= ~clear;
	val |= set;

	return phy_write(phydev, AT803X_DEBUG_DATA, val);
}

static int at803x_write_page(struct phy_device *phydev, int page)
{
	int mask;
	int set;

	if (page == AT803X_PAGE_COPPER) {
		set = AT803X_BT_BX_REG_SEL;
		mask = 0;
	} else {
		set = 0;
		mask = AT803X_BT_BX_REG_SEL;
	}

	return __phy_modify(phydev, AT803X_REG_CHIP_CONFIG, mask, set);
}

static int at803x_read_page(struct phy_device *phydev)
{
	int ccr = __phy_read(phydev, AT803X_REG_CHIP_CONFIG);

	if (ccr < 0)
		return ccr;

	if (ccr & AT803X_BT_BX_REG_SEL)
		return AT803X_PAGE_COPPER;

	return AT803X_PAGE_FIBER;
}

static int at803x_enable_rx_delay(struct phy_device *phydev)
{
	return at803x_debug_reg_mask(phydev, AT803X_DEBUG_ANALOG_TEST_CTRL, 0,
				     AT803X_DEBUG_RX_CLK_DLY_EN);
}

static int at803x_enable_tx_delay(struct phy_device *phydev)
{
	return at803x_debug_reg_mask(phydev, AT803X_DEBUG_SYSTEM_CTRL_MODE, 0,
				     AT803X_DEBUG_TX_CLK_DLY_EN);
}

static int at803x_disable_rx_delay(struct phy_device *phydev)
{
	return at803x_debug_reg_mask(phydev, AT803X_DEBUG_ANALOG_TEST_CTRL,
				     AT803X_DEBUG_RX_CLK_DLY_EN, 0);
}

static int at803x_disable_tx_delay(struct phy_device *phydev)
{
	return at803x_debug_reg_mask(phydev, AT803X_DEBUG_SYSTEM_CTRL_MODE,
				     AT803X_DEBUG_TX_CLK_DLY_EN, 0);
}

/* save relevant PHY registers to private copy */
static void at803x_context_save(struct phy_device *phydev,
				struct at803x_context *context)
{
	context->bmcr = phy_read(phydev, MII_BMCR);
	context->advertise = phy_read(phydev, MII_ADVERTISE);
	context->control1000 = phy_read(phydev, MII_CTRL1000);
	context->int_enable = phy_read(phydev, AT803X_INTR_ENABLE);
	context->smart_speed = phy_read(phydev, AT803X_SMART_SPEED);
	context->led_control = phy_read(phydev, AT803X_LED_CONTROL);
}

/* restore relevant PHY registers from private copy */
static void at803x_context_restore(struct phy_device *phydev,
				   const struct at803x_context *context)
{
	phy_write(phydev, MII_BMCR, context->bmcr);
	phy_write(phydev, MII_ADVERTISE, context->advertise);
	phy_write(phydev, MII_CTRL1000, context->control1000);
	phy_write(phydev, AT803X_INTR_ENABLE, context->int_enable);
	phy_write(phydev, AT803X_SMART_SPEED, context->smart_speed);
	phy_write(phydev, AT803X_LED_CONTROL, context->led_control);
}

static int at803x_set_wol(struct phy_device *phydev,
			  struct ethtool_wolinfo *wol)
{
	int ret, irq_enabled;

	if (wol->wolopts & WAKE_MAGIC) {
		struct net_device *ndev = phydev->attached_dev;
		const u8 *mac;
		unsigned int i;
		static const unsigned int offsets[] = {
			AT803X_LOC_MAC_ADDR_32_47_OFFSET,
			AT803X_LOC_MAC_ADDR_16_31_OFFSET,
			AT803X_LOC_MAC_ADDR_0_15_OFFSET,
		};

		if (!ndev)
			return -ENODEV;

		mac = (const u8 *) ndev->dev_addr;

		if (!is_valid_ether_addr(mac))
			return -EINVAL;

		for (i = 0; i < 3; i++)
			phy_write_mmd(phydev, MDIO_MMD_PCS, offsets[i],
				      mac[(i * 2) + 1] | (mac[(i * 2)] << 8));

		/* Enable WOL function for 1588 */
		if (phydev->drv->phy_id == ATH8031_PHY_ID) {
<<<<<<< HEAD
			ret = phy_modify_mmd(phydev, MDIO_MMD_PCS, AT803X_PHY_MMD3_WOL_CTRL,
					0, AT803X_WOL_EN);
=======
			ret = phy_modify_mmd(phydev, MDIO_MMD_PCS,
					     AT803X_PHY_MMD3_WOL_CTRL,
					     0, AT803X_WOL_EN);
>>>>>>> 7732c16f
			if (ret)
				return ret;
		}
		/* Enable WOL interrupt */
		ret = phy_modify(phydev, AT803X_INTR_ENABLE, 0, AT803X_INTR_ENABLE_WOL);
		if (ret)
			return ret;
	} else {
		/* Disable WoL function for 1588 */
		if (phydev->drv->phy_id == ATH8031_PHY_ID) {
<<<<<<< HEAD
			ret = phy_modify_mmd(phydev, MDIO_MMD_PCS, AT803X_PHY_MMD3_WOL_CTRL,
					AT803X_WOL_EN, 0);
=======
			ret = phy_modify_mmd(phydev, MDIO_MMD_PCS,
					     AT803X_PHY_MMD3_WOL_CTRL,
					     AT803X_WOL_EN, 0);
>>>>>>> 7732c16f
			if (ret)
				return ret;
		}
		/* Disable WOL interrupt */
		ret = phy_modify(phydev, AT803X_INTR_ENABLE, AT803X_INTR_ENABLE_WOL, 0);
		if (ret)
			return ret;
	}

	/* Clear WOL status */
	ret = phy_read(phydev, AT803X_INTR_STATUS);
	if (ret < 0)
		return ret;

	/* Check if there are other interrupts except for WOL triggered when PHY is
	 * in interrupt mode, only the interrupts enabled by AT803X_INTR_ENABLE can
	 * be passed up to the interrupt PIN.
	 */
	irq_enabled = phy_read(phydev, AT803X_INTR_ENABLE);
	if (irq_enabled < 0)
		return irq_enabled;

	irq_enabled &= ~AT803X_INTR_ENABLE_WOL;
	if (ret & irq_enabled && !phy_polling_mode(phydev))
		phy_trigger_machine(phydev);

	return 0;
}

static void at803x_get_wol(struct phy_device *phydev,
			   struct ethtool_wolinfo *wol)
{
	int value;

	wol->supported = WAKE_MAGIC;
	wol->wolopts = 0;

	value = phy_read(phydev, AT803X_INTR_ENABLE);
<<<<<<< HEAD
=======
	if (value < 0)
		return;

>>>>>>> 7732c16f
	if (value & AT803X_INTR_ENABLE_WOL)
		wol->wolopts |= WAKE_MAGIC;
}

static int at803x_get_sset_count(struct phy_device *phydev)
{
	return ARRAY_SIZE(at803x_hw_stats);
}

static void at803x_get_strings(struct phy_device *phydev, u8 *data)
{
	int i;

	for (i = 0; i < ARRAY_SIZE(at803x_hw_stats); i++) {
		strscpy(data + i * ETH_GSTRING_LEN,
			at803x_hw_stats[i].string, ETH_GSTRING_LEN);
	}
}

static u64 at803x_get_stat(struct phy_device *phydev, int i)
{
	struct at803x_hw_stat stat = at803x_hw_stats[i];
	struct at803x_priv *priv = phydev->priv;
	int val;
	u64 ret;

	if (stat.access_type == MMD)
		val = phy_read_mmd(phydev, MDIO_MMD_PCS, stat.reg);
	else
		val = phy_read(phydev, stat.reg);

	if (val < 0) {
		ret = U64_MAX;
	} else {
		val = val & stat.mask;
		priv->stats[i] += val;
		ret = priv->stats[i];
	}

	return ret;
}

static void at803x_get_stats(struct phy_device *phydev,
			     struct ethtool_stats *stats, u64 *data)
{
	int i;

	for (i = 0; i < ARRAY_SIZE(at803x_hw_stats); i++)
		data[i] = at803x_get_stat(phydev, i);
}

static int at803x_suspend(struct phy_device *phydev)
{
	int value;
	int wol_enabled;

	value = phy_read(phydev, AT803X_INTR_ENABLE);
	wol_enabled = value & AT803X_INTR_ENABLE_WOL;

	if (wol_enabled)
		value = BMCR_ISOLATE;
	else
		value = BMCR_PDOWN;

	phy_modify(phydev, MII_BMCR, 0, value);

	return 0;
}

static int at803x_resume(struct phy_device *phydev)
{
	return phy_modify(phydev, MII_BMCR, BMCR_PDOWN | BMCR_ISOLATE, 0);
}

static int at803x_rgmii_reg_set_voltage_sel(struct regulator_dev *rdev,
					    unsigned int selector)
{
	struct phy_device *phydev = rdev_get_drvdata(rdev);

	if (selector)
		return at803x_debug_reg_mask(phydev, AT803X_DEBUG_REG_1F,
					     0, AT803X_DEBUG_RGMII_1V8);
	else
		return at803x_debug_reg_mask(phydev, AT803X_DEBUG_REG_1F,
					     AT803X_DEBUG_RGMII_1V8, 0);
}

static int at803x_rgmii_reg_get_voltage_sel(struct regulator_dev *rdev)
{
	struct phy_device *phydev = rdev_get_drvdata(rdev);
	int val;

	val = at803x_debug_reg_read(phydev, AT803X_DEBUG_REG_1F);
	if (val < 0)
		return val;

	return (val & AT803X_DEBUG_RGMII_1V8) ? 1 : 0;
}

static const struct regulator_ops vddio_regulator_ops = {
	.list_voltage = regulator_list_voltage_table,
	.set_voltage_sel = at803x_rgmii_reg_set_voltage_sel,
	.get_voltage_sel = at803x_rgmii_reg_get_voltage_sel,
};

static const unsigned int vddio_voltage_table[] = {
	1500000,
	1800000,
};

static const struct regulator_desc vddio_desc = {
	.name = "vddio",
	.of_match = of_match_ptr("vddio-regulator"),
	.n_voltages = ARRAY_SIZE(vddio_voltage_table),
	.volt_table = vddio_voltage_table,
	.ops = &vddio_regulator_ops,
	.type = REGULATOR_VOLTAGE,
	.owner = THIS_MODULE,
};

static const struct regulator_ops vddh_regulator_ops = {
};

static const struct regulator_desc vddh_desc = {
	.name = "vddh",
	.of_match = of_match_ptr("vddh-regulator"),
	.n_voltages = 1,
	.fixed_uV = 2500000,
	.ops = &vddh_regulator_ops,
	.type = REGULATOR_VOLTAGE,
	.owner = THIS_MODULE,
};

static int at8031_register_regulators(struct phy_device *phydev)
{
	struct at803x_priv *priv = phydev->priv;
	struct device *dev = &phydev->mdio.dev;
	struct regulator_config config = { };

	config.dev = dev;
	config.driver_data = phydev;

	priv->vddio_rdev = devm_regulator_register(dev, &vddio_desc, &config);
	if (IS_ERR(priv->vddio_rdev)) {
		phydev_err(phydev, "failed to register VDDIO regulator\n");
		return PTR_ERR(priv->vddio_rdev);
	}

	priv->vddh_rdev = devm_regulator_register(dev, &vddh_desc, &config);
	if (IS_ERR(priv->vddh_rdev)) {
		phydev_err(phydev, "failed to register VDDH regulator\n");
		return PTR_ERR(priv->vddh_rdev);
	}

	return 0;
}

static int at803x_sfp_insert(void *upstream, const struct sfp_eeprom_id *id)
{
	struct phy_device *phydev = upstream;
	__ETHTOOL_DECLARE_LINK_MODE_MASK(phy_support);
	__ETHTOOL_DECLARE_LINK_MODE_MASK(sfp_support);
	DECLARE_PHY_INTERFACE_MASK(interfaces);
	phy_interface_t iface;

	linkmode_zero(phy_support);
	phylink_set(phy_support, 1000baseX_Full);
	phylink_set(phy_support, 1000baseT_Full);
	phylink_set(phy_support, Autoneg);
	phylink_set(phy_support, Pause);
	phylink_set(phy_support, Asym_Pause);

	linkmode_zero(sfp_support);
	sfp_parse_support(phydev->sfp_bus, id, sfp_support, interfaces);
	/* Some modules support 10G modes as well as others we support.
	 * Mask out non-supported modes so the correct interface is picked.
	 */
	linkmode_and(sfp_support, phy_support, sfp_support);

	if (linkmode_empty(sfp_support)) {
		dev_err(&phydev->mdio.dev, "incompatible SFP module inserted\n");
		return -EINVAL;
	}

	iface = sfp_select_interface(phydev->sfp_bus, sfp_support);

	/* Only 1000Base-X is supported by AR8031/8033 as the downstream SerDes
	 * interface for use with SFP modules.
	 * However, some copper modules detected as having a preferred SGMII
	 * interface do default to and function in 1000Base-X mode, so just
	 * print a warning and allow such modules, as they may have some chance
	 * of working.
	 */
	if (iface == PHY_INTERFACE_MODE_SGMII)
		dev_warn(&phydev->mdio.dev, "module may not function if 1000Base-X not supported\n");
	else if (iface != PHY_INTERFACE_MODE_1000BASEX)
		return -EINVAL;

	return 0;
}

static const struct sfp_upstream_ops at803x_sfp_ops = {
	.attach = phy_sfp_attach,
	.detach = phy_sfp_detach,
	.module_insert = at803x_sfp_insert,
};

static int at803x_parse_dt(struct phy_device *phydev)
{
	struct device_node *node = phydev->mdio.dev.of_node;
	struct at803x_priv *priv = phydev->priv;
	u32 freq, strength, tw;
	unsigned int sel;
	int ret;

	if (!IS_ENABLED(CONFIG_OF_MDIO))
		return 0;

	if (of_property_read_bool(node, "qca,disable-smarteee"))
		priv->flags |= AT803X_DISABLE_SMARTEEE;

	if (of_property_read_bool(node, "qca,disable-hibernation-mode"))
		priv->flags |= AT803X_DISABLE_HIBERNATION_MODE;

	if (!of_property_read_u32(node, "qca,smarteee-tw-us-1g", &tw)) {
		if (!tw || tw > 255) {
			phydev_err(phydev, "invalid qca,smarteee-tw-us-1g\n");
			return -EINVAL;
		}
		priv->smarteee_lpi_tw_1g = tw;
	}

	if (!of_property_read_u32(node, "qca,smarteee-tw-us-100m", &tw)) {
		if (!tw || tw > 255) {
			phydev_err(phydev, "invalid qca,smarteee-tw-us-100m\n");
			return -EINVAL;
		}
		priv->smarteee_lpi_tw_100m = tw;
	}

	ret = of_property_read_u32(node, "qca,clk-out-frequency", &freq);
	if (!ret) {
		switch (freq) {
		case 25000000:
			sel = AT803X_CLK_OUT_25MHZ_XTAL;
			break;
		case 50000000:
			sel = AT803X_CLK_OUT_50MHZ_PLL;
			break;
		case 62500000:
			sel = AT803X_CLK_OUT_62_5MHZ_PLL;
			break;
		case 125000000:
			sel = AT803X_CLK_OUT_125MHZ_PLL;
			break;
		default:
			phydev_err(phydev, "invalid qca,clk-out-frequency\n");
			return -EINVAL;
		}

		priv->clk_25m_reg |= FIELD_PREP(AT803X_CLK_OUT_MASK, sel);
		priv->clk_25m_mask |= AT803X_CLK_OUT_MASK;

		/* Fixup for the AR8030/AR8035. This chip has another mask and
		 * doesn't support the DSP reference. Eg. the lowest bit of the
		 * mask. The upper two bits select the same frequencies. Mask
		 * the lowest bit here.
		 *
		 * Warning:
		 *   There was no datasheet for the AR8030 available so this is
		 *   just a guess. But the AR8035 is listed as pin compatible
		 *   to the AR8030 so there might be a good chance it works on
		 *   the AR8030 too.
		 */
		if (phydev->drv->phy_id == ATH8030_PHY_ID ||
		    phydev->drv->phy_id == ATH8035_PHY_ID) {
			priv->clk_25m_reg &= AT8035_CLK_OUT_MASK;
			priv->clk_25m_mask &= AT8035_CLK_OUT_MASK;
		}
	}

	ret = of_property_read_u32(node, "qca,clk-out-strength", &strength);
	if (!ret) {
		priv->clk_25m_mask |= AT803X_CLK_OUT_STRENGTH_MASK;
		switch (strength) {
		case AR803X_STRENGTH_FULL:
			priv->clk_25m_reg |= AT803X_CLK_OUT_STRENGTH_FULL;
			break;
		case AR803X_STRENGTH_HALF:
			priv->clk_25m_reg |= AT803X_CLK_OUT_STRENGTH_HALF;
			break;
		case AR803X_STRENGTH_QUARTER:
			priv->clk_25m_reg |= AT803X_CLK_OUT_STRENGTH_QUARTER;
			break;
		default:
			phydev_err(phydev, "invalid qca,clk-out-strength\n");
			return -EINVAL;
		}
	}

	/* Only supported on AR8031/AR8033, the AR8030/AR8035 use strapping
	 * options.
	 */
	if (phydev->drv->phy_id == ATH8031_PHY_ID) {
		if (of_property_read_bool(node, "qca,keep-pll-enabled"))
			priv->flags |= AT803X_KEEP_PLL_ENABLED;

		ret = at8031_register_regulators(phydev);
		if (ret < 0)
			return ret;

		ret = devm_regulator_get_enable_optional(&phydev->mdio.dev,
							 "vddio");
		if (ret) {
			phydev_err(phydev, "failed to get VDDIO regulator\n");
			return ret;
		}

		/* Only AR8031/8033 support 1000Base-X for SFP modules */
		ret = phy_sfp_probe(phydev, &at803x_sfp_ops);
		if (ret < 0)
			return ret;
	}

	return 0;
}

static int at803x_probe(struct phy_device *phydev)
{
	struct device *dev = &phydev->mdio.dev;
	struct at803x_priv *priv;
	int ret;

	priv = devm_kzalloc(dev, sizeof(*priv), GFP_KERNEL);
	if (!priv)
		return -ENOMEM;

	phydev->priv = priv;

	ret = at803x_parse_dt(phydev);
	if (ret)
		return ret;

	if (phydev->drv->phy_id == ATH8031_PHY_ID) {
		int ccr = phy_read(phydev, AT803X_REG_CHIP_CONFIG);
		int mode_cfg;

		if (ccr < 0)
			return ccr;
		mode_cfg = ccr & AT803X_MODE_CFG_MASK;

		switch (mode_cfg) {
		case AT803X_MODE_CFG_BX1000_RGMII_50OHM:
		case AT803X_MODE_CFG_BX1000_RGMII_75OHM:
			priv->is_1000basex = true;
			fallthrough;
		case AT803X_MODE_CFG_FX100_RGMII_50OHM:
		case AT803X_MODE_CFG_FX100_RGMII_75OHM:
			priv->is_fiber = true;
			break;
		}

<<<<<<< HEAD
=======
		/* Disable WoL in 1588 register which is enabled
		 * by default
		 */
		ret = phy_modify_mmd(phydev, MDIO_MMD_PCS,
				     AT803X_PHY_MMD3_WOL_CTRL,
				     AT803X_WOL_EN, 0);
		if (ret)
			return ret;
>>>>>>> 7732c16f
	}

	return 0;
}

static int at803x_get_features(struct phy_device *phydev)
{
	struct at803x_priv *priv = phydev->priv;
	int err;

	err = genphy_read_abilities(phydev);
	if (err)
		return err;

	if (phydev->drv->phy_id == QCA8081_PHY_ID) {
		err = phy_read_mmd(phydev, MDIO_MMD_PMAPMD, MDIO_PMA_NG_EXTABLE);
		if (err < 0)
			return err;

		linkmode_mod_bit(ETHTOOL_LINK_MODE_2500baseT_Full_BIT, phydev->supported,
				err & MDIO_PMA_NG_EXTABLE_2_5GBT);
	}

	if (phydev->drv->phy_id != ATH8031_PHY_ID)
		return 0;

	/* AR8031/AR8033 have different status registers
	 * for copper and fiber operation. However, the
	 * extended status register is the same for both
	 * operation modes.
	 *
	 * As a result of that, ESTATUS_1000_XFULL is set
	 * to 1 even when operating in copper TP mode.
	 *
	 * Remove this mode from the supported link modes
	 * when not operating in 1000BaseX mode.
	 */
	if (!priv->is_1000basex)
		linkmode_clear_bit(ETHTOOL_LINK_MODE_1000baseX_Full_BIT,
				   phydev->supported);

	return 0;
}

static int at803x_smarteee_config(struct phy_device *phydev)
{
	struct at803x_priv *priv = phydev->priv;
	u16 mask = 0, val = 0;
	int ret;

	if (priv->flags & AT803X_DISABLE_SMARTEEE)
		return phy_modify_mmd(phydev, MDIO_MMD_PCS,
				      AT803X_MMD3_SMARTEEE_CTL3,
				      AT803X_MMD3_SMARTEEE_CTL3_LPI_EN, 0);

	if (priv->smarteee_lpi_tw_1g) {
		mask |= 0xff00;
		val |= priv->smarteee_lpi_tw_1g << 8;
	}
	if (priv->smarteee_lpi_tw_100m) {
		mask |= 0x00ff;
		val |= priv->smarteee_lpi_tw_100m;
	}
	if (!mask)
		return 0;

	ret = phy_modify_mmd(phydev, MDIO_MMD_PCS, AT803X_MMD3_SMARTEEE_CTL1,
			     mask, val);
	if (ret)
		return ret;

	return phy_modify_mmd(phydev, MDIO_MMD_PCS, AT803X_MMD3_SMARTEEE_CTL3,
			      AT803X_MMD3_SMARTEEE_CTL3_LPI_EN,
			      AT803X_MMD3_SMARTEEE_CTL3_LPI_EN);
}

static int at803x_clk_out_config(struct phy_device *phydev)
{
	struct at803x_priv *priv = phydev->priv;

	if (!priv->clk_25m_mask)
		return 0;

	return phy_modify_mmd(phydev, MDIO_MMD_AN, AT803X_MMD7_CLK25M,
			      priv->clk_25m_mask, priv->clk_25m_reg);
}

static int at8031_pll_config(struct phy_device *phydev)
{
	struct at803x_priv *priv = phydev->priv;

	/* The default after hardware reset is PLL OFF. After a soft reset, the
	 * values are retained.
	 */
	if (priv->flags & AT803X_KEEP_PLL_ENABLED)
		return at803x_debug_reg_mask(phydev, AT803X_DEBUG_REG_1F,
					     0, AT803X_DEBUG_PLL_ON);
	else
		return at803x_debug_reg_mask(phydev, AT803X_DEBUG_REG_1F,
					     AT803X_DEBUG_PLL_ON, 0);
}

static int at803x_hibernation_mode_config(struct phy_device *phydev)
{
	struct at803x_priv *priv = phydev->priv;

	/* The default after hardware reset is hibernation mode enabled. After
	 * software reset, the value is retained.
	 */
	if (!(priv->flags & AT803X_DISABLE_HIBERNATION_MODE))
		return 0;

	return at803x_debug_reg_mask(phydev, AT803X_DEBUG_REG_HIB_CTRL,
					 AT803X_DEBUG_HIB_CTRL_PS_HIB_EN, 0);
}

static int at803x_config_init(struct phy_device *phydev)
{
	struct at803x_priv *priv = phydev->priv;
	int ret;

	if (phydev->drv->phy_id == ATH8031_PHY_ID) {
		/* Some bootloaders leave the fiber page selected.
		 * Switch to the appropriate page (fiber or copper), as otherwise we
		 * read the PHY capabilities from the wrong page.
		 */
		phy_lock_mdio_bus(phydev);
		ret = at803x_write_page(phydev,
					priv->is_fiber ? AT803X_PAGE_FIBER :
							 AT803X_PAGE_COPPER);
		phy_unlock_mdio_bus(phydev);
		if (ret)
			return ret;

		ret = at8031_pll_config(phydev);
		if (ret < 0)
			return ret;
	}

	/* The RX and TX delay default is:
	 *   after HW reset: RX delay enabled and TX delay disabled
	 *   after SW reset: RX delay enabled, while TX delay retains the
	 *   value before reset.
	 */
	if (phydev->interface == PHY_INTERFACE_MODE_RGMII_ID ||
	    phydev->interface == PHY_INTERFACE_MODE_RGMII_RXID)
		ret = at803x_enable_rx_delay(phydev);
	else
		ret = at803x_disable_rx_delay(phydev);
	if (ret < 0)
		return ret;

	if (phydev->interface == PHY_INTERFACE_MODE_RGMII_ID ||
	    phydev->interface == PHY_INTERFACE_MODE_RGMII_TXID)
		ret = at803x_enable_tx_delay(phydev);
	else
		ret = at803x_disable_tx_delay(phydev);
	if (ret < 0)
		return ret;

	ret = at803x_smarteee_config(phydev);
	if (ret < 0)
		return ret;

	ret = at803x_clk_out_config(phydev);
	if (ret < 0)
		return ret;

	ret = at803x_hibernation_mode_config(phydev);
	if (ret < 0)
		return ret;

	/* Ar803x extended next page bit is enabled by default. Cisco
	 * multigig switches read this bit and attempt to negotiate 10Gbps
	 * rates even if the next page bit is disabled. This is incorrect
	 * behaviour but we still need to accommodate it. XNP is only needed
	 * for 10Gbps support, so disable XNP.
	 */
	return phy_modify(phydev, MII_ADVERTISE, MDIO_AN_CTRL1_XNP, 0);
}

static int at803x_ack_interrupt(struct phy_device *phydev)
{
	int err;

	err = phy_read(phydev, AT803X_INTR_STATUS);

	return (err < 0) ? err : 0;
}

static int at803x_config_intr(struct phy_device *phydev)
{
	struct at803x_priv *priv = phydev->priv;
	int err;
	int value;

	value = phy_read(phydev, AT803X_INTR_ENABLE);

	if (phydev->interrupts == PHY_INTERRUPT_ENABLED) {
		/* Clear any pending interrupts */
		err = at803x_ack_interrupt(phydev);
		if (err)
			return err;

		value |= AT803X_INTR_ENABLE_AUTONEG_ERR;
		value |= AT803X_INTR_ENABLE_SPEED_CHANGED;
		value |= AT803X_INTR_ENABLE_DUPLEX_CHANGED;
		value |= AT803X_INTR_ENABLE_LINK_FAIL;
		value |= AT803X_INTR_ENABLE_LINK_SUCCESS;
		if (priv->is_fiber) {
			value |= AT803X_INTR_ENABLE_LINK_FAIL_BX;
			value |= AT803X_INTR_ENABLE_LINK_SUCCESS_BX;
		}

		err = phy_write(phydev, AT803X_INTR_ENABLE, value);
	} else {
		err = phy_write(phydev, AT803X_INTR_ENABLE, 0);
		if (err)
			return err;

		/* Clear any pending interrupts */
		err = at803x_ack_interrupt(phydev);
	}

	return err;
}

static irqreturn_t at803x_handle_interrupt(struct phy_device *phydev)
{
	int irq_status, int_enabled;

	irq_status = phy_read(phydev, AT803X_INTR_STATUS);
	if (irq_status < 0) {
		phy_error(phydev);
		return IRQ_NONE;
	}

	/* Read the current enabled interrupts */
	int_enabled = phy_read(phydev, AT803X_INTR_ENABLE);
	if (int_enabled < 0) {
		phy_error(phydev);
		return IRQ_NONE;
	}

	/* See if this was one of our enabled interrupts */
	if (!(irq_status & int_enabled))
		return IRQ_NONE;

	phy_trigger_machine(phydev);

	return IRQ_HANDLED;
}

static void at803x_link_change_notify(struct phy_device *phydev)
{
	/*
	 * Conduct a hardware reset for AT8030 every time a link loss is
	 * signalled. This is necessary to circumvent a hardware bug that
	 * occurs when the cable is unplugged while TX packets are pending
	 * in the FIFO. In such cases, the FIFO enters an error mode it
	 * cannot recover from by software.
	 */
	if (phydev->state == PHY_NOLINK && phydev->mdio.reset_gpio) {
		struct at803x_context context;

		at803x_context_save(phydev, &context);

		phy_device_reset(phydev, 1);
		msleep(1);
		phy_device_reset(phydev, 0);
		msleep(1);

		at803x_context_restore(phydev, &context);

		phydev_dbg(phydev, "%s(): phy was reset\n", __func__);
	}
}

static int at803x_read_specific_status(struct phy_device *phydev)
{
	int ss;

	/* Read the AT8035 PHY-Specific Status register, which indicates the
	 * speed and duplex that the PHY is actually using, irrespective of
	 * whether we are in autoneg mode or not.
	 */
	ss = phy_read(phydev, AT803X_SPECIFIC_STATUS);
	if (ss < 0)
		return ss;

	if (ss & AT803X_SS_SPEED_DUPLEX_RESOLVED) {
		int sfc, speed;

		sfc = phy_read(phydev, AT803X_SPECIFIC_FUNCTION_CONTROL);
		if (sfc < 0)
			return sfc;

		/* qca8081 takes the different bits for speed value from at803x */
		if (phydev->drv->phy_id == QCA8081_PHY_ID)
			speed = FIELD_GET(QCA808X_SS_SPEED_MASK, ss);
		else
			speed = FIELD_GET(AT803X_SS_SPEED_MASK, ss);

		switch (speed) {
		case AT803X_SS_SPEED_10:
			phydev->speed = SPEED_10;
			break;
		case AT803X_SS_SPEED_100:
			phydev->speed = SPEED_100;
			break;
		case AT803X_SS_SPEED_1000:
			phydev->speed = SPEED_1000;
			break;
		case QCA808X_SS_SPEED_2500:
			phydev->speed = SPEED_2500;
			break;
		}
		if (ss & AT803X_SS_DUPLEX)
			phydev->duplex = DUPLEX_FULL;
		else
			phydev->duplex = DUPLEX_HALF;

		if (ss & AT803X_SS_MDIX)
			phydev->mdix = ETH_TP_MDI_X;
		else
			phydev->mdix = ETH_TP_MDI;

		switch (FIELD_GET(AT803X_SFC_MDI_CROSSOVER_MODE_M, sfc)) {
		case AT803X_SFC_MANUAL_MDI:
			phydev->mdix_ctrl = ETH_TP_MDI;
			break;
		case AT803X_SFC_MANUAL_MDIX:
			phydev->mdix_ctrl = ETH_TP_MDI_X;
			break;
		case AT803X_SFC_AUTOMATIC_CROSSOVER:
			phydev->mdix_ctrl = ETH_TP_MDI_AUTO;
			break;
		}
	}

	return 0;
}

static int at803x_read_status(struct phy_device *phydev)
{
	struct at803x_priv *priv = phydev->priv;
	int err, old_link = phydev->link;

	if (priv->is_1000basex)
		return genphy_c37_read_status(phydev);

	/* Update the link, but return if there was an error */
	err = genphy_update_link(phydev);
	if (err)
		return err;

	/* why bother the PHY if nothing can have changed */
	if (phydev->autoneg == AUTONEG_ENABLE && old_link && phydev->link)
		return 0;

	phydev->speed = SPEED_UNKNOWN;
	phydev->duplex = DUPLEX_UNKNOWN;
	phydev->pause = 0;
	phydev->asym_pause = 0;

	err = genphy_read_lpa(phydev);
	if (err < 0)
		return err;

	err = at803x_read_specific_status(phydev);
	if (err < 0)
		return err;

	if (phydev->autoneg == AUTONEG_ENABLE && phydev->autoneg_complete)
		phy_resolve_aneg_pause(phydev);

	return 0;
}

static int at803x_config_mdix(struct phy_device *phydev, u8 ctrl)
{
	u16 val;

	switch (ctrl) {
	case ETH_TP_MDI:
		val = AT803X_SFC_MANUAL_MDI;
		break;
	case ETH_TP_MDI_X:
		val = AT803X_SFC_MANUAL_MDIX;
		break;
	case ETH_TP_MDI_AUTO:
		val = AT803X_SFC_AUTOMATIC_CROSSOVER;
		break;
	default:
		return 0;
	}

	return phy_modify_changed(phydev, AT803X_SPECIFIC_FUNCTION_CONTROL,
			  AT803X_SFC_MDI_CROSSOVER_MODE_M,
			  FIELD_PREP(AT803X_SFC_MDI_CROSSOVER_MODE_M, val));
}

static int at803x_config_aneg(struct phy_device *phydev)
{
	struct at803x_priv *priv = phydev->priv;
	int ret;

	ret = at803x_config_mdix(phydev, phydev->mdix_ctrl);
	if (ret < 0)
		return ret;

	/* Changes of the midx bits are disruptive to the normal operation;
	 * therefore any changes to these registers must be followed by a
	 * software reset to take effect.
	 */
	if (ret == 1) {
		ret = genphy_soft_reset(phydev);
		if (ret < 0)
			return ret;
	}

	if (priv->is_1000basex)
		return genphy_c37_config_aneg(phydev);

	/* Do not restart auto-negotiation by setting ret to 0 defautly,
	 * when calling __genphy_config_aneg later.
	 */
	ret = 0;

	if (phydev->drv->phy_id == QCA8081_PHY_ID) {
		int phy_ctrl = 0;

		/* The reg MII_BMCR also needs to be configured for force mode, the
		 * genphy_config_aneg is also needed.
		 */
		if (phydev->autoneg == AUTONEG_DISABLE)
			genphy_c45_pma_setup_forced(phydev);

		if (linkmode_test_bit(ETHTOOL_LINK_MODE_2500baseT_Full_BIT, phydev->advertising))
			phy_ctrl = MDIO_AN_10GBT_CTRL_ADV2_5G;

		ret = phy_modify_mmd_changed(phydev, MDIO_MMD_AN, MDIO_AN_10GBT_CTRL,
				MDIO_AN_10GBT_CTRL_ADV2_5G, phy_ctrl);
		if (ret < 0)
			return ret;
	}

	return __genphy_config_aneg(phydev, ret);
}

static int at803x_get_downshift(struct phy_device *phydev, u8 *d)
{
	int val;

	val = phy_read(phydev, AT803X_SMART_SPEED);
	if (val < 0)
		return val;

	if (val & AT803X_SMART_SPEED_ENABLE)
		*d = FIELD_GET(AT803X_SMART_SPEED_RETRY_LIMIT_MASK, val) + 2;
	else
		*d = DOWNSHIFT_DEV_DISABLE;

	return 0;
}

static int at803x_set_downshift(struct phy_device *phydev, u8 cnt)
{
	u16 mask, set;
	int ret;

	switch (cnt) {
	case DOWNSHIFT_DEV_DEFAULT_COUNT:
		cnt = AT803X_DEFAULT_DOWNSHIFT;
		fallthrough;
	case AT803X_MIN_DOWNSHIFT ... AT803X_MAX_DOWNSHIFT:
		set = AT803X_SMART_SPEED_ENABLE |
		      AT803X_SMART_SPEED_BYPASS_TIMER |
		      FIELD_PREP(AT803X_SMART_SPEED_RETRY_LIMIT_MASK, cnt - 2);
		mask = AT803X_SMART_SPEED_RETRY_LIMIT_MASK;
		break;
	case DOWNSHIFT_DEV_DISABLE:
		set = 0;
		mask = AT803X_SMART_SPEED_ENABLE |
		       AT803X_SMART_SPEED_BYPASS_TIMER;
		break;
	default:
		return -EINVAL;
	}

	ret = phy_modify_changed(phydev, AT803X_SMART_SPEED, mask, set);

	/* After changing the smart speed settings, we need to perform a
	 * software reset, use phy_init_hw() to make sure we set the
	 * reapply any values which might got lost during software reset.
	 */
	if (ret == 1)
		ret = phy_init_hw(phydev);

	return ret;
}

static int at803x_get_tunable(struct phy_device *phydev,
			      struct ethtool_tunable *tuna, void *data)
{
	switch (tuna->id) {
	case ETHTOOL_PHY_DOWNSHIFT:
		return at803x_get_downshift(phydev, data);
	default:
		return -EOPNOTSUPP;
	}
}

static int at803x_set_tunable(struct phy_device *phydev,
			      struct ethtool_tunable *tuna, const void *data)
{
	switch (tuna->id) {
	case ETHTOOL_PHY_DOWNSHIFT:
		return at803x_set_downshift(phydev, *(const u8 *)data);
	default:
		return -EOPNOTSUPP;
	}
}

static int at803x_cable_test_result_trans(u16 status)
{
	switch (FIELD_GET(AT803X_CDT_STATUS_STAT_MASK, status)) {
	case AT803X_CDT_STATUS_STAT_NORMAL:
		return ETHTOOL_A_CABLE_RESULT_CODE_OK;
	case AT803X_CDT_STATUS_STAT_SHORT:
		return ETHTOOL_A_CABLE_RESULT_CODE_SAME_SHORT;
	case AT803X_CDT_STATUS_STAT_OPEN:
		return ETHTOOL_A_CABLE_RESULT_CODE_OPEN;
	case AT803X_CDT_STATUS_STAT_FAIL:
	default:
		return ETHTOOL_A_CABLE_RESULT_CODE_UNSPEC;
	}
}

static bool at803x_cdt_test_failed(u16 status)
{
	return FIELD_GET(AT803X_CDT_STATUS_STAT_MASK, status) ==
		AT803X_CDT_STATUS_STAT_FAIL;
}

static bool at803x_cdt_fault_length_valid(u16 status)
{
	switch (FIELD_GET(AT803X_CDT_STATUS_STAT_MASK, status)) {
	case AT803X_CDT_STATUS_STAT_OPEN:
	case AT803X_CDT_STATUS_STAT_SHORT:
		return true;
	}
	return false;
}

static int at803x_cdt_fault_length(u16 status)
{
	int dt;

	/* According to the datasheet the distance to the fault is
	 * DELTA_TIME * 0.824 meters.
	 *
	 * The author suspect the correct formula is:
	 *
	 *   fault_distance = DELTA_TIME * (c * VF) / 125MHz / 2
	 *
	 * where c is the speed of light, VF is the velocity factor of
	 * the twisted pair cable, 125MHz the counter frequency and
	 * we need to divide by 2 because the hardware will measure the
	 * round trip time to the fault and back to the PHY.
	 *
	 * With a VF of 0.69 we get the factor 0.824 mentioned in the
	 * datasheet.
	 */
	dt = FIELD_GET(AT803X_CDT_STATUS_DELTA_TIME_MASK, status);

	return (dt * 824) / 10;
}

static int at803x_cdt_start(struct phy_device *phydev, int pair)
{
	u16 cdt;

	/* qca8081 takes the different bit 15 to enable CDT test */
	if (phydev->drv->phy_id == QCA8081_PHY_ID)
		cdt = QCA808X_CDT_ENABLE_TEST |
			QCA808X_CDT_LENGTH_UNIT |
			QCA808X_CDT_INTER_CHECK_DIS;
	else
		cdt = FIELD_PREP(AT803X_CDT_MDI_PAIR_MASK, pair) |
			AT803X_CDT_ENABLE_TEST;

	return phy_write(phydev, AT803X_CDT, cdt);
}

static int at803x_cdt_wait_for_completion(struct phy_device *phydev)
{
	int val, ret;
	u16 cdt_en;

	if (phydev->drv->phy_id == QCA8081_PHY_ID)
		cdt_en = QCA808X_CDT_ENABLE_TEST;
	else
		cdt_en = AT803X_CDT_ENABLE_TEST;

	/* One test run takes about 25ms */
	ret = phy_read_poll_timeout(phydev, AT803X_CDT, val,
				    !(val & cdt_en),
				    30000, 100000, true);

	return ret < 0 ? ret : 0;
}

static int at803x_cable_test_one_pair(struct phy_device *phydev, int pair)
{
	static const int ethtool_pair[] = {
		ETHTOOL_A_CABLE_PAIR_A,
		ETHTOOL_A_CABLE_PAIR_B,
		ETHTOOL_A_CABLE_PAIR_C,
		ETHTOOL_A_CABLE_PAIR_D,
	};
	int ret, val;

	ret = at803x_cdt_start(phydev, pair);
	if (ret)
		return ret;

	ret = at803x_cdt_wait_for_completion(phydev);
	if (ret)
		return ret;

	val = phy_read(phydev, AT803X_CDT_STATUS);
	if (val < 0)
		return val;

	if (at803x_cdt_test_failed(val))
		return 0;

	ethnl_cable_test_result(phydev, ethtool_pair[pair],
				at803x_cable_test_result_trans(val));

	if (at803x_cdt_fault_length_valid(val))
		ethnl_cable_test_fault_length(phydev, ethtool_pair[pair],
					      at803x_cdt_fault_length(val));

	return 1;
}

static int at803x_cable_test_get_status(struct phy_device *phydev,
					bool *finished)
{
	unsigned long pair_mask;
	int retries = 20;
	int pair, ret;

	if (phydev->phy_id == ATH9331_PHY_ID ||
	    phydev->phy_id == ATH8032_PHY_ID ||
	    phydev->phy_id == QCA9561_PHY_ID)
		pair_mask = 0x3;
	else
		pair_mask = 0xf;

	*finished = false;

	/* According to the datasheet the CDT can be performed when
	 * there is no link partner or when the link partner is
	 * auto-negotiating. Starting the test will restart the AN
	 * automatically. It seems that doing this repeatedly we will
	 * get a slot where our link partner won't disturb our
	 * measurement.
	 */
	while (pair_mask && retries--) {
		for_each_set_bit(pair, &pair_mask, 4) {
			ret = at803x_cable_test_one_pair(phydev, pair);
			if (ret < 0)
				return ret;
			if (ret)
				clear_bit(pair, &pair_mask);
		}
		if (pair_mask)
			msleep(250);
	}

	*finished = true;

	return 0;
}

static int at803x_cable_test_start(struct phy_device *phydev)
{
	/* Enable auto-negotiation, but advertise no capabilities, no link
	 * will be established. A restart of the auto-negotiation is not
	 * required, because the cable test will automatically break the link.
	 */
	phy_write(phydev, MII_BMCR, BMCR_ANENABLE);
	phy_write(phydev, MII_ADVERTISE, ADVERTISE_CSMA);
	if (phydev->phy_id != ATH9331_PHY_ID &&
	    phydev->phy_id != ATH8032_PHY_ID &&
	    phydev->phy_id != QCA9561_PHY_ID)
		phy_write(phydev, MII_CTRL1000, 0);

	/* we do all the (time consuming) work later */
	return 0;
}

static int qca83xx_config_init(struct phy_device *phydev)
{
	u8 switch_revision;

	switch_revision = phydev->dev_flags & QCA8K_DEVFLAGS_REVISION_MASK;

	switch (switch_revision) {
	case 1:
		/* For 100M waveform */
		at803x_debug_reg_write(phydev, AT803X_DEBUG_ANALOG_TEST_CTRL, 0x02ea);
		/* Turn on Gigabit clock */
		at803x_debug_reg_write(phydev, AT803X_DEBUG_REG_GREEN, 0x68a0);
		break;

	case 2:
		phy_write_mmd(phydev, MDIO_MMD_AN, MDIO_AN_EEE_ADV, 0x0);
		fallthrough;
	case 4:
		phy_write_mmd(phydev, MDIO_MMD_PCS, MDIO_AZ_DEBUG, 0x803f);
		at803x_debug_reg_write(phydev, AT803X_DEBUG_REG_GREEN, 0x6860);
		at803x_debug_reg_write(phydev, AT803X_DEBUG_SYSTEM_CTRL_MODE, 0x2c46);
		at803x_debug_reg_write(phydev, AT803X_DEBUG_REG_3C, 0x6000);
		break;
	}

	/* QCA8327 require DAC amplitude adjustment for 100m set to +6%.
	 * Disable on init and enable only with 100m speed following
	 * qca original source code.
	 */
	if (phydev->drv->phy_id == QCA8327_A_PHY_ID ||
	    phydev->drv->phy_id == QCA8327_B_PHY_ID)
		at803x_debug_reg_mask(phydev, AT803X_DEBUG_ANALOG_TEST_CTRL,
				      QCA8327_DEBUG_MANU_CTRL_EN, 0);

	/* Following original QCA sourcecode set port to prefer master */
	phy_set_bits(phydev, MII_CTRL1000, CTL1000_PREFER_MASTER);

	return 0;
}

static void qca83xx_link_change_notify(struct phy_device *phydev)
{
	/* QCA8337 doesn't require DAC Amplitude adjustement */
	if (phydev->drv->phy_id == QCA8337_PHY_ID)
		return;

	/* Set DAC Amplitude adjustment to +6% for 100m on link running */
	if (phydev->state == PHY_RUNNING) {
		if (phydev->speed == SPEED_100)
			at803x_debug_reg_mask(phydev, AT803X_DEBUG_ANALOG_TEST_CTRL,
					      QCA8327_DEBUG_MANU_CTRL_EN,
					      QCA8327_DEBUG_MANU_CTRL_EN);
	} else {
		/* Reset DAC Amplitude adjustment */
		at803x_debug_reg_mask(phydev, AT803X_DEBUG_ANALOG_TEST_CTRL,
				      QCA8327_DEBUG_MANU_CTRL_EN, 0);
	}
}

static int qca83xx_resume(struct phy_device *phydev)
{
	int ret, val;

	/* Skip reset if not suspended */
	if (!phydev->suspended)
		return 0;

	/* Reinit the port, reset values set by suspend */
	qca83xx_config_init(phydev);

	/* Reset the port on port resume */
	phy_set_bits(phydev, MII_BMCR, BMCR_RESET | BMCR_ANENABLE);

	/* On resume from suspend the switch execute a reset and
	 * restart auto-negotiation. Wait for reset to complete.
	 */
	ret = phy_read_poll_timeout(phydev, MII_BMCR, val, !(val & BMCR_RESET),
				    50000, 600000, true);
	if (ret)
		return ret;

	msleep(1);

	return 0;
}

static int qca83xx_suspend(struct phy_device *phydev)
{
	u16 mask = 0;

	/* Only QCA8337 support actual suspend.
	 * QCA8327 cause port unreliability when phy suspend
	 * is set.
	 */
	if (phydev->drv->phy_id == QCA8337_PHY_ID) {
		genphy_suspend(phydev);
	} else {
		mask |= ~(BMCR_SPEED1000 | BMCR_FULLDPLX);
		phy_modify(phydev, MII_BMCR, mask, 0);
	}

	at803x_debug_reg_mask(phydev, AT803X_DEBUG_REG_GREEN,
			      AT803X_DEBUG_GATE_CLK_IN1000, 0);

	at803x_debug_reg_mask(phydev, AT803X_DEBUG_REG_HIB_CTRL,
			      AT803X_DEBUG_HIB_CTRL_EN_ANY_CHANGE |
			      AT803X_DEBUG_HIB_CTRL_SEL_RST_80U, 0);

	return 0;
}

static int qca808x_phy_fast_retrain_config(struct phy_device *phydev)
{
	int ret;

	/* Enable fast retrain */
	ret = genphy_c45_fast_retrain(phydev, true);
	if (ret)
		return ret;

	phy_write_mmd(phydev, MDIO_MMD_AN, QCA808X_PHY_MMD7_TOP_OPTION1,
			QCA808X_TOP_OPTION1_DATA);
	phy_write_mmd(phydev, MDIO_MMD_PMAPMD, QCA808X_PHY_MMD1_MSE_THRESHOLD_20DB,
			QCA808X_MSE_THRESHOLD_20DB_VALUE);
	phy_write_mmd(phydev, MDIO_MMD_PMAPMD, QCA808X_PHY_MMD1_MSE_THRESHOLD_17DB,
			QCA808X_MSE_THRESHOLD_17DB_VALUE);
	phy_write_mmd(phydev, MDIO_MMD_PMAPMD, QCA808X_PHY_MMD1_MSE_THRESHOLD_27DB,
			QCA808X_MSE_THRESHOLD_27DB_VALUE);
	phy_write_mmd(phydev, MDIO_MMD_PMAPMD, QCA808X_PHY_MMD1_MSE_THRESHOLD_28DB,
			QCA808X_MSE_THRESHOLD_28DB_VALUE);
	phy_write_mmd(phydev, MDIO_MMD_PCS, QCA808X_PHY_MMD3_DEBUG_1,
			QCA808X_MMD3_DEBUG_1_VALUE);
	phy_write_mmd(phydev, MDIO_MMD_PCS, QCA808X_PHY_MMD3_DEBUG_4,
			QCA808X_MMD3_DEBUG_4_VALUE);
	phy_write_mmd(phydev, MDIO_MMD_PCS, QCA808X_PHY_MMD3_DEBUG_5,
			QCA808X_MMD3_DEBUG_5_VALUE);
	phy_write_mmd(phydev, MDIO_MMD_PCS, QCA808X_PHY_MMD3_DEBUG_3,
			QCA808X_MMD3_DEBUG_3_VALUE);
	phy_write_mmd(phydev, MDIO_MMD_PCS, QCA808X_PHY_MMD3_DEBUG_6,
			QCA808X_MMD3_DEBUG_6_VALUE);
	phy_write_mmd(phydev, MDIO_MMD_PCS, QCA808X_PHY_MMD3_DEBUG_2,
			QCA808X_MMD3_DEBUG_2_VALUE);

	return 0;
}

static int qca808x_phy_ms_random_seed_set(struct phy_device *phydev)
{
	u16 seed_value = prandom_u32_max(QCA808X_MASTER_SLAVE_SEED_RANGE);

	return at803x_debug_reg_mask(phydev, QCA808X_PHY_DEBUG_LOCAL_SEED,
			QCA808X_MASTER_SLAVE_SEED_CFG,
			FIELD_PREP(QCA808X_MASTER_SLAVE_SEED_CFG, seed_value));
}

static int qca808x_phy_ms_seed_enable(struct phy_device *phydev, bool enable)
{
	u16 seed_enable = 0;

	if (enable)
		seed_enable = QCA808X_MASTER_SLAVE_SEED_ENABLE;

	return at803x_debug_reg_mask(phydev, QCA808X_PHY_DEBUG_LOCAL_SEED,
			QCA808X_MASTER_SLAVE_SEED_ENABLE, seed_enable);
}

static int qca808x_config_init(struct phy_device *phydev)
{
	int ret;

	/* Active adc&vga on 802.3az for the link 1000M and 100M */
	ret = phy_modify_mmd(phydev, MDIO_MMD_PCS, QCA808X_PHY_MMD3_ADDR_CLD_CTRL7,
			QCA808X_8023AZ_AFE_CTRL_MASK, QCA808X_8023AZ_AFE_EN);
	if (ret)
		return ret;

	/* Adjust the threshold on 802.3az for the link 1000M */
	ret = phy_write_mmd(phydev, MDIO_MMD_PCS,
			QCA808X_PHY_MMD3_AZ_TRAINING_CTRL, QCA808X_MMD3_AZ_TRAINING_VAL);
	if (ret)
		return ret;

	/* Config the fast retrain for the link 2500M */
	ret = qca808x_phy_fast_retrain_config(phydev);
	if (ret)
		return ret;

	/* Configure lower ramdom seed to make phy linked as slave mode */
	ret = qca808x_phy_ms_random_seed_set(phydev);
	if (ret)
		return ret;

	/* Enable seed */
	ret = qca808x_phy_ms_seed_enable(phydev, true);
	if (ret)
		return ret;

	/* Configure adc threshold as 100mv for the link 10M */
	return at803x_debug_reg_mask(phydev, QCA808X_PHY_DEBUG_ADC_THRESHOLD,
			QCA808X_ADC_THRESHOLD_MASK, QCA808X_ADC_THRESHOLD_100MV);
}

static int qca808x_read_status(struct phy_device *phydev)
{
	int ret;

	ret = phy_read_mmd(phydev, MDIO_MMD_AN, MDIO_AN_10GBT_STAT);
	if (ret < 0)
		return ret;

	linkmode_mod_bit(ETHTOOL_LINK_MODE_2500baseT_Full_BIT, phydev->lp_advertising,
			ret & MDIO_AN_10GBT_STAT_LP2_5G);

	ret = genphy_read_status(phydev);
	if (ret)
		return ret;

	ret = at803x_read_specific_status(phydev);
	if (ret < 0)
		return ret;

	if (phydev->link) {
		if (phydev->speed == SPEED_2500)
			phydev->interface = PHY_INTERFACE_MODE_2500BASEX;
		else
			phydev->interface = PHY_INTERFACE_MODE_SGMII;
	} else {
		/* generate seed as a lower random value to make PHY linked as SLAVE easily,
		 * except for master/slave configuration fault detected.
		 * the reason for not putting this code into the function link_change_notify is
		 * the corner case where the link partner is also the qca8081 PHY and the seed
		 * value is configured as the same value, the link can't be up and no link change
		 * occurs.
		 */
		if (phydev->master_slave_state == MASTER_SLAVE_STATE_ERR) {
			qca808x_phy_ms_seed_enable(phydev, false);
		} else {
			qca808x_phy_ms_random_seed_set(phydev);
			qca808x_phy_ms_seed_enable(phydev, true);
		}
	}

	return 0;
}

static int qca808x_soft_reset(struct phy_device *phydev)
{
	int ret;

	ret = genphy_soft_reset(phydev);
	if (ret < 0)
		return ret;

	return qca808x_phy_ms_seed_enable(phydev, true);
}

static bool qca808x_cdt_fault_length_valid(int cdt_code)
{
	switch (cdt_code) {
	case QCA808X_CDT_STATUS_STAT_SHORT:
	case QCA808X_CDT_STATUS_STAT_OPEN:
		return true;
	default:
		return false;
	}
}

static int qca808x_cable_test_result_trans(int cdt_code)
{
	switch (cdt_code) {
	case QCA808X_CDT_STATUS_STAT_NORMAL:
		return ETHTOOL_A_CABLE_RESULT_CODE_OK;
	case QCA808X_CDT_STATUS_STAT_SHORT:
		return ETHTOOL_A_CABLE_RESULT_CODE_SAME_SHORT;
	case QCA808X_CDT_STATUS_STAT_OPEN:
		return ETHTOOL_A_CABLE_RESULT_CODE_OPEN;
	case QCA808X_CDT_STATUS_STAT_FAIL:
	default:
		return ETHTOOL_A_CABLE_RESULT_CODE_UNSPEC;
	}
}

static int qca808x_cdt_fault_length(struct phy_device *phydev, int pair)
{
	int val;
	u32 cdt_length_reg = 0;

	switch (pair) {
	case ETHTOOL_A_CABLE_PAIR_A:
		cdt_length_reg = QCA808X_MMD3_CDT_DIAG_PAIR_A;
		break;
	case ETHTOOL_A_CABLE_PAIR_B:
		cdt_length_reg = QCA808X_MMD3_CDT_DIAG_PAIR_B;
		break;
	case ETHTOOL_A_CABLE_PAIR_C:
		cdt_length_reg = QCA808X_MMD3_CDT_DIAG_PAIR_C;
		break;
	case ETHTOOL_A_CABLE_PAIR_D:
		cdt_length_reg = QCA808X_MMD3_CDT_DIAG_PAIR_D;
		break;
	default:
		return -EINVAL;
	}

	val = phy_read_mmd(phydev, MDIO_MMD_PCS, cdt_length_reg);
	if (val < 0)
		return val;

	return (FIELD_GET(QCA808X_CDT_DIAG_LENGTH, val) * 824) / 10;
}

static int qca808x_cable_test_start(struct phy_device *phydev)
{
	int ret;

	/* perform CDT with the following configs:
	 * 1. disable hibernation.
	 * 2. force PHY working in MDI mode.
	 * 3. for PHY working in 1000BaseT.
	 * 4. configure the threshold.
	 */

	ret = at803x_debug_reg_mask(phydev, QCA808X_DBG_AN_TEST, QCA808X_HIBERNATION_EN, 0);
	if (ret < 0)
		return ret;

	ret = at803x_config_mdix(phydev, ETH_TP_MDI);
	if (ret < 0)
		return ret;

	/* Force 1000base-T needs to configure PMA/PMD and MII_BMCR */
	phydev->duplex = DUPLEX_FULL;
	phydev->speed = SPEED_1000;
	ret = genphy_c45_pma_setup_forced(phydev);
	if (ret < 0)
		return ret;

	ret = genphy_setup_forced(phydev);
	if (ret < 0)
		return ret;

	/* configure the thresholds for open, short, pair ok test */
	phy_write_mmd(phydev, MDIO_MMD_PCS, 0x8074, 0xc040);
	phy_write_mmd(phydev, MDIO_MMD_PCS, 0x8076, 0xc040);
	phy_write_mmd(phydev, MDIO_MMD_PCS, 0x8077, 0xa060);
	phy_write_mmd(phydev, MDIO_MMD_PCS, 0x8078, 0xc050);
	phy_write_mmd(phydev, MDIO_MMD_PCS, 0x807a, 0xc060);
	phy_write_mmd(phydev, MDIO_MMD_PCS, 0x807e, 0xb060);

	return 0;
}

static int qca808x_cable_test_get_status(struct phy_device *phydev, bool *finished)
{
	int ret, val;
	int pair_a, pair_b, pair_c, pair_d;

	*finished = false;

	ret = at803x_cdt_start(phydev, 0);
	if (ret)
		return ret;

	ret = at803x_cdt_wait_for_completion(phydev);
	if (ret)
		return ret;

	val = phy_read_mmd(phydev, MDIO_MMD_PCS, QCA808X_MMD3_CDT_STATUS);
	if (val < 0)
		return val;

	pair_a = FIELD_GET(QCA808X_CDT_CODE_PAIR_A, val);
	pair_b = FIELD_GET(QCA808X_CDT_CODE_PAIR_B, val);
	pair_c = FIELD_GET(QCA808X_CDT_CODE_PAIR_C, val);
	pair_d = FIELD_GET(QCA808X_CDT_CODE_PAIR_D, val);

	ethnl_cable_test_result(phydev, ETHTOOL_A_CABLE_PAIR_A,
				qca808x_cable_test_result_trans(pair_a));
	ethnl_cable_test_result(phydev, ETHTOOL_A_CABLE_PAIR_B,
				qca808x_cable_test_result_trans(pair_b));
	ethnl_cable_test_result(phydev, ETHTOOL_A_CABLE_PAIR_C,
				qca808x_cable_test_result_trans(pair_c));
	ethnl_cable_test_result(phydev, ETHTOOL_A_CABLE_PAIR_D,
				qca808x_cable_test_result_trans(pair_d));

	if (qca808x_cdt_fault_length_valid(pair_a))
		ethnl_cable_test_fault_length(phydev, ETHTOOL_A_CABLE_PAIR_A,
				qca808x_cdt_fault_length(phydev, ETHTOOL_A_CABLE_PAIR_A));
	if (qca808x_cdt_fault_length_valid(pair_b))
		ethnl_cable_test_fault_length(phydev, ETHTOOL_A_CABLE_PAIR_B,
				qca808x_cdt_fault_length(phydev, ETHTOOL_A_CABLE_PAIR_B));
	if (qca808x_cdt_fault_length_valid(pair_c))
		ethnl_cable_test_fault_length(phydev, ETHTOOL_A_CABLE_PAIR_C,
				qca808x_cdt_fault_length(phydev, ETHTOOL_A_CABLE_PAIR_C));
	if (qca808x_cdt_fault_length_valid(pair_d))
		ethnl_cable_test_fault_length(phydev, ETHTOOL_A_CABLE_PAIR_D,
				qca808x_cdt_fault_length(phydev, ETHTOOL_A_CABLE_PAIR_D));

	*finished = true;

	return 0;
}

static struct phy_driver at803x_driver[] = {
{
	/* Qualcomm Atheros AR8035 */
	PHY_ID_MATCH_EXACT(ATH8035_PHY_ID),
	.name			= "Qualcomm Atheros AR8035",
	.flags			= PHY_POLL_CABLE_TEST,
	.probe			= at803x_probe,
	.config_aneg		= at803x_config_aneg,
	.config_init		= at803x_config_init,
	.soft_reset		= genphy_soft_reset,
	.set_wol		= at803x_set_wol,
	.get_wol		= at803x_get_wol,
	.suspend		= at803x_suspend,
	.resume			= at803x_resume,
	/* PHY_GBIT_FEATURES */
	.read_status		= at803x_read_status,
	.config_intr		= at803x_config_intr,
	.handle_interrupt	= at803x_handle_interrupt,
	.get_tunable		= at803x_get_tunable,
	.set_tunable		= at803x_set_tunable,
	.cable_test_start	= at803x_cable_test_start,
	.cable_test_get_status	= at803x_cable_test_get_status,
}, {
	/* Qualcomm Atheros AR8030 */
	.phy_id			= ATH8030_PHY_ID,
	.name			= "Qualcomm Atheros AR8030",
	.phy_id_mask		= AT8030_PHY_ID_MASK,
	.probe			= at803x_probe,
	.config_init		= at803x_config_init,
	.link_change_notify	= at803x_link_change_notify,
	.set_wol		= at803x_set_wol,
	.get_wol		= at803x_get_wol,
	.suspend		= at803x_suspend,
	.resume			= at803x_resume,
	/* PHY_BASIC_FEATURES */
	.config_intr		= at803x_config_intr,
	.handle_interrupt	= at803x_handle_interrupt,
}, {
	/* Qualcomm Atheros AR8031/AR8033 */
	PHY_ID_MATCH_EXACT(ATH8031_PHY_ID),
	.name			= "Qualcomm Atheros AR8031/AR8033",
	.flags			= PHY_POLL_CABLE_TEST,
	.probe			= at803x_probe,
	.config_init		= at803x_config_init,
	.config_aneg		= at803x_config_aneg,
	.soft_reset		= genphy_soft_reset,
	.set_wol		= at803x_set_wol,
	.get_wol		= at803x_get_wol,
	.suspend		= at803x_suspend,
	.resume			= at803x_resume,
	.read_page		= at803x_read_page,
	.write_page		= at803x_write_page,
	.get_features		= at803x_get_features,
	.read_status		= at803x_read_status,
	.config_intr		= &at803x_config_intr,
	.handle_interrupt	= at803x_handle_interrupt,
	.get_tunable		= at803x_get_tunable,
	.set_tunable		= at803x_set_tunable,
	.cable_test_start	= at803x_cable_test_start,
	.cable_test_get_status	= at803x_cable_test_get_status,
}, {
	/* Qualcomm Atheros AR8032 */
	PHY_ID_MATCH_EXACT(ATH8032_PHY_ID),
	.name			= "Qualcomm Atheros AR8032",
	.probe			= at803x_probe,
	.flags			= PHY_POLL_CABLE_TEST,
	.config_init		= at803x_config_init,
	.link_change_notify	= at803x_link_change_notify,
	.suspend		= at803x_suspend,
	.resume			= at803x_resume,
	/* PHY_BASIC_FEATURES */
	.config_intr		= at803x_config_intr,
	.handle_interrupt	= at803x_handle_interrupt,
	.cable_test_start	= at803x_cable_test_start,
	.cable_test_get_status	= at803x_cable_test_get_status,
}, {
	/* ATHEROS AR9331 */
	PHY_ID_MATCH_EXACT(ATH9331_PHY_ID),
	.name			= "Qualcomm Atheros AR9331 built-in PHY",
	.probe			= at803x_probe,
	.suspend		= at803x_suspend,
	.resume			= at803x_resume,
	.flags			= PHY_POLL_CABLE_TEST,
	/* PHY_BASIC_FEATURES */
	.config_intr		= &at803x_config_intr,
	.handle_interrupt	= at803x_handle_interrupt,
	.cable_test_start	= at803x_cable_test_start,
	.cable_test_get_status	= at803x_cable_test_get_status,
	.read_status		= at803x_read_status,
	.soft_reset		= genphy_soft_reset,
	.config_aneg		= at803x_config_aneg,
}, {
	/* Qualcomm Atheros QCA9561 */
	PHY_ID_MATCH_EXACT(QCA9561_PHY_ID),
	.name			= "Qualcomm Atheros QCA9561 built-in PHY",
	.probe			= at803x_probe,
	.suspend		= at803x_suspend,
	.resume			= at803x_resume,
	.flags			= PHY_POLL_CABLE_TEST,
	/* PHY_BASIC_FEATURES */
	.config_intr		= &at803x_config_intr,
	.handle_interrupt	= at803x_handle_interrupt,
	.cable_test_start	= at803x_cable_test_start,
	.cable_test_get_status	= at803x_cable_test_get_status,
	.read_status		= at803x_read_status,
	.soft_reset		= genphy_soft_reset,
	.config_aneg		= at803x_config_aneg,
}, {
	/* QCA8337 */
	.phy_id			= QCA8337_PHY_ID,
	.phy_id_mask		= QCA8K_PHY_ID_MASK,
	.name			= "Qualcomm Atheros 8337 internal PHY",
	/* PHY_GBIT_FEATURES */
	.link_change_notify	= qca83xx_link_change_notify,
	.probe			= at803x_probe,
	.flags			= PHY_IS_INTERNAL,
	.config_init		= qca83xx_config_init,
	.soft_reset		= genphy_soft_reset,
	.get_sset_count		= at803x_get_sset_count,
	.get_strings		= at803x_get_strings,
	.get_stats		= at803x_get_stats,
	.suspend		= qca83xx_suspend,
	.resume			= qca83xx_resume,
}, {
	/* QCA8327-A from switch QCA8327-AL1A */
	.phy_id			= QCA8327_A_PHY_ID,
	.phy_id_mask		= QCA8K_PHY_ID_MASK,
	.name			= "Qualcomm Atheros 8327-A internal PHY",
	/* PHY_GBIT_FEATURES */
	.link_change_notify	= qca83xx_link_change_notify,
	.probe			= at803x_probe,
	.flags			= PHY_IS_INTERNAL,
	.config_init		= qca83xx_config_init,
	.soft_reset		= genphy_soft_reset,
	.get_sset_count		= at803x_get_sset_count,
	.get_strings		= at803x_get_strings,
	.get_stats		= at803x_get_stats,
	.suspend		= qca83xx_suspend,
	.resume			= qca83xx_resume,
}, {
	/* QCA8327-B from switch QCA8327-BL1A */
	.phy_id			= QCA8327_B_PHY_ID,
	.phy_id_mask		= QCA8K_PHY_ID_MASK,
	.name			= "Qualcomm Atheros 8327-B internal PHY",
	/* PHY_GBIT_FEATURES */
	.link_change_notify	= qca83xx_link_change_notify,
	.probe			= at803x_probe,
	.flags			= PHY_IS_INTERNAL,
	.config_init		= qca83xx_config_init,
	.soft_reset		= genphy_soft_reset,
	.get_sset_count		= at803x_get_sset_count,
	.get_strings		= at803x_get_strings,
	.get_stats		= at803x_get_stats,
	.suspend		= qca83xx_suspend,
	.resume			= qca83xx_resume,
}, {
	/* Qualcomm QCA8081 */
	PHY_ID_MATCH_EXACT(QCA8081_PHY_ID),
	.name			= "Qualcomm QCA8081",
	.flags			= PHY_POLL_CABLE_TEST,
	.probe			= at803x_probe,
	.config_intr		= at803x_config_intr,
	.handle_interrupt	= at803x_handle_interrupt,
	.get_tunable		= at803x_get_tunable,
	.set_tunable		= at803x_set_tunable,
	.set_wol		= at803x_set_wol,
	.get_wol		= at803x_get_wol,
	.get_features		= at803x_get_features,
	.config_aneg		= at803x_config_aneg,
	.suspend		= genphy_suspend,
	.resume			= genphy_resume,
	.read_status		= qca808x_read_status,
	.config_init		= qca808x_config_init,
	.soft_reset		= qca808x_soft_reset,
	.cable_test_start	= qca808x_cable_test_start,
	.cable_test_get_status	= qca808x_cable_test_get_status,
}, };

module_phy_driver(at803x_driver);

static struct mdio_device_id __maybe_unused atheros_tbl[] = {
	{ ATH8030_PHY_ID, AT8030_PHY_ID_MASK },
	{ PHY_ID_MATCH_EXACT(ATH8031_PHY_ID) },
	{ PHY_ID_MATCH_EXACT(ATH8032_PHY_ID) },
	{ PHY_ID_MATCH_EXACT(ATH8035_PHY_ID) },
	{ PHY_ID_MATCH_EXACT(ATH9331_PHY_ID) },
	{ PHY_ID_MATCH_EXACT(QCA8337_PHY_ID) },
	{ PHY_ID_MATCH_EXACT(QCA8327_A_PHY_ID) },
	{ PHY_ID_MATCH_EXACT(QCA8327_B_PHY_ID) },
	{ PHY_ID_MATCH_EXACT(QCA9561_PHY_ID) },
	{ PHY_ID_MATCH_EXACT(QCA8081_PHY_ID) },
	{ }
};

MODULE_DEVICE_TABLE(mdio, atheros_tbl);<|MERGE_RESOLUTION|>--- conflicted
+++ resolved
@@ -462,14 +462,9 @@
 
 		/* Enable WOL function for 1588 */
 		if (phydev->drv->phy_id == ATH8031_PHY_ID) {
-<<<<<<< HEAD
-			ret = phy_modify_mmd(phydev, MDIO_MMD_PCS, AT803X_PHY_MMD3_WOL_CTRL,
-					0, AT803X_WOL_EN);
-=======
 			ret = phy_modify_mmd(phydev, MDIO_MMD_PCS,
 					     AT803X_PHY_MMD3_WOL_CTRL,
 					     0, AT803X_WOL_EN);
->>>>>>> 7732c16f
 			if (ret)
 				return ret;
 		}
@@ -480,14 +475,9 @@
 	} else {
 		/* Disable WoL function for 1588 */
 		if (phydev->drv->phy_id == ATH8031_PHY_ID) {
-<<<<<<< HEAD
-			ret = phy_modify_mmd(phydev, MDIO_MMD_PCS, AT803X_PHY_MMD3_WOL_CTRL,
-					AT803X_WOL_EN, 0);
-=======
 			ret = phy_modify_mmd(phydev, MDIO_MMD_PCS,
 					     AT803X_PHY_MMD3_WOL_CTRL,
 					     AT803X_WOL_EN, 0);
->>>>>>> 7732c16f
 			if (ret)
 				return ret;
 		}
@@ -526,12 +516,9 @@
 	wol->wolopts = 0;
 
 	value = phy_read(phydev, AT803X_INTR_ENABLE);
-<<<<<<< HEAD
-=======
 	if (value < 0)
 		return;
 
->>>>>>> 7732c16f
 	if (value & AT803X_INTR_ENABLE_WOL)
 		wol->wolopts |= WAKE_MAGIC;
 }
@@ -894,17 +881,6 @@
 			break;
 		}
 
-<<<<<<< HEAD
-=======
-		/* Disable WoL in 1588 register which is enabled
-		 * by default
-		 */
-		ret = phy_modify_mmd(phydev, MDIO_MMD_PCS,
-				     AT803X_PHY_MMD3_WOL_CTRL,
-				     AT803X_WOL_EN, 0);
-		if (ret)
-			return ret;
->>>>>>> 7732c16f
 	}
 
 	return 0;
