// SPDX-License-Identifier: GPL-2.0
/*
 * Copyright 2021 NXP.
 */

#include <linux/clk.h>
#include <linux/clk-provider.h>
#include <linux/err.h>
#include <linux/io.h>
#include <linux/module.h>
#include <linux/of_address.h>
#include <linux/platform_device.h>
#include <linux/slab.h>
#include <linux/types.h>
#include <dt-bindings/clock/imx93-clock.h>

#include "clk.h"

enum clk_sel {
	LOW_SPEED_IO_SEL,
	NON_IO_SEL,
	FAST_SEL,
	AUDIO_SEL,
	VIDEO_SEL,
	TPM_SEL,
	CKO1_SEL,
	CKO2_SEL,
	MISC_SEL,
	MAX_SEL
};

static u32 share_count_sai1;
static u32 share_count_sai2;
static u32 share_count_sai3;
static u32 share_count_mub;

static const char *a55_core_sels[] = {"a55_alt", "arm_pll"};
static const char *parent_names[MAX_SEL][4] = {
	{"osc_24m", "sys_pll_pfd0_div2", "sys_pll_pfd1_div2", "video_pll"},
	{"osc_24m", "sys_pll_pfd0_div2", "sys_pll_pfd1_div2", "sys_pll_pfd2_div2"},
	{"osc_24m", "sys_pll_pfd0", "sys_pll_pfd1", "sys_pll_pfd2"},
	{"osc_24m", "audio_pll", "video_pll", "clk_ext1"},
	{"osc_24m", "audio_pll", "video_pll", "sys_pll_pfd0"},
	{"osc_24m", "sys_pll_pfd0", "audio_pll", "clk_ext1"},
	{"osc_24m", "sys_pll_pfd0", "sys_pll_pfd1", "audio_pll"},
	{"osc_24m", "sys_pll_pfd0", "sys_pll_pfd1", "video_pll"},
	{"osc_24m", "audio_pll", "video_pll", "sys_pll_pfd2"},
};

static const struct imx93_clk_root {
	u32 clk;
	char *name;
	u32 off;
	enum clk_sel sel;
	unsigned long flags;
} root_array[] = {
	/* a55/m33/bus critical clk for system run */
	{ IMX93_CLK_A55_PERIPH,		"a55_periph_root",	0x0000,	FAST_SEL, CLK_IS_CRITICAL },
	{ IMX93_CLK_A55_MTR_BUS,	"a55_mtr_bus_root",	0x0080,	LOW_SPEED_IO_SEL, CLK_IS_CRITICAL },
	{ IMX93_CLK_A55,		"a55_alt_root",		0x0100,	FAST_SEL, CLK_IS_CRITICAL },
	{ IMX93_CLK_M33,		"m33_root",		0x0180,	LOW_SPEED_IO_SEL, CLK_IS_CRITICAL },
	{ IMX93_CLK_BUS_WAKEUP,		"bus_wakeup_root",	0x0280,	LOW_SPEED_IO_SEL, CLK_IS_CRITICAL },
	{ IMX93_CLK_BUS_AON,		"bus_aon_root",		0x0300,	LOW_SPEED_IO_SEL, CLK_IS_CRITICAL },
	{ IMX93_CLK_WAKEUP_AXI,		"wakeup_axi_root",	0x0380,	FAST_SEL, CLK_IS_CRITICAL },
	{ IMX93_CLK_SWO_TRACE,		"swo_trace_root",	0x0400,	LOW_SPEED_IO_SEL, },
	{ IMX93_CLK_M33_SYSTICK,	"m33_systick_root",	0x0480,	LOW_SPEED_IO_SEL, },
	{ IMX93_CLK_FLEXIO1,		"flexio1_root",		0x0500,	LOW_SPEED_IO_SEL, },
	{ IMX93_CLK_FLEXIO2,		"flexio2_root",		0x0580,	LOW_SPEED_IO_SEL, },
	{ IMX93_CLK_LPTMR1,		"lptmr1_root",		0x0700,	LOW_SPEED_IO_SEL, },
	{ IMX93_CLK_LPTMR2,		"lptmr2_root",		0x0780,	LOW_SPEED_IO_SEL, },
	{ IMX93_CLK_TPM2,		"tpm2_root",		0x0880,	TPM_SEL, },
	{ IMX93_CLK_TPM4,		"tpm4_root",		0x0980,	TPM_SEL, },
	{ IMX93_CLK_TPM5,		"tpm5_root",		0x0a00,	TPM_SEL, },
	{ IMX93_CLK_TPM6,		"tpm6_root",		0x0a80,	TPM_SEL, },
	{ IMX93_CLK_FLEXSPI1,		"flexspi1_root",	0x0b00,	FAST_SEL, },
	{ IMX93_CLK_CAN1,		"can1_root",		0x0b80,	LOW_SPEED_IO_SEL, },
	{ IMX93_CLK_CAN2,		"can2_root",		0x0c00,	LOW_SPEED_IO_SEL, },
	{ IMX93_CLK_LPUART1,		"lpuart1_root",		0x0c80,	LOW_SPEED_IO_SEL, },
	{ IMX93_CLK_LPUART2,		"lpuart2_root",		0x0d00,	LOW_SPEED_IO_SEL, },
	{ IMX93_CLK_LPUART3,		"lpuart3_root",		0x0d80,	LOW_SPEED_IO_SEL, },
	{ IMX93_CLK_LPUART4,		"lpuart4_root",		0x0e00,	LOW_SPEED_IO_SEL, },
	{ IMX93_CLK_LPUART5,		"lpuart5_root",		0x0e80,	LOW_SPEED_IO_SEL, },
	{ IMX93_CLK_LPUART6,		"lpuart6_root",		0x0f00,	LOW_SPEED_IO_SEL, },
	{ IMX93_CLK_LPUART7,		"lpuart7_root",		0x0f80,	LOW_SPEED_IO_SEL, },
	{ IMX93_CLK_LPUART8,		"lpuart8_root",		0x1000,	LOW_SPEED_IO_SEL, },
	{ IMX93_CLK_LPI2C1,		"lpi2c1_root",		0x1080,	LOW_SPEED_IO_SEL, },
	{ IMX93_CLK_LPI2C2,		"lpi2c2_root",		0x1100,	LOW_SPEED_IO_SEL, },
	{ IMX93_CLK_LPI2C3,		"lpi2c3_root",		0x1180,	LOW_SPEED_IO_SEL, },
	{ IMX93_CLK_LPI2C4,		"lpi2c4_root",		0x1200,	LOW_SPEED_IO_SEL, },
	{ IMX93_CLK_LPI2C5,		"lpi2c5_root",		0x1280,	LOW_SPEED_IO_SEL, },
	{ IMX93_CLK_LPI2C6,		"lpi2c6_root",		0x1300,	LOW_SPEED_IO_SEL, },
	{ IMX93_CLK_LPI2C7,		"lpi2c7_root",		0x1380,	LOW_SPEED_IO_SEL, },
	{ IMX93_CLK_LPI2C8,		"lpi2c8_root",		0x1400,	LOW_SPEED_IO_SEL, },
	{ IMX93_CLK_LPSPI1,		"lpspi1_root",		0x1480,	LOW_SPEED_IO_SEL, },
	{ IMX93_CLK_LPSPI2,		"lpspi2_root",		0x1500,	LOW_SPEED_IO_SEL, },
	{ IMX93_CLK_LPSPI3,		"lpspi3_root",		0x1580,	LOW_SPEED_IO_SEL, },
	{ IMX93_CLK_LPSPI4,		"lpspi4_root",		0x1600,	LOW_SPEED_IO_SEL, },
	{ IMX93_CLK_LPSPI5,		"lpspi5_root",		0x1680,	LOW_SPEED_IO_SEL, },
	{ IMX93_CLK_LPSPI6,		"lpspi6_root",		0x1700,	LOW_SPEED_IO_SEL, },
	{ IMX93_CLK_LPSPI7,		"lpspi7_root",		0x1780,	LOW_SPEED_IO_SEL, },
	{ IMX93_CLK_LPSPI8,		"lpspi8_root",		0x1800,	LOW_SPEED_IO_SEL, },
	{ IMX93_CLK_I3C1,		"i3c1_root",		0x1880,	LOW_SPEED_IO_SEL, },
	{ IMX93_CLK_I3C2,		"i3c2_root",		0x1900,	LOW_SPEED_IO_SEL, },
	{ IMX93_CLK_USDHC1,		"usdhc1_root",		0x1980,	FAST_SEL, },
	{ IMX93_CLK_USDHC2,		"usdhc2_root",		0x1a00,	FAST_SEL, },
	{ IMX93_CLK_USDHC3,		"usdhc3_root",		0x1a80,	FAST_SEL, },
	{ IMX93_CLK_SAI1,		"sai1_root",		0x1b00,	AUDIO_SEL, },
	{ IMX93_CLK_SAI2,		"sai2_root",		0x1b80,	AUDIO_SEL, },
	{ IMX93_CLK_SAI3,		"sai3_root",		0x1c00,	AUDIO_SEL, },
	{ IMX93_CLK_CCM_CKO1,		"ccm_cko1_root",	0x1c80,	CKO1_SEL, },
	{ IMX93_CLK_CCM_CKO2,		"ccm_cko2_root",	0x1d00,	CKO2_SEL, },
	{ IMX93_CLK_CCM_CKO3,		"ccm_cko3_root",	0x1d80,	CKO1_SEL, },
	{ IMX93_CLK_CCM_CKO4,		"ccm_cko4_root",	0x1e00,	CKO2_SEL, },
	{ IMX93_CLK_HSIO,		"hsio_root",		0x1e80,	LOW_SPEED_IO_SEL, CLK_IS_CRITICAL},
	{ IMX93_CLK_HSIO_USB_TEST_60M,	"hsio_usb_test_60m_root", 0x1f00, LOW_SPEED_IO_SEL, },
	{ IMX93_CLK_HSIO_ACSCAN_80M,	"hsio_acscan_80m_root",	0x1f80,	LOW_SPEED_IO_SEL, },
	{ IMX93_CLK_HSIO_ACSCAN_480M,	"hsio_acscan_480m_root", 0x2000, MISC_SEL, },
	{ IMX93_CLK_NIC_AXI,		"nic_axi_root",		0x2080, FAST_SEL, CLK_IS_CRITICAL, },
	{ IMX93_CLK_ML_APB,		"ml_apb_root",		0x2180,	LOW_SPEED_IO_SEL, },
	{ IMX93_CLK_ML,			"ml_root",		0x2200,	FAST_SEL, },
	{ IMX93_CLK_MEDIA_AXI,		"media_axi_root",	0x2280,	FAST_SEL, },
	{ IMX93_CLK_MEDIA_APB,		"media_apb_root",	0x2300,	LOW_SPEED_IO_SEL, },
	{ IMX93_CLK_MEDIA_LDB,		"media_ldb_root",	0x2380,	VIDEO_SEL, },
	{ IMX93_CLK_MEDIA_DISP_PIX,	"media_disp_pix_root",	0x2400,	VIDEO_SEL, },
	{ IMX93_CLK_CAM_PIX,		"cam_pix_root",		0x2480,	VIDEO_SEL, },
	{ IMX93_CLK_MIPI_TEST_BYTE,	"mipi_test_byte_root",	0x2500,	VIDEO_SEL, },
	{ IMX93_CLK_MIPI_PHY_CFG,	"mipi_phy_cfg_root",	0x2580,	VIDEO_SEL, },
	{ IMX93_CLK_ADC,		"adc_root",		0x2700,	LOW_SPEED_IO_SEL, },
	{ IMX93_CLK_PDM,		"pdm_root",		0x2780,	AUDIO_SEL, },
	{ IMX93_CLK_TSTMR1,		"tstmr1_root",		0x2800,	LOW_SPEED_IO_SEL, },
	{ IMX93_CLK_TSTMR2,		"tstmr2_root",		0x2880,	LOW_SPEED_IO_SEL, },
	{ IMX93_CLK_MQS1,		"mqs1_root",		0x2900,	AUDIO_SEL, },
	{ IMX93_CLK_MQS2,		"mqs2_root",		0x2980,	AUDIO_SEL, },
	{ IMX93_CLK_AUDIO_XCVR,		"audio_xcvr_root",	0x2a00,	NON_IO_SEL, },
	{ IMX93_CLK_SPDIF,		"spdif_root",		0x2a80,	AUDIO_SEL, },
	{ IMX93_CLK_ENET,		"enet_root",		0x2b00,	NON_IO_SEL, },
	{ IMX93_CLK_ENET_TIMER1,	"enet_timer1_root",	0x2b80,	LOW_SPEED_IO_SEL, },
	{ IMX93_CLK_ENET_TIMER2,	"enet_timer2_root",	0x2c00,	LOW_SPEED_IO_SEL, },
	{ IMX93_CLK_ENET_REF,		"enet_ref_root",	0x2c80,	NON_IO_SEL, },
	{ IMX93_CLK_ENET_REF_PHY,	"enet_ref_phy_root",	0x2d00,	LOW_SPEED_IO_SEL, },
	{ IMX93_CLK_I3C1_SLOW,		"i3c1_slow_root",	0x2d80,	LOW_SPEED_IO_SEL, },
	{ IMX93_CLK_I3C2_SLOW,		"i3c2_slow_root",	0x2e00,	LOW_SPEED_IO_SEL, },
	{ IMX93_CLK_USB_PHY_BURUNIN,	"usb_phy_root",		0x2e80,	LOW_SPEED_IO_SEL, },
	{ IMX93_CLK_PAL_CAME_SCAN,	"pal_came_scan_root",	0x2f00,	MISC_SEL, }
};

static const struct imx93_clk_ccgr {
	u32 clk;
	char *name;
	char *parent_name;
	u32 off;
	unsigned long flags;
	u32 *shared_count;
} ccgr_array[] = {
	{ IMX93_CLK_A55_GATE,		"a55_alt",	"a55_alt_root",		0x8000, },
	/* M33 critical clk for system run */
	{ IMX93_CLK_CM33_GATE,		"cm33",		"m33_root",		0x8040, CLK_IS_CRITICAL },
	{ IMX93_CLK_ADC1_GATE,		"adc1",		"adc_root",		0x82c0, },
	{ IMX93_CLK_WDOG1_GATE,		"wdog1",	"osc_24m",		0x8300, },
	{ IMX93_CLK_WDOG2_GATE,		"wdog2",	"osc_24m",		0x8340, },
	{ IMX93_CLK_WDOG3_GATE,		"wdog3",	"osc_24m",		0x8380, },
	{ IMX93_CLK_WDOG4_GATE,		"wdog4",	"osc_24m",		0x83c0, },
	{ IMX93_CLK_WDOG5_GATE,		"wdog5",	"osc_24m",		0x8400, },
	{ IMX93_CLK_SEMA1_GATE,		"sema1",	"bus_aon_root",		0x8440, },
	{ IMX93_CLK_SEMA2_GATE,		"sema2",	"bus_wakeup_root",	0x8480, },
	{ IMX93_CLK_MU1_A_GATE,		"mu1_a",	"bus_aon_root",		0x84c0, CLK_IGNORE_UNUSED },
	{ IMX93_CLK_MU2_A_GATE,		"mu2_a",	"bus_wakeup_root",	0x84c0, CLK_IGNORE_UNUSED },
	{ IMX93_CLK_MU1_B_GATE,		"mu1_b",	"bus_aon_root",		0x8500, 0, &share_count_mub },
	{ IMX93_CLK_MU2_B_GATE,		"mu2_b",	"bus_wakeup_root",	0x8500, 0, &share_count_mub },
	{ IMX93_CLK_EDMA1_GATE,		"edma1",	"m33_root",		0x8540, },
	{ IMX93_CLK_EDMA2_GATE,		"edma2",	"wakeup_axi_root",	0x8580, },
	{ IMX93_CLK_FLEXSPI1_GATE,	"flexspi1",	"flexspi1_root",	0x8640, },
	{ IMX93_CLK_GPIO1_GATE,		"gpio1",	"m33_root",		0x8880, },
	{ IMX93_CLK_GPIO2_GATE,		"gpio2",	"bus_wakeup_root",	0x88c0, },
	{ IMX93_CLK_GPIO3_GATE,		"gpio3",	"bus_wakeup_root",	0x8900, },
	{ IMX93_CLK_GPIO4_GATE,		"gpio4",	"bus_wakeup_root",	0x8940, },
	{ IMX93_CLK_FLEXIO1_GATE,	"flexio1",	"flexio1_root",		0x8980, },
	{ IMX93_CLK_FLEXIO2_GATE,	"flexio2",	"flexio2_root",		0x89c0, },
	{ IMX93_CLK_LPIT1_GATE,		"lpit1",	"bus_aon_root",		0x8a00, },
	{ IMX93_CLK_LPIT2_GATE,		"lpit2",	"bus_wakeup_root",	0x8a40, },
	{ IMX93_CLK_LPTMR1_GATE,	"lptmr1",	"lptmr1_root",		0x8a80, },
	{ IMX93_CLK_LPTMR2_GATE,	"lptmr2",	"lptmr2_root",		0x8ac0, },
	{ IMX93_CLK_TPM1_GATE,		"tpm1",		"bus_aon_root",		0x8b00, },
	{ IMX93_CLK_TPM2_GATE,		"tpm2",		"tpm2_root",		0x8b40, },
	{ IMX93_CLK_TPM3_GATE,		"tpm3",		"bus_wakeup_root",	0x8b80, },
	{ IMX93_CLK_TPM4_GATE,		"tpm4",		"tpm4_root",		0x8bc0, },
	{ IMX93_CLK_TPM5_GATE,		"tpm5",		"tpm5_root",		0x8c00, },
	{ IMX93_CLK_TPM6_GATE,		"tpm6",		"tpm6_root",		0x8c40, },
	{ IMX93_CLK_CAN1_GATE,		"can1",		"can1_root",		0x8c80, },
	{ IMX93_CLK_CAN2_GATE,		"can2",		"can2_root",		0x8cc0, },
	{ IMX93_CLK_LPUART1_GATE,	"lpuart1",	"lpuart1_root",		0x8d00, },
	{ IMX93_CLK_LPUART2_GATE,	"lpuart2",	"lpuart2_root",		0x8d40, },
	{ IMX93_CLK_LPUART3_GATE,	"lpuart3",	"lpuart3_root",		0x8d80, },
	{ IMX93_CLK_LPUART4_GATE,	"lpuart4",	"lpuart4_root",		0x8dc0, },
	{ IMX93_CLK_LPUART5_GATE,	"lpuart5",	"lpuart5_root",		0x8e00, },
	{ IMX93_CLK_LPUART6_GATE,	"lpuart6",	"lpuart6_root",		0x8e40, },
	{ IMX93_CLK_LPUART7_GATE,	"lpuart7",	"lpuart7_root",		0x8e80, },
	{ IMX93_CLK_LPUART8_GATE,	"lpuart8",	"lpuart8_root",		0x8ec0, },
	{ IMX93_CLK_LPI2C1_GATE,	"lpi2c1",	"lpi2c1_root",		0x8f00, },
	{ IMX93_CLK_LPI2C2_GATE,	"lpi2c2",	"lpi2c2_root",		0x8f40, },
	{ IMX93_CLK_LPI2C3_GATE,	"lpi2c3",	"lpi2c3_root",		0x8f80, },
	{ IMX93_CLK_LPI2C4_GATE,	"lpi2c4",	"lpi2c4_root",		0x8fc0, },
	{ IMX93_CLK_LPI2C5_GATE,	"lpi2c5",	"lpi2c5_root",		0x9000, },
	{ IMX93_CLK_LPI2C6_GATE,	"lpi2c6",	"lpi2c6_root",		0x9040, },
	{ IMX93_CLK_LPI2C7_GATE,	"lpi2c7",	"lpi2c7_root",		0x9080, },
	{ IMX93_CLK_LPI2C8_GATE,	"lpi2c8",	"lpi2c8_root",		0x90c0, },
	{ IMX93_CLK_LPSPI1_GATE,	"lpspi1",	"lpspi1_root",		0x9100, },
	{ IMX93_CLK_LPSPI2_GATE,	"lpspi2",	"lpspi2_root",		0x9140, },
	{ IMX93_CLK_LPSPI3_GATE,	"lpspi3",	"lpspi3_root",		0x9180, },
	{ IMX93_CLK_LPSPI4_GATE,	"lpspi4",	"lpspi4_root",		0x91c0, },
	{ IMX93_CLK_LPSPI5_GATE,	"lpspi5",	"lpspi5_root",		0x9200, },
	{ IMX93_CLK_LPSPI6_GATE,	"lpspi6",	"lpspi6_root",		0x9240, },
	{ IMX93_CLK_LPSPI7_GATE,	"lpspi7",	"lpspi7_root",		0x9280, },
	{ IMX93_CLK_LPSPI8_GATE,	"lpspi8",	"lpspi8_root",		0x92c0, },
	{ IMX93_CLK_I3C1_GATE,		"i3c1",		"i3c1_root",		0x9300, },
	{ IMX93_CLK_I3C2_GATE,		"i3c2",		"i3c2_root",		0x9340, },
	{ IMX93_CLK_USDHC1_GATE,	"usdhc1",	"usdhc1_root",		0x9380, },
	{ IMX93_CLK_USDHC2_GATE,	"usdhc2",	"usdhc2_root",		0x93c0, },
	{ IMX93_CLK_USDHC3_GATE,	"usdhc3",	"usdhc3_root",		0x9400, },
	{ IMX93_CLK_SAI1_GATE,          "sai1",         "sai1_root",            0x9440, 0, &share_count_sai1},
	{ IMX93_CLK_SAI1_IPG,		"sai1_ipg_clk", "bus_aon_root",		0x9440, 0, &share_count_sai1},
	{ IMX93_CLK_SAI2_GATE,          "sai2",         "sai2_root",            0x9480, 0, &share_count_sai2},
	{ IMX93_CLK_SAI2_IPG,		"sai2_ipg_clk", "bus_wakeup_root",	0x9480, 0, &share_count_sai2},
	{ IMX93_CLK_SAI3_GATE,          "sai3",         "sai3_root",            0x94c0, 0, &share_count_sai3},
	{ IMX93_CLK_SAI3_IPG,		"sai3_ipg_clk", "bus_wakeup_root",	0x94c0, 0, &share_count_sai3},
	{ IMX93_CLK_MIPI_CSI_GATE,	"mipi_csi",	"media_apb_root",	0x9580, },
	{ IMX93_CLK_MIPI_DSI_GATE,	"mipi_dsi",	"media_apb_root",	0x95c0, },
	{ IMX93_CLK_LVDS_GATE,		"lvds",		"media_ldb_root",	0x9600, },
	{ IMX93_CLK_LCDIF_GATE,		"lcdif",	"media_apb_root",	0x9640, },
	{ IMX93_CLK_PXP_GATE,		"pxp",		"media_apb_root",	0x9680, },
	{ IMX93_CLK_ISI_GATE,		"isi",		"media_apb_root",	0x96c0, },
	{ IMX93_CLK_NIC_MEDIA_GATE,	"nic_media",	"media_axi_root",	0x9700, },
	{ IMX93_CLK_USB_CONTROLLER_GATE, "usb_controller", "hsio_root",		0x9a00, },
	{ IMX93_CLK_USB_TEST_60M_GATE,	"usb_test_60m",	"hsio_usb_test_60m_root", 0x9a40, CLK_IGNORE_UNUSED },
	{ IMX93_CLK_HSIO_TROUT_24M_GATE, "hsio_trout_24m", "osc_24m",		0x9a80, },
	{ IMX93_CLK_PDM_GATE,		"pdm",		"pdm_root",		0x9ac0, },
	{ IMX93_CLK_MQS1_GATE,		"mqs1",		"sai1_root",		0x9b00, },
	{ IMX93_CLK_MQS2_GATE,		"mqs2",		"sai3_root",		0x9b40, },
	{ IMX93_CLK_AUD_XCVR_GATE,	"aud_xcvr",	"audio_xcvr_root",	0x9b80, },
	{ IMX93_CLK_SPDIF_GATE,		"spdif",	"spdif_root",		0x9c00, },
<<<<<<< HEAD
	{ IMX93_CLK_HSIO_32K_GATE,	"hsio_32k",	"osc_32k",		0x9dc0, CLK_IGNORE_UNUSED, },
	{ IMX93_CLK_ENET1_GATE,		"enet1",	"wakeup_axi_root",	0x9e00, CLK_IGNORE_UNUSED, },
	{ IMX93_CLK_ENET_QOS_GATE,	"enet_qos",	"wakeup_axi_root",	0x9e40, CLK_IGNORE_UNUSED, },
	{ IMX93_CLK_SYS_CNT_GATE,       "sys_cnt",      "osc_24m",              0x9e80, CLK_IS_CRITICAL },
=======
	{ IMX93_CLK_HSIO_32K_GATE,	"hsio_32k",	"osc_32k",		0x9dc0, },
	{ IMX93_CLK_ENET1_GATE,		"enet1",	"wakeup_axi_root",	0x9e00, },
	{ IMX93_CLK_ENET_QOS_GATE,	"enet_qos",	"wakeup_axi_root",	0x9e40, },
	{ IMX93_CLK_SYS_CNT_GATE,	"sys_cnt",	"osc_24m",		0x9e80, },
>>>>>>> 6449a0ba
	{ IMX93_CLK_TSTMR1_GATE,	"tstmr1",	"bus_aon_root",		0x9ec0, },
	{ IMX93_CLK_TSTMR2_GATE,	"tstmr2",	"bus_wakeup_root",	0x9f00, },
	{ IMX93_CLK_TMC_GATE,		"tmc",		"osc_24m",		0x9f40, },
	{ IMX93_CLK_PMRO_GATE,		"pmro",		"osc_24m",		0x9f80, }
};

static struct clk_hw_onecell_data *clk_hw_data;
static struct clk_hw **clks;

static int imx_clk_init_on(struct device_node *np,
				  struct clk_hw * const clks[])
{
	u32 *array;
	int i, ret, elems;

	elems = of_property_count_u32_elems(np, "init-on-array");
	if (elems < 0)
		return elems;
	array = kcalloc(elems, sizeof(elems), GFP_KERNEL);
	if (!array)
		return -ENOMEM;

	ret = of_property_read_u32_array(np, "init-on-array", array, elems);
	if (ret)
		return ret;

	for (i = 0; i < elems; i++) {
		ret = clk_prepare_enable(clks[array[i]]->clk);
		if (ret)
			pr_err("clk_prepare_enable failed %d\n", array[i]);
	}

	kfree(array);

	return 0;
}

static int imx93_clocks_probe(struct platform_device *pdev)
{
	struct device *dev = &pdev->dev;
	struct device_node *np = dev->of_node;
	const struct imx93_clk_root *root;
	const struct imx93_clk_ccgr *ccgr;
	void __iomem *base, *anatop_base;
	int i, ret;

	clk_hw_data = kzalloc(struct_size(clk_hw_data, hws,
					  IMX93_CLK_END), GFP_KERNEL);
	if (!clk_hw_data)
		return -ENOMEM;

	clk_hw_data->num = IMX93_CLK_END;
	clks = clk_hw_data->hws;

	clks[IMX93_CLK_DUMMY] = imx_clk_hw_fixed("dummy", 0);
	clks[IMX93_CLK_24M] = imx_obtain_fixed_clk_hw(np, "osc_24m");
	clks[IMX93_CLK_32K] = imx_obtain_fixed_clk_hw(np, "osc_32k");
	clks[IMX93_CLK_EXT1] = imx_obtain_fixed_clk_hw(np, "clk_ext1");

	clks[IMX93_CLK_SYS_PLL_PFD0] = imx_clk_hw_fixed("sys_pll_pfd0", 1000000000);
	clks[IMX93_CLK_SYS_PLL_PFD0_DIV2] = imx_clk_hw_fixed_factor("sys_pll_pfd0_div2",
								    "sys_pll_pfd0", 1, 2);
	clks[IMX93_CLK_SYS_PLL_PFD1] = imx_clk_hw_fixed("sys_pll_pfd1", 800000000);
	clks[IMX93_CLK_SYS_PLL_PFD1_DIV2] = imx_clk_hw_fixed_factor("sys_pll_pfd1_div2",
								    "sys_pll_pfd1", 1, 2);
	clks[IMX93_CLK_SYS_PLL_PFD2] = imx_clk_hw_fixed("sys_pll_pfd2", 625000000);
	clks[IMX93_CLK_SYS_PLL_PFD2_DIV2] = imx_clk_hw_fixed_factor("sys_pll_pfd2_div2",
								    "sys_pll_pfd2", 1, 2);

	np = of_find_compatible_node(NULL, NULL, "fsl,imx93-anatop");
	anatop_base = of_iomap(np, 0);
	of_node_put(np);
	if (WARN_ON(!anatop_base))
		return -ENOMEM;

<<<<<<< HEAD
	clks[IMX93_CLK_ARM_PLL] = imx_clk_fracn_gppll("arm_pll", "osc_24m", base + 0x1000,
							&imx_fracn_gppll);
	clks[IMX93_CLK_AUDIO_PLL] = imx_clk_fracn_gppll("audio_pll", "osc_24m", base + 0x1200,
=======
	clks[IMX93_CLK_AUDIO_PLL] = imx_clk_fracn_gppll("audio_pll", "osc_24m", anatop_base + 0x1200,
>>>>>>> 6449a0ba
							&imx_fracn_gppll);
	clks[IMX93_CLK_VIDEO_PLL] = imx_clk_fracn_gppll("video_pll", "osc_24m", anatop_base + 0x1400,
							&imx_fracn_gppll);

	np = dev->of_node;
	base = devm_platform_ioremap_resource(pdev, 0);
	if (WARN_ON(IS_ERR(base))) {
		iounmap(anatop_base);
		return PTR_ERR(base);
	}

	for (i = 0; i < ARRAY_SIZE(root_array); i++) {
		root = &root_array[i];
		clks[root->clk] = imx93_clk_composite_flags(root->name,
							    parent_names[root->sel],
							    4, base + root->off, 3,
							    root->flags);
	}

	for (i = 0; i < ARRAY_SIZE(ccgr_array); i++) {
		ccgr = &ccgr_array[i];
		clks[ccgr->clk] = imx93_clk_gate(NULL, ccgr->name, ccgr->parent_name,
						 ccgr->flags, base + ccgr->off, 0, 1, 1, 3,
						 ccgr->shared_count);
	}

	clks[IMX93_CLK_A55_SEL] = imx_clk_hw_mux2("a55_sel", base + 0x4820, 0, 1, a55_core_sels, ARRAY_SIZE(a55_core_sels));
	clks[IMX93_CLK_A55_CORE] = imx_clk_hw_cpu("a55_core", "a55_sel", clks[IMX93_CLK_A55_SEL]->clk,
			 clks[IMX93_CLK_A55_SEL]->clk,
			 clks[IMX93_CLK_ARM_PLL]->clk,
			 clks[IMX93_CLK_A55_GATE]->clk);

	imx_check_clk_hws(clks, IMX93_CLK_END);

	ret = of_clk_add_hw_provider(np, of_clk_hw_onecell_get, clk_hw_data);
	if (ret < 0) {
		dev_err(dev, "failed to register clks for i.MX93\n");
		goto unregister_hws;
	}

	imx_clk_init_on(np, clks);

	return 0;

unregister_hws:
	imx_unregister_hw_clocks(clks, IMX93_CLK_END);
	iounmap(anatop_base);

	return ret;
}

static const struct of_device_id imx93_clk_of_match[] = {
	{ .compatible = "fsl,imx93-ccm" },
	{ /* Sentinel */ },
};
MODULE_DEVICE_TABLE(of, imx93_clk_of_match);

static struct platform_driver imx93_clk_driver = {
	.probe = imx93_clocks_probe,
	.driver = {
		.name = "imx93-ccm",
		.suppress_bind_attrs = true,
		.of_match_table = imx93_clk_of_match,
	},
};
module_platform_driver(imx93_clk_driver);
module_param(mcore_booted, bool, S_IRUGO);
MODULE_PARM_DESC(mcore_booted, "See Cortex-M core is booted or not");

MODULE_DESCRIPTION("NXP i.MX93 clock driver");
MODULE_LICENSE("GPL v2");<|MERGE_RESOLUTION|>--- conflicted
+++ resolved
@@ -238,17 +238,10 @@
 	{ IMX93_CLK_MQS2_GATE,		"mqs2",		"sai3_root",		0x9b40, },
 	{ IMX93_CLK_AUD_XCVR_GATE,	"aud_xcvr",	"audio_xcvr_root",	0x9b80, },
 	{ IMX93_CLK_SPDIF_GATE,		"spdif",	"spdif_root",		0x9c00, },
-<<<<<<< HEAD
 	{ IMX93_CLK_HSIO_32K_GATE,	"hsio_32k",	"osc_32k",		0x9dc0, CLK_IGNORE_UNUSED, },
 	{ IMX93_CLK_ENET1_GATE,		"enet1",	"wakeup_axi_root",	0x9e00, CLK_IGNORE_UNUSED, },
 	{ IMX93_CLK_ENET_QOS_GATE,	"enet_qos",	"wakeup_axi_root",	0x9e40, CLK_IGNORE_UNUSED, },
 	{ IMX93_CLK_SYS_CNT_GATE,       "sys_cnt",      "osc_24m",              0x9e80, CLK_IS_CRITICAL },
-=======
-	{ IMX93_CLK_HSIO_32K_GATE,	"hsio_32k",	"osc_32k",		0x9dc0, },
-	{ IMX93_CLK_ENET1_GATE,		"enet1",	"wakeup_axi_root",	0x9e00, },
-	{ IMX93_CLK_ENET_QOS_GATE,	"enet_qos",	"wakeup_axi_root",	0x9e40, },
-	{ IMX93_CLK_SYS_CNT_GATE,	"sys_cnt",	"osc_24m",		0x9e80, },
->>>>>>> 6449a0ba
 	{ IMX93_CLK_TSTMR1_GATE,	"tstmr1",	"bus_aon_root",		0x9ec0, },
 	{ IMX93_CLK_TSTMR2_GATE,	"tstmr2",	"bus_wakeup_root",	0x9f00, },
 	{ IMX93_CLK_TMC_GATE,		"tmc",		"osc_24m",		0x9f40, },
@@ -324,13 +317,9 @@
 	if (WARN_ON(!anatop_base))
 		return -ENOMEM;
 
-<<<<<<< HEAD
-	clks[IMX93_CLK_ARM_PLL] = imx_clk_fracn_gppll("arm_pll", "osc_24m", base + 0x1000,
+	clks[IMX93_CLK_ARM_PLL] = imx_clk_fracn_gppll("arm_pll", "osc_24m", anatop_base + 0x1000,
 							&imx_fracn_gppll);
-	clks[IMX93_CLK_AUDIO_PLL] = imx_clk_fracn_gppll("audio_pll", "osc_24m", base + 0x1200,
-=======
 	clks[IMX93_CLK_AUDIO_PLL] = imx_clk_fracn_gppll("audio_pll", "osc_24m", anatop_base + 0x1200,
->>>>>>> 6449a0ba
 							&imx_fracn_gppll);
 	clks[IMX93_CLK_VIDEO_PLL] = imx_clk_fracn_gppll("video_pll", "osc_24m", anatop_base + 0x1400,
 							&imx_fracn_gppll);
