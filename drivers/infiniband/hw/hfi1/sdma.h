/* SPDX-License-Identifier: GPL-2.0 or BSD-3-Clause */
/*
 * Copyright(c) 2015 - 2018 Intel Corporation.
 */

#ifndef _HFI1_SDMA_H
#define _HFI1_SDMA_H

#include <linux/types.h>
#include <linux/list.h>
#include <asm/byteorder.h>
#include <linux/workqueue.h>
#include <linux/rculist.h>

#include "hfi.h"
#include "verbs.h"
#include "sdma_txreq.h"

/* Hardware limit */
#define MAX_DESC 64
/* Hardware limit for SDMA packet size */
#define MAX_SDMA_PKT_SIZE ((16 * 1024) - 1)

#define SDMA_MAP_NONE          0
#define SDMA_MAP_SINGLE        1
#define SDMA_MAP_PAGE          2

#define SDMA_AHG_VALUE_MASK          0xffff
#define SDMA_AHG_VALUE_SHIFT         0
#define SDMA_AHG_INDEX_MASK          0xf
#define SDMA_AHG_INDEX_SHIFT         16
#define SDMA_AHG_FIELD_LEN_MASK      0xf
#define SDMA_AHG_FIELD_LEN_SHIFT     20
#define SDMA_AHG_FIELD_START_MASK    0x1f
#define SDMA_AHG_FIELD_START_SHIFT   24
#define SDMA_AHG_UPDATE_ENABLE_MASK  0x1
#define SDMA_AHG_UPDATE_ENABLE_SHIFT 31

/* AHG modes */

/*
 * Be aware the ordering and values
 * for SDMA_AHG_APPLY_UPDATE[123]
 * are assumed in generating a skip
 * count in submit_tx() in sdma.c
 */
#define SDMA_AHG_NO_AHG              0
#define SDMA_AHG_COPY                1
#define SDMA_AHG_APPLY_UPDATE1       2
#define SDMA_AHG_APPLY_UPDATE2       3
#define SDMA_AHG_APPLY_UPDATE3       4

/*
 * Bits defined in the send DMA descriptor.
 */
#define SDMA_DESC0_FIRST_DESC_FLAG      BIT_ULL(63)
#define SDMA_DESC0_LAST_DESC_FLAG       BIT_ULL(62)
#define SDMA_DESC0_BYTE_COUNT_SHIFT     48
#define SDMA_DESC0_BYTE_COUNT_WIDTH     14
#define SDMA_DESC0_BYTE_COUNT_MASK \
	((1ULL << SDMA_DESC0_BYTE_COUNT_WIDTH) - 1)
#define SDMA_DESC0_BYTE_COUNT_SMASK \
	(SDMA_DESC0_BYTE_COUNT_MASK << SDMA_DESC0_BYTE_COUNT_SHIFT)
#define SDMA_DESC0_PHY_ADDR_SHIFT       0
#define SDMA_DESC0_PHY_ADDR_WIDTH       48
#define SDMA_DESC0_PHY_ADDR_MASK \
	((1ULL << SDMA_DESC0_PHY_ADDR_WIDTH) - 1)
#define SDMA_DESC0_PHY_ADDR_SMASK \
	(SDMA_DESC0_PHY_ADDR_MASK << SDMA_DESC0_PHY_ADDR_SHIFT)

#define SDMA_DESC1_HEADER_UPDATE1_SHIFT 32
#define SDMA_DESC1_HEADER_UPDATE1_WIDTH 32
#define SDMA_DESC1_HEADER_UPDATE1_MASK \
	((1ULL << SDMA_DESC1_HEADER_UPDATE1_WIDTH) - 1)
#define SDMA_DESC1_HEADER_UPDATE1_SMASK \
	(SDMA_DESC1_HEADER_UPDATE1_MASK << SDMA_DESC1_HEADER_UPDATE1_SHIFT)
#define SDMA_DESC1_HEADER_MODE_SHIFT    13
#define SDMA_DESC1_HEADER_MODE_WIDTH    3
#define SDMA_DESC1_HEADER_MODE_MASK \
	((1ULL << SDMA_DESC1_HEADER_MODE_WIDTH) - 1)
#define SDMA_DESC1_HEADER_MODE_SMASK \
	(SDMA_DESC1_HEADER_MODE_MASK << SDMA_DESC1_HEADER_MODE_SHIFT)
#define SDMA_DESC1_HEADER_INDEX_SHIFT   8
#define SDMA_DESC1_HEADER_INDEX_WIDTH   5
#define SDMA_DESC1_HEADER_INDEX_MASK \
	((1ULL << SDMA_DESC1_HEADER_INDEX_WIDTH) - 1)
#define SDMA_DESC1_HEADER_INDEX_SMASK \
	(SDMA_DESC1_HEADER_INDEX_MASK << SDMA_DESC1_HEADER_INDEX_SHIFT)
#define SDMA_DESC1_HEADER_DWS_SHIFT     4
#define SDMA_DESC1_HEADER_DWS_WIDTH     4
#define SDMA_DESC1_HEADER_DWS_MASK \
	((1ULL << SDMA_DESC1_HEADER_DWS_WIDTH) - 1)
#define SDMA_DESC1_HEADER_DWS_SMASK \
	(SDMA_DESC1_HEADER_DWS_MASK << SDMA_DESC1_HEADER_DWS_SHIFT)
#define SDMA_DESC1_GENERATION_SHIFT     2
#define SDMA_DESC1_GENERATION_WIDTH     2
#define SDMA_DESC1_GENERATION_MASK \
	((1ULL << SDMA_DESC1_GENERATION_WIDTH) - 1)
#define SDMA_DESC1_GENERATION_SMASK \
	(SDMA_DESC1_GENERATION_MASK << SDMA_DESC1_GENERATION_SHIFT)
#define SDMA_DESC1_INT_REQ_FLAG         BIT_ULL(1)
#define SDMA_DESC1_HEAD_TO_HOST_FLAG    BIT_ULL(0)

enum sdma_states {
	sdma_state_s00_hw_down,
	sdma_state_s10_hw_start_up_halt_wait,
	sdma_state_s15_hw_start_up_clean_wait,
	sdma_state_s20_idle,
	sdma_state_s30_sw_clean_up_wait,
	sdma_state_s40_hw_clean_up_wait,
	sdma_state_s50_hw_halt_wait,
	sdma_state_s60_idle_halt_wait,
	sdma_state_s80_hw_freeze,
	sdma_state_s82_freeze_sw_clean,
	sdma_state_s99_running,
};

enum sdma_events {
	sdma_event_e00_go_hw_down,
	sdma_event_e10_go_hw_start,
	sdma_event_e15_hw_halt_done,
	sdma_event_e25_hw_clean_up_done,
	sdma_event_e30_go_running,
	sdma_event_e40_sw_cleaned,
	sdma_event_e50_hw_cleaned,
	sdma_event_e60_hw_halted,
	sdma_event_e70_go_idle,
	sdma_event_e80_hw_freeze,
	sdma_event_e81_hw_frozen,
	sdma_event_e82_hw_unfreeze,
	sdma_event_e85_link_down,
	sdma_event_e90_sw_halted,
};

struct sdma_set_state_action {
	unsigned op_enable:1;
	unsigned op_intenable:1;
	unsigned op_halt:1;
	unsigned op_cleanup:1;
	unsigned go_s99_running_tofalse:1;
	unsigned go_s99_running_totrue:1;
};

struct sdma_state {
	struct kref          kref;
	struct completion    comp;
	enum sdma_states current_state;
	unsigned             current_op;
	unsigned             go_s99_running;
	/* debugging/development */
	enum sdma_states previous_state;
	unsigned             previous_op;
	enum sdma_events last_event;
};

/**
 * DOC: sdma exported routines
 *
 * These sdma routines fit into three categories:
 * - The SDMA API for building and submitting packets
 *   to the ring
 *
 * - Initialization and tear down routines to buildup
 *   and tear down SDMA
 *
 * - ISR entrances to handle interrupts, state changes
 *   and errors
 */

/**
 * DOC: sdma PSM/verbs API
 *
 * The sdma API is designed to be used by both PSM
 * and verbs to supply packets to the SDMA ring.
 *
 * The usage of the API is as follows:
 *
 * Embed a struct iowait in the QP or
 * PQ.  The iowait should be initialized with a
 * call to iowait_init().
 *
 * The user of the API should create an allocation method
 * for their version of the txreq. slabs, pre-allocated lists,
 * and dma pools can be used.  Once the user's overload of
 * the sdma_txreq has been allocated, the sdma_txreq member
 * must be initialized with sdma_txinit() or sdma_txinit_ahg().
 *
 * The txreq must be declared with the sdma_txreq first.
 *
 * The tx request, once initialized,  is manipulated with calls to
 * sdma_txadd_daddr(), sdma_txadd_page(), or sdma_txadd_kvaddr()
 * for each disjoint memory location.  It is the user's responsibility
 * to understand the packet boundaries and page boundaries to do the
 * appropriate number of sdma_txadd_* calls..  The user
 * must be prepared to deal with failures from these routines due to
 * either memory allocation or dma_mapping failures.
 *
 * The mapping specifics for each memory location are recorded
 * in the tx. Memory locations added with sdma_txadd_page()
 * and sdma_txadd_kvaddr() are automatically mapped when added
 * to the tx and nmapped as part of the progress processing in the
 * SDMA interrupt handling.
 *
 * sdma_txadd_daddr() is used to add an dma_addr_t memory to the
 * tx.   An example of a use case would be a pre-allocated
 * set of headers allocated via dma_pool_alloc() or
 * dma_alloc_coherent().  For these memory locations, it
 * is the responsibility of the user to handle that unmapping.
 * (This would usually be at an unload or job termination.)
 *
 * The routine sdma_send_txreq() is used to submit
 * a tx to the ring after the appropriate number of
 * sdma_txadd_* have been done.
 *
 * If it is desired to send a burst of sdma_txreqs, sdma_send_txlist()
 * can be used to submit a list of packets.
 *
 * The user is free to use the link overhead in the struct sdma_txreq as
 * long as the tx isn't in flight.
 *
 * The extreme degenerate case of the number of descriptors
 * exceeding the ring size is automatically handled as
 * memory locations are added.  An overflow of the descriptor
 * array that is part of the sdma_txreq is also automatically
 * handled.
 *
 */

/**
 * DOC: Infrastructure calls
 *
 * sdma_init() is used to initialize data structures and
 * CSRs for the desired number of SDMA engines.
 *
 * sdma_start() is used to kick the SDMA engines initialized
 * with sdma_init().   Interrupts must be enabled at this
 * point since aspects of the state machine are interrupt
 * driven.
 *
 * sdma_engine_error() and sdma_engine_interrupt() are
 * entrances for interrupts.
 *
 * sdma_map_init() is for the management of the mapping
 * table when the number of vls is changed.
 *
 */

/*
 * struct hw_sdma_desc - raw 128 bit SDMA descriptor
 *
 * This is the raw descriptor in the SDMA ring
 */
struct hw_sdma_desc {
	/* private:  don't use directly */
	__le64 qw[2];
};

/**
 * struct sdma_engine - Data pertaining to each SDMA engine.
 * @dd: a back-pointer to the device data
 * @ppd: per port back-pointer
 * @imask: mask for irq manipulation
 * @idle_mask: mask for determining if an interrupt is due to sdma_idle
 *
 * This structure has the state for each sdma_engine.
 *
 * Accessing to non public fields are not supported
 * since the private members are subject to change.
 */
struct sdma_engine {
	/* read mostly */
	struct hfi1_devdata *dd;
	struct hfi1_pportdata *ppd;
	/* private: */
	void __iomem *tail_csr;
	u64 imask;			/* clear interrupt mask */
	u64 idle_mask;
	u64 progress_mask;
	u64 int_mask;
	/* private: */
	volatile __le64      *head_dma; /* DMA'ed by chip */
	/* private: */
	dma_addr_t            head_phys;
	/* private: */
	struct hw_sdma_desc *descq;
	/* private: */
	unsigned descq_full_count;
	struct sdma_txreq **tx_ring;
	/* private: */
	dma_addr_t            descq_phys;
	/* private */
	u32 sdma_mask;
	/* private */
	struct sdma_state state;
	/* private */
	int cpu;
	/* private: */
	u8 sdma_shift;
	/* private: */
	u8 this_idx; /* zero relative engine */
	/* protect changes to senddmactrl shadow */
	spinlock_t senddmactrl_lock;
	/* private: */
	u64 p_senddmactrl;		/* shadow per-engine SendDmaCtrl */

	/* read/write using tail_lock */
	spinlock_t            tail_lock ____cacheline_aligned_in_smp;
#ifdef CONFIG_HFI1_DEBUG_SDMA_ORDER
	/* private: */
	u64                   tail_sn;
#endif
	/* private: */
	u32                   descq_tail;
	/* private: */
	unsigned long         ahg_bits;
	/* private: */
	u16                   desc_avail;
	/* private: */
	u16                   tx_tail;
	/* private: */
	u16 descq_cnt;

	/* read/write using head_lock */
	/* private: */
	seqlock_t            head_lock ____cacheline_aligned_in_smp;
#ifdef CONFIG_HFI1_DEBUG_SDMA_ORDER
	/* private: */
	u64                   head_sn;
#endif
	/* private: */
	u32                   descq_head;
	/* private: */
	u16                   tx_head;
	/* private: */
	u64                   last_status;
	/* private */
	u64                     err_cnt;
	/* private */
	u64                     sdma_int_cnt;
	u64                     idle_int_cnt;
	u64                     progress_int_cnt;

	/* private: */
	seqlock_t            waitlock;
	struct list_head      dmawait;

	/* CONFIG SDMA for now, just blindly duplicate */
	/* private: */
	struct tasklet_struct sdma_hw_clean_up_task
		____cacheline_aligned_in_smp;

	/* private: */
	struct tasklet_struct sdma_sw_clean_up_task
		____cacheline_aligned_in_smp;
	/* private: */
	struct work_struct err_halt_worker;
	/* private */
	struct timer_list     err_progress_check_timer;
	u32                   progress_check_head;
	/* private: */
	struct work_struct flush_worker;
	/* protect flush list */
	spinlock_t flushlist_lock;
	/* private: */
	struct list_head flushlist;
	struct cpumask cpu_mask;
	struct kobject kobj;
	u32 msix_intr;
};

int sdma_init(struct hfi1_devdata *dd, u8 port);
void sdma_start(struct hfi1_devdata *dd);
void sdma_exit(struct hfi1_devdata *dd);
void sdma_clean(struct hfi1_devdata *dd, size_t num_engines);
void sdma_all_running(struct hfi1_devdata *dd);
void sdma_all_idle(struct hfi1_devdata *dd);
void sdma_freeze_notify(struct hfi1_devdata *dd, int go_idle);
void sdma_freeze(struct hfi1_devdata *dd);
void sdma_unfreeze(struct hfi1_devdata *dd);
void sdma_wait(struct hfi1_devdata *dd);

/**
 * sdma_empty() - idle engine test
 * @engine: sdma engine
 *
 * Currently used by verbs as a latency optimization.
 *
 * Return:
 * 1 - empty, 0 - non-empty
 */
static inline int sdma_empty(struct sdma_engine *sde)
{
	return sde->descq_tail == sde->descq_head;
}

static inline u16 sdma_descq_freecnt(struct sdma_engine *sde)
{
	return sde->descq_cnt -
		(sde->descq_tail -
		 READ_ONCE(sde->descq_head)) - 1;
}

static inline u16 sdma_descq_inprocess(struct sdma_engine *sde)
{
	return sde->descq_cnt - sdma_descq_freecnt(sde);
}

/*
 * Either head_lock or tail lock required to see
 * a steady state.
 */
static inline int __sdma_running(struct sdma_engine *engine)
{
	return engine->state.current_state == sdma_state_s99_running;
}

/**
 * sdma_running() - state suitability test
 * @engine: sdma engine
 *
 * sdma_running probes the internal state to determine if it is suitable
 * for submitting packets.
 *
 * Return:
 * 1 - ok to submit, 0 - not ok to submit
 *
 */
static inline int sdma_running(struct sdma_engine *engine)
{
	unsigned long flags;
	int ret;

	spin_lock_irqsave(&engine->tail_lock, flags);
	ret = __sdma_running(engine);
	spin_unlock_irqrestore(&engine->tail_lock, flags);
	return ret;
}

void _sdma_txreq_ahgadd(
	struct sdma_txreq *tx,
	u8 num_ahg,
	u8 ahg_entry,
	u32 *ahg,
	u8 ahg_hlen);

/**
 * sdma_txinit_ahg() - initialize an sdma_txreq struct with AHG
 * @tx: tx request to initialize
 * @flags: flags to key last descriptor additions
 * @tlen: total packet length (pbc + headers + data)
 * @ahg_entry: ahg entry to use  (0 - 31)
 * @num_ahg: ahg descriptor for first descriptor (0 - 9)
 * @ahg: array of AHG descriptors (up to 9 entries)
 * @ahg_hlen: number of bytes from ASIC entry to use
 * @cb: callback
 *
 * The allocation of the sdma_txreq and it enclosing structure is user
 * dependent.  This routine must be called to initialize the user independent
 * fields.
 *
 * The currently supported flags are SDMA_TXREQ_F_URGENT,
 * SDMA_TXREQ_F_AHG_COPY, and SDMA_TXREQ_F_USE_AHG.
 *
 * SDMA_TXREQ_F_URGENT is used for latency sensitive situations where the
 * completion is desired as soon as possible.
 *
 * SDMA_TXREQ_F_AHG_COPY causes the header in the first descriptor to be
 * copied to chip entry. SDMA_TXREQ_F_USE_AHG causes the code to add in
 * the AHG descriptors into the first 1 to 3 descriptors.
 *
 * Completions of submitted requests can be gotten on selected
 * txreqs by giving a completion routine callback to sdma_txinit() or
 * sdma_txinit_ahg().  The environment in which the callback runs
 * can be from an ISR, a tasklet, or a thread, so no sleeping
 * kernel routines can be used.   Aspects of the sdma ring may
 * be locked so care should be taken with locking.
 *
 * The callback pointer can be NULL to avoid any callback for the packet
 * being submitted. The callback will be provided this tx, a status, and a flag.
 *
 * The status will be one of SDMA_TXREQ_S_OK, SDMA_TXREQ_S_SENDERROR,
 * SDMA_TXREQ_S_ABORTED, or SDMA_TXREQ_S_SHUTDOWN.
 *
 * The flag, if the is the iowait had been used, indicates the iowait
 * sdma_busy count has reached zero.
 *
 * user data portion of tlen should be precise.   The sdma_txadd_* entrances
 * will pad with a descriptor references 1 - 3 bytes when the number of bytes
 * specified in tlen have been supplied to the sdma_txreq.
 *
 * ahg_hlen is used to determine the number of on-chip entry bytes to
 * use as the header.   This is for cases where the stored header is
 * larger than the header to be used in a packet.  This is typical
 * for verbs where an RDMA_WRITE_FIRST is larger than the packet in
 * and RDMA_WRITE_MIDDLE.
 *
 */
static inline int sdma_txinit_ahg(
	struct sdma_txreq *tx,
	u16 flags,
	u16 tlen,
	u8 ahg_entry,
	u8 num_ahg,
	u32 *ahg,
	u8 ahg_hlen,
	void (*cb)(struct sdma_txreq *, int))
{
	if (tlen == 0)
		return -ENODATA;
	if (tlen > MAX_SDMA_PKT_SIZE)
		return -EMSGSIZE;
	tx->desc_limit = ARRAY_SIZE(tx->descs);
	tx->descp = &tx->descs[0];
	INIT_LIST_HEAD(&tx->list);
	tx->num_desc = 0;
	tx->flags = flags;
	tx->complete = cb;
	tx->coalesce_buf = NULL;
	tx->wait = NULL;
	tx->packet_len = tlen;
	tx->tlen = tx->packet_len;
	tx->descs[0].qw[0] = SDMA_DESC0_FIRST_DESC_FLAG;
	tx->descs[0].qw[1] = 0;
	if (flags & SDMA_TXREQ_F_AHG_COPY)
		tx->descs[0].qw[1] |=
			(((u64)ahg_entry & SDMA_DESC1_HEADER_INDEX_MASK)
				<< SDMA_DESC1_HEADER_INDEX_SHIFT) |
			(((u64)SDMA_AHG_COPY & SDMA_DESC1_HEADER_MODE_MASK)
				<< SDMA_DESC1_HEADER_MODE_SHIFT);
	else if (flags & SDMA_TXREQ_F_USE_AHG && num_ahg)
		_sdma_txreq_ahgadd(tx, num_ahg, ahg_entry, ahg, ahg_hlen);
	return 0;
}

/**
 * sdma_txinit() - initialize an sdma_txreq struct (no AHG)
 * @tx: tx request to initialize
 * @flags: flags to key last descriptor additions
 * @tlen: total packet length (pbc + headers + data)
 * @cb: callback pointer
 *
 * The allocation of the sdma_txreq and it enclosing structure is user
 * dependent.  This routine must be called to initialize the user
 * independent fields.
 *
 * The currently supported flags is SDMA_TXREQ_F_URGENT.
 *
 * SDMA_TXREQ_F_URGENT is used for latency sensitive situations where the
 * completion is desired as soon as possible.
 *
 * Completions of submitted requests can be gotten on selected
 * txreqs by giving a completion routine callback to sdma_txinit() or
 * sdma_txinit_ahg().  The environment in which the callback runs
 * can be from an ISR, a tasklet, or a thread, so no sleeping
 * kernel routines can be used.   The head size of the sdma ring may
 * be locked so care should be taken with locking.
 *
 * The callback pointer can be NULL to avoid any callback for the packet
 * being submitted.
 *
 * The callback, if non-NULL,  will be provided this tx and a status.  The
 * status will be one of SDMA_TXREQ_S_OK, SDMA_TXREQ_S_SENDERROR,
 * SDMA_TXREQ_S_ABORTED, or SDMA_TXREQ_S_SHUTDOWN.
 *
 */
static inline int sdma_txinit(
	struct sdma_txreq *tx,
	u16 flags,
	u16 tlen,
	void (*cb)(struct sdma_txreq *, int))
{
	return sdma_txinit_ahg(tx, flags, tlen, 0, 0, NULL, 0, cb);
}

/* helpers - don't use */
static inline int sdma_mapping_type(struct sdma_desc *d)
{
	return (d->qw[1] & SDMA_DESC1_GENERATION_SMASK)
		>> SDMA_DESC1_GENERATION_SHIFT;
}

static inline size_t sdma_mapping_len(struct sdma_desc *d)
{
	return (d->qw[0] & SDMA_DESC0_BYTE_COUNT_SMASK)
		>> SDMA_DESC0_BYTE_COUNT_SHIFT;
}

static inline dma_addr_t sdma_mapping_addr(struct sdma_desc *d)
{
	return (d->qw[0] & SDMA_DESC0_PHY_ADDR_SMASK)
		>> SDMA_DESC0_PHY_ADDR_SHIFT;
}

static inline void make_tx_sdma_desc(
	struct sdma_txreq *tx,
	int type,
	void *pinning_ctx,
	dma_addr_t addr,
	size_t len,
	void *pinning_ctx,
	void (*ctx_get)(void *),
	void (*ctx_put)(void *))
{
	struct sdma_desc *desc = &tx->descp[tx->num_desc];

	if (!tx->num_desc) {
		/* qw[0] zero; qw[1] first, ahg mode already in from init */
		desc->qw[1] |= ((u64)type & SDMA_DESC1_GENERATION_MASK)
				<< SDMA_DESC1_GENERATION_SHIFT;
	} else {
		desc->qw[0] = 0;
		desc->qw[1] = ((u64)type & SDMA_DESC1_GENERATION_MASK)
				<< SDMA_DESC1_GENERATION_SHIFT;
	}
	desc->qw[0] |= (((u64)addr & SDMA_DESC0_PHY_ADDR_MASK)
				<< SDMA_DESC0_PHY_ADDR_SHIFT) |
			(((u64)len & SDMA_DESC0_BYTE_COUNT_MASK)
				<< SDMA_DESC0_BYTE_COUNT_SHIFT);
<<<<<<< HEAD
	desc->pinning_ctx = pinning_ctx;
=======

	desc->pinning_ctx = pinning_ctx;
	desc->ctx_put = ctx_put;
	if (pinning_ctx && ctx_get)
		ctx_get(pinning_ctx);
>>>>>>> 7732c16f
}

/* helper to extend txreq */
int ext_coal_sdma_tx_descs(struct hfi1_devdata *dd, struct sdma_txreq *tx,
			   int type, void *kvaddr, struct page *page,
			   unsigned long offset, u16 len);
int _pad_sdma_tx_descs(struct hfi1_devdata *, struct sdma_txreq *);
void __sdma_txclean(struct hfi1_devdata *, struct sdma_txreq *);

static inline void sdma_txclean(struct hfi1_devdata *dd, struct sdma_txreq *tx)
{
	if (tx->num_desc)
		__sdma_txclean(dd, tx);
}

/* helpers used by public routines */
static inline void _sdma_close_tx(struct hfi1_devdata *dd,
				  struct sdma_txreq *tx)
{
	u16 last_desc = tx->num_desc - 1;

	tx->descp[last_desc].qw[0] |= SDMA_DESC0_LAST_DESC_FLAG;
	tx->descp[last_desc].qw[1] |= dd->default_desc1;
	if (tx->flags & SDMA_TXREQ_F_URGENT)
		tx->descp[last_desc].qw[1] |= (SDMA_DESC1_HEAD_TO_HOST_FLAG |
					       SDMA_DESC1_INT_REQ_FLAG);
}

static inline int _sdma_txadd_daddr(
	struct hfi1_devdata *dd,
	int type,
	void *pinning_ctx,
	struct sdma_txreq *tx,
	dma_addr_t addr,
	u16 len,
	void *pinning_ctx,
	void (*ctx_get)(void *),
	void (*ctx_put)(void *))
{
	int rval = 0;

	make_tx_sdma_desc(
		tx,
		type,
<<<<<<< HEAD
		pinning_ctx,
		addr, len);
=======
		addr, len,
		pinning_ctx, ctx_get, ctx_put);
>>>>>>> 7732c16f
	WARN_ON(len > tx->tlen);
	tx->num_desc++;
	tx->tlen -= len;
	/* special cases for last */
	if (!tx->tlen) {
		if (tx->packet_len & (sizeof(u32) - 1)) {
			rval = _pad_sdma_tx_descs(dd, tx);
			if (rval)
				return rval;
		} else {
			_sdma_close_tx(dd, tx);
		}
	}
	return rval;
}

/**
 * sdma_txadd_page() - add a page to the sdma_txreq
 * @dd: the device to use for mapping
 * @pinning_ctx: context to be released at descriptor retirement
 * @tx: tx request to which the page is added
 * @page: page to map
 * @offset: offset within the page
 * @len: length in bytes
 * @pinning_ctx: context to be stored on struct sdma_desc .pinning_ctx. Not
 *               added if coalesce buffer is used. E.g. pointer to pinned-page
 *               cache entry for the sdma_desc.
 * @ctx_get: optional function to take reference to @pinning_ctx. Not called if
 *           @pinning_ctx is NULL.
 * @ctx_put: optional function to release reference to @pinning_ctx after
 *           sdma_desc completes. May be called in interrupt context so must
 *           not sleep. Not called if @pinning_ctx is NULL.
 *
 * This is used to add a page/offset/length descriptor.
 *
 * The mapping/unmapping of the page/offset/len is automatically handled.
 *
 * Return:
 * 0 - success, -ENOSPC - mapping fail, -ENOMEM - couldn't
 * extend/coalesce descriptor array
 */
static inline int sdma_txadd_page(
	struct hfi1_devdata *dd,
	void *pinning_ctx,
	struct sdma_txreq *tx,
	struct page *page,
	unsigned long offset,
	u16 len,
	void *pinning_ctx,
	void (*ctx_get)(void *),
	void (*ctx_put)(void *))
{
	dma_addr_t addr;
	int rval;

	if ((unlikely(tx->num_desc == tx->desc_limit))) {
		rval = ext_coal_sdma_tx_descs(dd, tx, SDMA_MAP_PAGE,
					      NULL, page, offset, len);
		if (rval <= 0)
			return rval;
	}

	addr = dma_map_page(
		       &dd->pcidev->dev,
		       page,
		       offset,
		       len,
		       DMA_TO_DEVICE);

	if (unlikely(dma_mapping_error(&dd->pcidev->dev, addr))) {
		__sdma_txclean(dd, tx);
		return -ENOSPC;
	}

<<<<<<< HEAD
	return _sdma_txadd_daddr(dd, SDMA_MAP_PAGE, pinning_ctx, tx, addr, len);
=======
	return _sdma_txadd_daddr(dd, SDMA_MAP_PAGE, tx, addr, len,
				 pinning_ctx, ctx_get, ctx_put);
>>>>>>> 7732c16f
}

/**
 * sdma_txadd_daddr() - add a dma address to the sdma_txreq
 * @dd: the device to use for mapping
 * @tx: sdma_txreq to which the page is added
 * @addr: dma address mapped by caller
 * @len: length in bytes
 *
 * This is used to add a descriptor for memory that is already dma mapped.
 *
 * In this case, there is no unmapping as part of the progress processing for
 * this memory location.
 *
 * Return:
 * 0 - success, -ENOMEM - couldn't extend descriptor array
 */

static inline int sdma_txadd_daddr(
	struct hfi1_devdata *dd,
	struct sdma_txreq *tx,
	dma_addr_t addr,
	u16 len)
{
	int rval;

	if ((unlikely(tx->num_desc == tx->desc_limit))) {
		rval = ext_coal_sdma_tx_descs(dd, tx, SDMA_MAP_NONE,
					      NULL, NULL, 0, 0);
		if (rval <= 0)
			return rval;
	}

<<<<<<< HEAD
	return _sdma_txadd_daddr(dd, SDMA_MAP_NONE, NULL, tx,
				 addr, len);
=======
	return _sdma_txadd_daddr(dd, SDMA_MAP_NONE, tx, addr, len,
				 NULL, NULL, NULL);
>>>>>>> 7732c16f
}

/**
 * sdma_txadd_kvaddr() - add a kernel virtual address to sdma_txreq
 * @dd: the device to use for mapping
 * @tx: sdma_txreq to which the page is added
 * @kvaddr: the kernel virtual address
 * @len: length in bytes
 *
 * This is used to add a descriptor referenced by the indicated kvaddr and
 * len.
 *
 * The mapping/unmapping of the kvaddr and len is automatically handled.
 *
 * Return:
 * 0 - success, -ENOSPC - mapping fail, -ENOMEM - couldn't extend/coalesce
 * descriptor array
 */
static inline int sdma_txadd_kvaddr(
	struct hfi1_devdata *dd,
	struct sdma_txreq *tx,
	void *kvaddr,
	u16 len)
{
	dma_addr_t addr;
	int rval;

	if ((unlikely(tx->num_desc == tx->desc_limit))) {
		rval = ext_coal_sdma_tx_descs(dd, tx, SDMA_MAP_SINGLE,
					      kvaddr, NULL, 0, len);
		if (rval <= 0)
			return rval;
	}

	addr = dma_map_single(
		       &dd->pcidev->dev,
		       kvaddr,
		       len,
		       DMA_TO_DEVICE);

	if (unlikely(dma_mapping_error(&dd->pcidev->dev, addr))) {
		__sdma_txclean(dd, tx);
		return -ENOSPC;
	}

<<<<<<< HEAD
	return _sdma_txadd_daddr(dd, SDMA_MAP_SINGLE, NULL, tx, addr, len);
=======
	return _sdma_txadd_daddr(dd, SDMA_MAP_SINGLE, tx, addr, len,
				 NULL, NULL, NULL);
>>>>>>> 7732c16f
}

struct iowait_work;

int sdma_send_txreq(struct sdma_engine *sde,
		    struct iowait_work *wait,
		    struct sdma_txreq *tx,
		    bool pkts_sent);
int sdma_send_txlist(struct sdma_engine *sde,
		     struct iowait_work *wait,
		     struct list_head *tx_list,
		     u16 *count_out);

int sdma_ahg_alloc(struct sdma_engine *sde);
void sdma_ahg_free(struct sdma_engine *sde, int ahg_index);

/**
 * sdma_build_ahg - build ahg descriptor
 * @data
 * @dwindex
 * @startbit
 * @bits
 *
 * Build and return a 32 bit descriptor.
 */
static inline u32 sdma_build_ahg_descriptor(
	u16 data,
	u8 dwindex,
	u8 startbit,
	u8 bits)
{
	return (u32)(1UL << SDMA_AHG_UPDATE_ENABLE_SHIFT |
		((startbit & SDMA_AHG_FIELD_START_MASK) <<
		SDMA_AHG_FIELD_START_SHIFT) |
		((bits & SDMA_AHG_FIELD_LEN_MASK) <<
		SDMA_AHG_FIELD_LEN_SHIFT) |
		((dwindex & SDMA_AHG_INDEX_MASK) <<
		SDMA_AHG_INDEX_SHIFT) |
		((data & SDMA_AHG_VALUE_MASK) <<
		SDMA_AHG_VALUE_SHIFT));
}

/**
 * sdma_progress - use seq number of detect head progress
 * @sde: sdma_engine to check
 * @seq: base seq count
 * @tx: txreq for which we need to check descriptor availability
 *
 * This is used in the appropriate spot in the sleep routine
 * to check for potential ring progress.  This routine gets the
 * seqcount before queuing the iowait structure for progress.
 *
 * If the seqcount indicates that progress needs to be checked,
 * re-submission is detected by checking whether the descriptor
 * queue has enough descriptor for the txreq.
 */
static inline unsigned sdma_progress(struct sdma_engine *sde, unsigned seq,
				     struct sdma_txreq *tx)
{
	if (read_seqretry(&sde->head_lock, seq)) {
		sde->desc_avail = sdma_descq_freecnt(sde);
		if (tx->num_desc > sde->desc_avail)
			return 0;
		return 1;
	}
	return 0;
}

/* for use by interrupt handling */
void sdma_engine_error(struct sdma_engine *sde, u64 status);
void sdma_engine_interrupt(struct sdma_engine *sde, u64 status);

/*
 *
 * The diagram below details the relationship of the mapping structures
 *
 * Since the mapping now allows for non-uniform engines per vl, the
 * number of engines for a vl is either the vl_engines[vl] or
 * a computation based on num_sdma/num_vls:
 *
 * For example:
 * nactual = vl_engines ? vl_engines[vl] : num_sdma/num_vls
 *
 * n = roundup to next highest power of 2 using nactual
 *
 * In the case where there are num_sdma/num_vls doesn't divide
 * evenly, the extras are added from the last vl downward.
 *
 * For the case where n > nactual, the engines are assigned
 * in a round robin fashion wrapping back to the first engine
 * for a particular vl.
 *
 *               dd->sdma_map
 *                    |                                   sdma_map_elem[0]
 *                    |                                +--------------------+
 *                    v                                |       mask         |
 *               sdma_vl_map                           |--------------------|
 *      +--------------------------+                   | sde[0] -> eng 1    |
 *      |    list (RCU)            |                   |--------------------|
 *      |--------------------------|                 ->| sde[1] -> eng 2    |
 *      |    mask                  |              --/  |--------------------|
 *      |--------------------------|            -/     |        *           |
 *      |    actual_vls (max 8)    |          -/       |--------------------|
 *      |--------------------------|       --/         | sde[n-1] -> eng n  |
 *      |    vls (max 8)           |     -/            +--------------------+
 *      |--------------------------|  --/
 *      |    map[0]                |-/
 *      |--------------------------|                   +---------------------+
 *      |    map[1]                |---                |       mask          |
 *      |--------------------------|   \----           |---------------------|
 *      |           *              |        \--        | sde[0] -> eng 1+n   |
 *      |           *              |           \----   |---------------------|
 *      |           *              |                \->| sde[1] -> eng 2+n   |
 *      |--------------------------|                   |---------------------|
 *      |   map[vls - 1]           |-                  |         *           |
 *      +--------------------------+ \-                |---------------------|
 *                                     \-              | sde[m-1] -> eng m+n |
 *                                       \             +---------------------+
 *                                        \-
 *                                          \
 *                                           \-        +----------------------+
 *                                             \-      |       mask           |
 *                                               \     |----------------------|
 *                                                \-   | sde[0] -> eng 1+m+n  |
 *                                                  \- |----------------------|
 *                                                    >| sde[1] -> eng 2+m+n  |
 *                                                     |----------------------|
 *                                                     |         *            |
 *                                                     |----------------------|
 *                                                     | sde[o-1] -> eng o+m+n|
 *                                                     +----------------------+
 *
 */

/**
 * struct sdma_map_elem - mapping for a vl
 * @mask - selector mask
 * @sde - array of engines for this vl
 *
 * The mask is used to "mod" the selector
 * to produce index into the trailing
 * array of sdes.
 */
struct sdma_map_elem {
	u32 mask;
	struct sdma_engine *sde[];
};

/**
 * struct sdma_map_el - mapping for a vl
 * @engine_to_vl - map of an engine to a vl
 * @list - rcu head for free callback
 * @mask - vl mask to "mod" the vl to produce an index to map array
 * @actual_vls - number of vls
 * @vls - number of vls rounded to next power of 2
 * @map - array of sdma_map_elem entries
 *
 * This is the parent mapping structure.  The trailing
 * members of the struct point to sdma_map_elem entries, which
 * in turn point to an array of sde's for that vl.
 */
struct sdma_vl_map {
	s8 engine_to_vl[TXE_NUM_SDMA_ENGINES];
	struct rcu_head list;
	u32 mask;
	u8 actual_vls;
	u8 vls;
	struct sdma_map_elem *map[];
};

int sdma_map_init(
	struct hfi1_devdata *dd,
	u8 port,
	u8 num_vls,
	u8 *vl_engines);

/* slow path */
void _sdma_engine_progress_schedule(struct sdma_engine *sde);

/**
 * sdma_engine_progress_schedule() - schedule progress on engine
 * @sde: sdma_engine to schedule progress
 *
 * This is the fast path.
 *
 */
static inline void sdma_engine_progress_schedule(
	struct sdma_engine *sde)
{
	if (!sde || sdma_descq_inprocess(sde) < (sde->descq_cnt / 8))
		return;
	_sdma_engine_progress_schedule(sde);
}

struct sdma_engine *sdma_select_engine_sc(
	struct hfi1_devdata *dd,
	u32 selector,
	u8 sc5);

struct sdma_engine *sdma_select_engine_vl(
	struct hfi1_devdata *dd,
	u32 selector,
	u8 vl);

struct sdma_engine *sdma_select_user_engine(struct hfi1_devdata *dd,
					    u32 selector, u8 vl);
ssize_t sdma_get_cpu_to_sde_map(struct sdma_engine *sde, char *buf);
ssize_t sdma_set_cpu_to_sde_map(struct sdma_engine *sde, const char *buf,
				size_t count);
int sdma_engine_get_vl(struct sdma_engine *sde);
void sdma_seqfile_dump_sde(struct seq_file *s, struct sdma_engine *);
void sdma_seqfile_dump_cpu_list(struct seq_file *s, struct hfi1_devdata *dd,
				unsigned long cpuid);

#ifdef CONFIG_SDMA_VERBOSITY
void sdma_dumpstate(struct sdma_engine *);
#endif
static inline char *slashstrip(char *s)
{
	char *r = s;

	while (*s)
		if (*s++ == '/')
			r = s;
	return r;
}

u16 sdma_get_descq_cnt(void);

extern uint mod_num_sdma;

void sdma_update_lmc(struct hfi1_devdata *dd, u64 mask, u32 lid);
<<<<<<< HEAD

void system_descriptor_complete(struct hfi1_devdata *dd, struct sdma_desc *descp);
=======
>>>>>>> 7732c16f
#endif<|MERGE_RESOLUTION|>--- conflicted
+++ resolved
@@ -594,7 +594,6 @@
 static inline void make_tx_sdma_desc(
 	struct sdma_txreq *tx,
 	int type,
-	void *pinning_ctx,
 	dma_addr_t addr,
 	size_t len,
 	void *pinning_ctx,
@@ -616,15 +615,11 @@
 				<< SDMA_DESC0_PHY_ADDR_SHIFT) |
 			(((u64)len & SDMA_DESC0_BYTE_COUNT_MASK)
 				<< SDMA_DESC0_BYTE_COUNT_SHIFT);
-<<<<<<< HEAD
-	desc->pinning_ctx = pinning_ctx;
-=======
 
 	desc->pinning_ctx = pinning_ctx;
 	desc->ctx_put = ctx_put;
 	if (pinning_ctx && ctx_get)
 		ctx_get(pinning_ctx);
->>>>>>> 7732c16f
 }
 
 /* helper to extend txreq */
@@ -656,7 +651,6 @@
 static inline int _sdma_txadd_daddr(
 	struct hfi1_devdata *dd,
 	int type,
-	void *pinning_ctx,
 	struct sdma_txreq *tx,
 	dma_addr_t addr,
 	u16 len,
@@ -669,13 +663,8 @@
 	make_tx_sdma_desc(
 		tx,
 		type,
-<<<<<<< HEAD
-		pinning_ctx,
-		addr, len);
-=======
 		addr, len,
 		pinning_ctx, ctx_get, ctx_put);
->>>>>>> 7732c16f
 	WARN_ON(len > tx->tlen);
 	tx->num_desc++;
 	tx->tlen -= len;
@@ -695,7 +684,6 @@
 /**
  * sdma_txadd_page() - add a page to the sdma_txreq
  * @dd: the device to use for mapping
- * @pinning_ctx: context to be released at descriptor retirement
  * @tx: tx request to which the page is added
  * @page: page to map
  * @offset: offset within the page
@@ -719,7 +707,6 @@
  */
 static inline int sdma_txadd_page(
 	struct hfi1_devdata *dd,
-	void *pinning_ctx,
 	struct sdma_txreq *tx,
 	struct page *page,
 	unsigned long offset,
@@ -750,12 +737,8 @@
 		return -ENOSPC;
 	}
 
-<<<<<<< HEAD
-	return _sdma_txadd_daddr(dd, SDMA_MAP_PAGE, pinning_ctx, tx, addr, len);
-=======
 	return _sdma_txadd_daddr(dd, SDMA_MAP_PAGE, tx, addr, len,
 				 pinning_ctx, ctx_get, ctx_put);
->>>>>>> 7732c16f
 }
 
 /**
@@ -789,13 +772,8 @@
 			return rval;
 	}
 
-<<<<<<< HEAD
-	return _sdma_txadd_daddr(dd, SDMA_MAP_NONE, NULL, tx,
-				 addr, len);
-=======
 	return _sdma_txadd_daddr(dd, SDMA_MAP_NONE, tx, addr, len,
 				 NULL, NULL, NULL);
->>>>>>> 7732c16f
 }
 
 /**
@@ -841,12 +819,8 @@
 		return -ENOSPC;
 	}
 
-<<<<<<< HEAD
-	return _sdma_txadd_daddr(dd, SDMA_MAP_SINGLE, NULL, tx, addr, len);
-=======
 	return _sdma_txadd_daddr(dd, SDMA_MAP_SINGLE, tx, addr, len,
 				 NULL, NULL, NULL);
->>>>>>> 7732c16f
 }
 
 struct iowait_work;
@@ -1079,9 +1053,4 @@
 extern uint mod_num_sdma;
 
 void sdma_update_lmc(struct hfi1_devdata *dd, u64 mask, u32 lid);
-<<<<<<< HEAD
-
-void system_descriptor_complete(struct hfi1_devdata *dd, struct sdma_desc *descp);
-=======
->>>>>>> 7732c16f
 #endif