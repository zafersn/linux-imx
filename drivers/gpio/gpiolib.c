// SPDX-License-Identifier: GPL-2.0
#include <linux/bitmap.h>
#include <linux/kernel.h>
#include <linux/module.h>
#include <linux/interrupt.h>
#include <linux/irq.h>
#include <linux/spinlock.h>
#include <linux/list.h>
#include <linux/device.h>
#include <linux/err.h>
#include <linux/debugfs.h>
#include <linux/seq_file.h>
#include <linux/gpio.h>
#include <linux/idr.h>
#include <linux/slab.h>
#include <linux/acpi.h>
#include <linux/gpio/driver.h>
#include <linux/gpio/machine.h>
#include <linux/pinctrl/consumer.h>
#include <linux/cdev.h>
#include <linux/fs.h>
#include <linux/uaccess.h>
#include <linux/compat.h>
#include <linux/anon_inodes.h>
#include <linux/file.h>
#include <linux/kfifo.h>
#include <linux/poll.h>
#include <linux/timekeeping.h>
#include <uapi/linux/gpio.h>

#include "gpiolib.h"
#include "gpiolib-of.h"
#include "gpiolib-acpi.h"

#define CREATE_TRACE_POINTS
#include <trace/events/gpio.h>

/* Implementation infrastructure for GPIO interfaces.
 *
 * The GPIO programming interface allows for inlining speed-critical
 * get/set operations for common cases, so that access to SOC-integrated
 * GPIOs can sometimes cost only an instruction or two per bit.
 */


/* When debugging, extend minimal trust to callers and platform code.
 * Also emit diagnostic messages that may help initial bringup, when
 * board setup or driver bugs are most common.
 *
 * Otherwise, minimize overhead in what may be bitbanging codepaths.
 */
#ifdef	DEBUG
#define	extra_checks	1
#else
#define	extra_checks	0
#endif

/* Device and char device-related information */
static DEFINE_IDA(gpio_ida);
static dev_t gpio_devt;
#define GPIO_DEV_MAX 256 /* 256 GPIO chip devices supported */
static struct bus_type gpio_bus_type = {
	.name = "gpio",
};

/*
 * Number of GPIOs to use for the fast path in set array
 */
#define FASTPATH_NGPIO CONFIG_GPIOLIB_FASTPATH_LIMIT

/* gpio_lock prevents conflicts during gpio_desc[] table updates.
 * While any GPIO is requested, its gpio_chip is not removable;
 * each GPIO's "requested" flag serves as a lock and refcount.
 */
DEFINE_SPINLOCK(gpio_lock);

static DEFINE_MUTEX(gpio_lookup_lock);
static LIST_HEAD(gpio_lookup_list);
LIST_HEAD(gpio_devices);

static DEFINE_MUTEX(gpio_machine_hogs_mutex);
static LIST_HEAD(gpio_machine_hogs);

static void gpiochip_free_hogs(struct gpio_chip *chip);
static int gpiochip_add_irqchip(struct gpio_chip *gpiochip,
				struct lock_class_key *lock_key,
				struct lock_class_key *request_key);
static void gpiochip_irqchip_remove(struct gpio_chip *gpiochip);
static int gpiochip_irqchip_init_hw(struct gpio_chip *gpiochip);
static int gpiochip_irqchip_init_valid_mask(struct gpio_chip *gpiochip);
static void gpiochip_irqchip_free_valid_mask(struct gpio_chip *gpiochip);

static bool gpiolib_initialized;

static inline void desc_set_label(struct gpio_desc *d, const char *label)
{
	d->label = label;
}

/**
 * gpio_to_desc - Convert a GPIO number to its descriptor
 * @gpio: global GPIO number
 *
 * Returns:
 * The GPIO descriptor associated with the given GPIO, or %NULL if no GPIO
 * with the given number exists in the system.
 */
struct gpio_desc *gpio_to_desc(unsigned gpio)
{
	struct gpio_device *gdev;
	unsigned long flags;

	spin_lock_irqsave(&gpio_lock, flags);

	list_for_each_entry(gdev, &gpio_devices, list) {
		if (gdev->base <= gpio &&
		    gdev->base + gdev->ngpio > gpio) {
			spin_unlock_irqrestore(&gpio_lock, flags);
			return &gdev->descs[gpio - gdev->base];
		}
	}

	spin_unlock_irqrestore(&gpio_lock, flags);

	if (!gpio_is_valid(gpio))
		WARN(1, "invalid GPIO %d\n", gpio);

	return NULL;
}
EXPORT_SYMBOL_GPL(gpio_to_desc);

/**
 * gpiochip_get_desc - get the GPIO descriptor corresponding to the given
 *                     hardware number for this chip
 * @chip: GPIO chip
 * @hwnum: hardware number of the GPIO for this chip
 *
 * Returns:
 * A pointer to the GPIO descriptor or %ERR_PTR(-EINVAL) if no GPIO exists
 * in the given chip for the specified hardware number.
 */
struct gpio_desc *gpiochip_get_desc(struct gpio_chip *chip,
				    unsigned int hwnum)
{
	struct gpio_device *gdev = chip->gpiodev;

	if (hwnum >= gdev->ngpio)
		return ERR_PTR(-EINVAL);

	return &gdev->descs[hwnum];
}

/**
 * desc_to_gpio - convert a GPIO descriptor to the integer namespace
 * @desc: GPIO descriptor
 *
 * This should disappear in the future but is needed since we still
 * use GPIO numbers for error messages and sysfs nodes.
 *
 * Returns:
 * The global GPIO number for the GPIO specified by its descriptor.
 */
int desc_to_gpio(const struct gpio_desc *desc)
{
	return desc->gdev->base + (desc - &desc->gdev->descs[0]);
}
EXPORT_SYMBOL_GPL(desc_to_gpio);


/**
 * gpiod_to_chip - Return the GPIO chip to which a GPIO descriptor belongs
 * @desc:	descriptor to return the chip of
 */
struct gpio_chip *gpiod_to_chip(const struct gpio_desc *desc)
{
	if (!desc || !desc->gdev)
		return NULL;
	return desc->gdev->chip;
}
EXPORT_SYMBOL_GPL(gpiod_to_chip);

/* dynamic allocation of GPIOs, e.g. on a hotplugged device */
static int gpiochip_find_base(int ngpio)
{
	struct gpio_device *gdev;
	int base = ARCH_NR_GPIOS - ngpio;

	list_for_each_entry_reverse(gdev, &gpio_devices, list) {
		/* found a free space? */
		if (gdev->base + gdev->ngpio <= base)
			break;
		else
			/* nope, check the space right before the chip */
			base = gdev->base - ngpio;
	}

	if (gpio_is_valid(base)) {
		pr_debug("%s: found new base at %d\n", __func__, base);
		return base;
	} else {
		pr_err("%s: cannot find free range\n", __func__);
		return -ENOSPC;
	}
}

/**
 * gpiod_get_direction - return the current direction of a GPIO
 * @desc:	GPIO to get the direction of
 *
 * Returns 0 for output, 1 for input, or an error code in case of error.
 *
 * This function may sleep if gpiod_cansleep() is true.
 */
int gpiod_get_direction(struct gpio_desc *desc)
{
	struct gpio_chip *chip;
	unsigned offset;
	int ret;

	chip = gpiod_to_chip(desc);
	offset = gpio_chip_hwgpio(desc);

	/*
	 * Open drain emulation using input mode may incorrectly report
	 * input here, fix that up.
	 */
	if (test_bit(FLAG_OPEN_DRAIN, &desc->flags) &&
	    test_bit(FLAG_IS_OUT, &desc->flags))
		return 0;

	if (!chip->get_direction)
		return -ENOTSUPP;

	ret = chip->get_direction(chip, offset);
	if (ret < 0)
		return ret;

	/* GPIOF_DIR_IN or other positive, otherwise GPIOF_DIR_OUT */
	if (ret > 0)
		ret = 1;

	assign_bit(FLAG_IS_OUT, &desc->flags, !ret);

	return ret;
}
EXPORT_SYMBOL_GPL(gpiod_get_direction);

/*
 * Add a new chip to the global chips list, keeping the list of chips sorted
 * by range(means [base, base + ngpio - 1]) order.
 *
 * Return -EBUSY if the new chip overlaps with some other chip's integer
 * space.
 */
static int gpiodev_add_to_list(struct gpio_device *gdev)
{
	struct gpio_device *prev, *next;

	if (list_empty(&gpio_devices)) {
		/* initial entry in list */
		list_add_tail(&gdev->list, &gpio_devices);
		return 0;
	}

	next = list_entry(gpio_devices.next, struct gpio_device, list);
	if (gdev->base + gdev->ngpio <= next->base) {
		/* add before first entry */
		list_add(&gdev->list, &gpio_devices);
		return 0;
	}

	prev = list_entry(gpio_devices.prev, struct gpio_device, list);
	if (prev->base + prev->ngpio <= gdev->base) {
		/* add behind last entry */
		list_add_tail(&gdev->list, &gpio_devices);
		return 0;
	}

	list_for_each_entry_safe(prev, next, &gpio_devices, list) {
		/* at the end of the list */
		if (&next->list == &gpio_devices)
			break;

		/* add between prev and next */
		if (prev->base + prev->ngpio <= gdev->base
				&& gdev->base + gdev->ngpio <= next->base) {
			list_add(&gdev->list, &prev->list);
			return 0;
		}
	}

	dev_err(&gdev->dev, "GPIO integer space overlap, cannot add chip\n");
	return -EBUSY;
}

/*
 * Convert a GPIO name to its descriptor
 */
static struct gpio_desc *gpio_name_to_desc(const char * const name)
{
	struct gpio_device *gdev;
	unsigned long flags;

	spin_lock_irqsave(&gpio_lock, flags);

	list_for_each_entry(gdev, &gpio_devices, list) {
		int i;

		for (i = 0; i != gdev->ngpio; ++i) {
			struct gpio_desc *desc = &gdev->descs[i];

			if (!desc->name || !name)
				continue;

			if (!strcmp(desc->name, name)) {
				spin_unlock_irqrestore(&gpio_lock, flags);
				return desc;
			}
		}
	}

	spin_unlock_irqrestore(&gpio_lock, flags);

	return NULL;
}

/*
 * Takes the names from gc->names and checks if they are all unique. If they
 * are, they are assigned to their gpio descriptors.
 *
 * Warning if one of the names is already used for a different GPIO.
 */
static int gpiochip_set_desc_names(struct gpio_chip *gc)
{
	struct gpio_device *gdev = gc->gpiodev;
	int i;

	if (!gc->names)
		return 0;

	/* First check all names if they are unique */
	for (i = 0; i != gc->ngpio; ++i) {
		struct gpio_desc *gpio;

		gpio = gpio_name_to_desc(gc->names[i]);
		if (gpio)
			dev_warn(&gdev->dev,
				 "Detected name collision for GPIO name '%s'\n",
				 gc->names[i]);
	}

	/* Then add all names to the GPIO descriptors */
	for (i = 0; i != gc->ngpio; ++i)
		gdev->descs[i].name = gc->names[i];

	return 0;
}

static unsigned long *gpiochip_allocate_mask(struct gpio_chip *chip)
{
	unsigned long *p;

	p = bitmap_alloc(chip->ngpio, GFP_KERNEL);
	if (!p)
		return NULL;

	/* Assume by default all GPIOs are valid */
	bitmap_fill(p, chip->ngpio);

	return p;
}

static int gpiochip_alloc_valid_mask(struct gpio_chip *gc)
{
	if (!(of_gpio_need_valid_mask(gc) || gc->init_valid_mask))
		return 0;

	gc->valid_mask = gpiochip_allocate_mask(gc);
	if (!gc->valid_mask)
		return -ENOMEM;

	return 0;
}

static int gpiochip_init_valid_mask(struct gpio_chip *gc)
{
	if (gc->init_valid_mask)
		return gc->init_valid_mask(gc,
					   gc->valid_mask,
					   gc->ngpio);

	return 0;
}

static void gpiochip_free_valid_mask(struct gpio_chip *gpiochip)
{
	bitmap_free(gpiochip->valid_mask);
	gpiochip->valid_mask = NULL;
}

static int gpiochip_add_pin_ranges(struct gpio_chip *gc)
{
	if (gc->add_pin_ranges)
		return gc->add_pin_ranges(gc);

	return 0;
}

bool gpiochip_line_is_valid(const struct gpio_chip *gpiochip,
				unsigned int offset)
{
	/* No mask means all valid */
	if (likely(!gpiochip->valid_mask))
		return true;
	return test_bit(offset, gpiochip->valid_mask);
}
EXPORT_SYMBOL_GPL(gpiochip_line_is_valid);

/*
 * GPIO line handle management
 */

/**
 * struct linehandle_state - contains the state of a userspace handle
 * @gdev: the GPIO device the handle pertains to
 * @label: consumer label used to tag descriptors
 * @descs: the GPIO descriptors held by this handle
 * @numdescs: the number of descriptors held in the descs array
 */
struct linehandle_state {
	struct gpio_device *gdev;
	const char *label;
	struct gpio_desc *descs[GPIOHANDLES_MAX];
	u32 numdescs;
};

#define GPIOHANDLE_REQUEST_VALID_FLAGS \
	(GPIOHANDLE_REQUEST_INPUT | \
	GPIOHANDLE_REQUEST_OUTPUT | \
	GPIOHANDLE_REQUEST_ACTIVE_LOW | \
	GPIOHANDLE_REQUEST_BIAS_PULL_UP | \
	GPIOHANDLE_REQUEST_BIAS_PULL_DOWN | \
	GPIOHANDLE_REQUEST_BIAS_DISABLE | \
	GPIOHANDLE_REQUEST_OPEN_DRAIN | \
	GPIOHANDLE_REQUEST_OPEN_SOURCE)

static int linehandle_validate_flags(u32 flags)
{
	/* Return an error if an unknown flag is set */
	if (flags & ~GPIOHANDLE_REQUEST_VALID_FLAGS)
		return -EINVAL;

	/*
	 * Do not allow both INPUT & OUTPUT flags to be set as they are
	 * contradictory.
	 */
	if ((flags & GPIOHANDLE_REQUEST_INPUT) &&
	    (flags & GPIOHANDLE_REQUEST_OUTPUT))
		return -EINVAL;

	/*
	 * Do not allow OPEN_SOURCE & OPEN_DRAIN flags in a single request. If
	 * the hardware actually supports enabling both at the same time the
	 * electrical result would be disastrous.
	 */
	if ((flags & GPIOHANDLE_REQUEST_OPEN_DRAIN) &&
	    (flags & GPIOHANDLE_REQUEST_OPEN_SOURCE))
		return -EINVAL;

	/* OPEN_DRAIN and OPEN_SOURCE flags only make sense for output mode. */
	if (!(flags & GPIOHANDLE_REQUEST_OUTPUT) &&
	    ((flags & GPIOHANDLE_REQUEST_OPEN_DRAIN) ||
	     (flags & GPIOHANDLE_REQUEST_OPEN_SOURCE)))
		return -EINVAL;

	/* Bias flags only allowed for input or output mode. */
	if (!((flags & GPIOHANDLE_REQUEST_INPUT) ||
	      (flags & GPIOHANDLE_REQUEST_OUTPUT)) &&
	    ((flags & GPIOHANDLE_REQUEST_BIAS_DISABLE) ||
	     (flags & GPIOHANDLE_REQUEST_BIAS_PULL_UP) ||
	     (flags & GPIOHANDLE_REQUEST_BIAS_PULL_DOWN)))
		return -EINVAL;

	/* Only one bias flag can be set. */
	if (((flags & GPIOHANDLE_REQUEST_BIAS_DISABLE) &&
	     (flags & (GPIOHANDLE_REQUEST_BIAS_PULL_DOWN |
			GPIOHANDLE_REQUEST_BIAS_PULL_UP))) ||
	    ((flags & GPIOHANDLE_REQUEST_BIAS_PULL_DOWN) &&
	     (flags & GPIOHANDLE_REQUEST_BIAS_PULL_UP)))
		return -EINVAL;

	return 0;
}

static long linehandle_set_config(struct linehandle_state *lh,
				  void __user *ip)
{
	struct gpiohandle_config gcnf;
	struct gpio_desc *desc;
	int i, ret;
	u32 lflags;
	unsigned long *flagsp;

	if (copy_from_user(&gcnf, ip, sizeof(gcnf)))
		return -EFAULT;

	lflags = gcnf.flags;
	ret = linehandle_validate_flags(lflags);
	if (ret)
		return ret;

	for (i = 0; i < lh->numdescs; i++) {
		desc = lh->descs[i];
		flagsp = &desc->flags;

		assign_bit(FLAG_ACTIVE_LOW, flagsp,
			lflags & GPIOHANDLE_REQUEST_ACTIVE_LOW);

		assign_bit(FLAG_OPEN_DRAIN, flagsp,
			lflags & GPIOHANDLE_REQUEST_OPEN_DRAIN);

		assign_bit(FLAG_OPEN_SOURCE, flagsp,
			lflags & GPIOHANDLE_REQUEST_OPEN_SOURCE);

		assign_bit(FLAG_PULL_UP, flagsp,
			lflags & GPIOHANDLE_REQUEST_BIAS_PULL_UP);

		assign_bit(FLAG_PULL_DOWN, flagsp,
			lflags & GPIOHANDLE_REQUEST_BIAS_PULL_DOWN);

		assign_bit(FLAG_BIAS_DISABLE, flagsp,
			lflags & GPIOHANDLE_REQUEST_BIAS_DISABLE);

		/*
		 * Lines have to be requested explicitly for input
		 * or output, else the line will be treated "as is".
		 */
		if (lflags & GPIOHANDLE_REQUEST_OUTPUT) {
			int val = !!gcnf.default_values[i];

			ret = gpiod_direction_output(desc, val);
			if (ret)
				return ret;
		} else if (lflags & GPIOHANDLE_REQUEST_INPUT) {
			ret = gpiod_direction_input(desc);
			if (ret)
				return ret;
		}
	}
	return 0;
}

static long linehandle_ioctl(struct file *filep, unsigned int cmd,
			     unsigned long arg)
{
	struct linehandle_state *lh = filep->private_data;
	void __user *ip = (void __user *)arg;
	struct gpiohandle_data ghd;
	DECLARE_BITMAP(vals, GPIOHANDLES_MAX);
	int i;

	if (cmd == GPIOHANDLE_GET_LINE_VALUES_IOCTL) {
		/* NOTE: It's ok to read values of output lines. */
		int ret = gpiod_get_array_value_complex(false,
							true,
							lh->numdescs,
							lh->descs,
							NULL,
							vals);
		if (ret)
			return ret;

		memset(&ghd, 0, sizeof(ghd));
		for (i = 0; i < lh->numdescs; i++)
			ghd.values[i] = test_bit(i, vals);

		if (copy_to_user(ip, &ghd, sizeof(ghd)))
			return -EFAULT;

		return 0;
	} else if (cmd == GPIOHANDLE_SET_LINE_VALUES_IOCTL) {
		/*
		 * All line descriptors were created at once with the same
		 * flags so just check if the first one is really output.
		 */
		if (!test_bit(FLAG_IS_OUT, &lh->descs[0]->flags))
			return -EPERM;

		if (copy_from_user(&ghd, ip, sizeof(ghd)))
			return -EFAULT;

		/* Clamp all values to [0,1] */
		for (i = 0; i < lh->numdescs; i++)
			__assign_bit(i, vals, ghd.values[i]);

		/* Reuse the array setting function */
		return gpiod_set_array_value_complex(false,
					      true,
					      lh->numdescs,
					      lh->descs,
					      NULL,
					      vals);
	} else if (cmd == GPIOHANDLE_SET_CONFIG_IOCTL) {
		return linehandle_set_config(lh, ip);
	}
	return -EINVAL;
}

#ifdef CONFIG_COMPAT
static long linehandle_ioctl_compat(struct file *filep, unsigned int cmd,
			     unsigned long arg)
{
	return linehandle_ioctl(filep, cmd, (unsigned long)compat_ptr(arg));
}
#endif

static int linehandle_release(struct inode *inode, struct file *filep)
{
	struct linehandle_state *lh = filep->private_data;
	struct gpio_device *gdev = lh->gdev;
	int i;

	for (i = 0; i < lh->numdescs; i++)
		gpiod_free(lh->descs[i]);
	kfree(lh->label);
	kfree(lh);
	put_device(&gdev->dev);
	return 0;
}

static const struct file_operations linehandle_fileops = {
	.release = linehandle_release,
	.owner = THIS_MODULE,
	.llseek = noop_llseek,
	.unlocked_ioctl = linehandle_ioctl,
#ifdef CONFIG_COMPAT
	.compat_ioctl = linehandle_ioctl_compat,
#endif
};

static int linehandle_create(struct gpio_device *gdev, void __user *ip)
{
	struct gpiohandle_request handlereq;
	struct linehandle_state *lh;
	struct file *file;
	int fd, i, count = 0, ret;
	u32 lflags;

	if (copy_from_user(&handlereq, ip, sizeof(handlereq)))
		return -EFAULT;
	if ((handlereq.lines == 0) || (handlereq.lines > GPIOHANDLES_MAX))
		return -EINVAL;

	lflags = handlereq.flags;

	ret = linehandle_validate_flags(lflags);
	if (ret)
		return ret;

	lh = kzalloc(sizeof(*lh), GFP_KERNEL);
	if (!lh)
		return -ENOMEM;
	lh->gdev = gdev;
	get_device(&gdev->dev);

	/* Make sure this is terminated */
	handlereq.consumer_label[sizeof(handlereq.consumer_label)-1] = '\0';
	if (strlen(handlereq.consumer_label)) {
		lh->label = kstrdup(handlereq.consumer_label,
				    GFP_KERNEL);
		if (!lh->label) {
			ret = -ENOMEM;
			goto out_free_lh;
		}
	}

	/* Request each GPIO */
	for (i = 0; i < handlereq.lines; i++) {
		u32 offset = handlereq.lineoffsets[i];
		struct gpio_desc *desc = gpiochip_get_desc(gdev->chip, offset);

		if (IS_ERR(desc)) {
			ret = PTR_ERR(desc);
			goto out_free_descs;
		}

		ret = gpiod_request(desc, lh->label);
		if (ret)
			goto out_free_descs;
		lh->descs[i] = desc;
		count = i + 1;

		if (lflags & GPIOHANDLE_REQUEST_ACTIVE_LOW)
			set_bit(FLAG_ACTIVE_LOW, &desc->flags);
		if (lflags & GPIOHANDLE_REQUEST_OPEN_DRAIN)
			set_bit(FLAG_OPEN_DRAIN, &desc->flags);
		if (lflags & GPIOHANDLE_REQUEST_OPEN_SOURCE)
			set_bit(FLAG_OPEN_SOURCE, &desc->flags);
		if (lflags & GPIOHANDLE_REQUEST_BIAS_DISABLE)
			set_bit(FLAG_BIAS_DISABLE, &desc->flags);
		if (lflags & GPIOHANDLE_REQUEST_BIAS_PULL_DOWN)
			set_bit(FLAG_PULL_DOWN, &desc->flags);
		if (lflags & GPIOHANDLE_REQUEST_BIAS_PULL_UP)
			set_bit(FLAG_PULL_UP, &desc->flags);

		ret = gpiod_set_transitory(desc, false);
		if (ret < 0)
			goto out_free_descs;

		/*
		 * Lines have to be requested explicitly for input
		 * or output, else the line will be treated "as is".
		 */
		if (lflags & GPIOHANDLE_REQUEST_OUTPUT) {
			int val = !!handlereq.default_values[i];

			ret = gpiod_direction_output(desc, val);
			if (ret)
				goto out_free_descs;
		} else if (lflags & GPIOHANDLE_REQUEST_INPUT) {
			ret = gpiod_direction_input(desc);
			if (ret)
				goto out_free_descs;
		}
		dev_dbg(&gdev->dev, "registered chardev handle for line %d\n",
			offset);
	}
	/* Let i point at the last handle */
	i--;
	lh->numdescs = handlereq.lines;

	fd = get_unused_fd_flags(O_RDONLY | O_CLOEXEC);
	if (fd < 0) {
		ret = fd;
		goto out_free_descs;
	}

	file = anon_inode_getfile("gpio-linehandle",
				  &linehandle_fileops,
				  lh,
				  O_RDONLY | O_CLOEXEC);
	if (IS_ERR(file)) {
		ret = PTR_ERR(file);
		goto out_put_unused_fd;
	}

	handlereq.fd = fd;
	if (copy_to_user(ip, &handlereq, sizeof(handlereq))) {
		/*
		 * fput() will trigger the release() callback, so do not go onto
		 * the regular error cleanup path here.
		 */
		fput(file);
		put_unused_fd(fd);
		return -EFAULT;
	}

	fd_install(fd, file);

	dev_dbg(&gdev->dev, "registered chardev handle for %d lines\n",
		lh->numdescs);

	return 0;

out_put_unused_fd:
	put_unused_fd(fd);
out_free_descs:
	for (i = 0; i < count; i++)
		gpiod_free(lh->descs[i]);
	kfree(lh->label);
out_free_lh:
	kfree(lh);
	put_device(&gdev->dev);
	return ret;
}

/*
 * GPIO line event management
 */

/**
 * struct lineevent_state - contains the state of a userspace event
 * @gdev: the GPIO device the event pertains to
 * @label: consumer label used to tag descriptors
 * @desc: the GPIO descriptor held by this event
 * @eflags: the event flags this line was requested with
 * @irq: the interrupt that trigger in response to events on this GPIO
 * @wait: wait queue that handles blocking reads of events
 * @events: KFIFO for the GPIO events
 * @read_lock: mutex lock to protect reads from colliding with adding
 * new events to the FIFO
 * @timestamp: cache for the timestamp storing it between hardirq
 * and IRQ thread, used to bring the timestamp close to the actual
 * event
 */
struct lineevent_state {
	struct gpio_device *gdev;
	const char *label;
	struct gpio_desc *desc;
	u32 eflags;
	int irq;
	wait_queue_head_t wait;
	DECLARE_KFIFO(events, struct gpioevent_data, 16);
	struct mutex read_lock;
	u64 timestamp;
};

#define GPIOEVENT_REQUEST_VALID_FLAGS \
	(GPIOEVENT_REQUEST_RISING_EDGE | \
	GPIOEVENT_REQUEST_FALLING_EDGE)

static __poll_t lineevent_poll(struct file *filep,
				   struct poll_table_struct *wait)
{
	struct lineevent_state *le = filep->private_data;
	__poll_t events = 0;

	poll_wait(filep, &le->wait, wait);

	if (!kfifo_is_empty(&le->events))
		events = EPOLLIN | EPOLLRDNORM;

	return events;
}


static ssize_t lineevent_read(struct file *filep,
			      char __user *buf,
			      size_t count,
			      loff_t *f_ps)
{
	struct lineevent_state *le = filep->private_data;
	unsigned int copied;
	int ret;

	if (count < sizeof(struct gpioevent_data))
		return -EINVAL;

	do {
		if (kfifo_is_empty(&le->events)) {
			if (filep->f_flags & O_NONBLOCK)
				return -EAGAIN;

			ret = wait_event_interruptible(le->wait,
					!kfifo_is_empty(&le->events));
			if (ret)
				return ret;
		}

		if (mutex_lock_interruptible(&le->read_lock))
			return -ERESTARTSYS;
		ret = kfifo_to_user(&le->events, buf, count, &copied);
		mutex_unlock(&le->read_lock);

		if (ret)
			return ret;

		/*
		 * If we couldn't read anything from the fifo (a different
		 * thread might have been faster) we either return -EAGAIN if
		 * the file descriptor is non-blocking, otherwise we go back to
		 * sleep and wait for more data to arrive.
		 */
		if (copied == 0 && (filep->f_flags & O_NONBLOCK))
			return -EAGAIN;

	} while (copied == 0);

	return copied;
}

static int lineevent_release(struct inode *inode, struct file *filep)
{
	struct lineevent_state *le = filep->private_data;
	struct gpio_device *gdev = le->gdev;

	free_irq(le->irq, le);
	gpiod_free(le->desc);
	kfree(le->label);
	kfree(le);
	put_device(&gdev->dev);
	return 0;
}

static long lineevent_ioctl(struct file *filep, unsigned int cmd,
			    unsigned long arg)
{
	struct lineevent_state *le = filep->private_data;
	void __user *ip = (void __user *)arg;
	struct gpiohandle_data ghd;

	/*
	 * We can get the value for an event line but not set it,
	 * because it is input by definition.
	 */
	if (cmd == GPIOHANDLE_GET_LINE_VALUES_IOCTL) {
		int val;

		memset(&ghd, 0, sizeof(ghd));

		val = gpiod_get_value_cansleep(le->desc);
		if (val < 0)
			return val;
		ghd.values[0] = val;

		if (copy_to_user(ip, &ghd, sizeof(ghd)))
			return -EFAULT;

		return 0;
	}
	return -EINVAL;
}

#ifdef CONFIG_COMPAT
static long lineevent_ioctl_compat(struct file *filep, unsigned int cmd,
				   unsigned long arg)
{
	return lineevent_ioctl(filep, cmd, (unsigned long)compat_ptr(arg));
}
#endif

static const struct file_operations lineevent_fileops = {
	.release = lineevent_release,
	.read = lineevent_read,
	.poll = lineevent_poll,
	.owner = THIS_MODULE,
	.llseek = noop_llseek,
	.unlocked_ioctl = lineevent_ioctl,
#ifdef CONFIG_COMPAT
	.compat_ioctl = lineevent_ioctl_compat,
#endif
};

static irqreturn_t lineevent_irq_thread(int irq, void *p)
{
	struct lineevent_state *le = p;
	struct gpioevent_data ge;
	int ret;

	/* Do not leak kernel stack to userspace */
	memset(&ge, 0, sizeof(ge));

	/*
	 * We may be running from a nested threaded interrupt in which case
	 * we didn't get the timestamp from lineevent_irq_handler().
	 */
	if (!le->timestamp)
		ge.timestamp = ktime_get_real_ns();
	else
		ge.timestamp = le->timestamp;

	if (le->eflags & GPIOEVENT_REQUEST_RISING_EDGE
	    && le->eflags & GPIOEVENT_REQUEST_FALLING_EDGE) {
		int level = gpiod_get_value_cansleep(le->desc);
		if (level)
			/* Emit low-to-high event */
			ge.id = GPIOEVENT_EVENT_RISING_EDGE;
		else
			/* Emit high-to-low event */
			ge.id = GPIOEVENT_EVENT_FALLING_EDGE;
	} else if (le->eflags & GPIOEVENT_REQUEST_RISING_EDGE) {
		/* Emit low-to-high event */
		ge.id = GPIOEVENT_EVENT_RISING_EDGE;
	} else if (le->eflags & GPIOEVENT_REQUEST_FALLING_EDGE) {
		/* Emit high-to-low event */
		ge.id = GPIOEVENT_EVENT_FALLING_EDGE;
	} else {
		return IRQ_NONE;
	}

	ret = kfifo_put(&le->events, ge);
	if (ret)
		wake_up_poll(&le->wait, EPOLLIN);

	return IRQ_HANDLED;
}

static irqreturn_t lineevent_irq_handler(int irq, void *p)
{
	struct lineevent_state *le = p;

	/*
	 * Just store the timestamp in hardirq context so we get it as
	 * close in time as possible to the actual event.
	 */
	le->timestamp = ktime_get_real_ns();

	return IRQ_WAKE_THREAD;
}

static int lineevent_create(struct gpio_device *gdev, void __user *ip)
{
	struct gpioevent_request eventreq;
	struct lineevent_state *le;
	struct gpio_desc *desc;
	struct file *file;
	u32 offset;
	u32 lflags;
	u32 eflags;
	int fd;
	int ret;
	int irqflags = 0;

	if (copy_from_user(&eventreq, ip, sizeof(eventreq)))
		return -EFAULT;

	offset = eventreq.lineoffset;
	lflags = eventreq.handleflags;
	eflags = eventreq.eventflags;

	desc = gpiochip_get_desc(gdev->chip, offset);
	if (IS_ERR(desc))
		return PTR_ERR(desc);

	/* Return an error if a unknown flag is set */
	if ((lflags & ~GPIOHANDLE_REQUEST_VALID_FLAGS) ||
	    (eflags & ~GPIOEVENT_REQUEST_VALID_FLAGS))
		return -EINVAL;

	/* This is just wrong: we don't look for events on output lines */
	if ((lflags & GPIOHANDLE_REQUEST_OUTPUT) ||
	    (lflags & GPIOHANDLE_REQUEST_OPEN_DRAIN) ||
	    (lflags & GPIOHANDLE_REQUEST_OPEN_SOURCE))
		return -EINVAL;

	/* Only one bias flag can be set. */
	if (((lflags & GPIOHANDLE_REQUEST_BIAS_DISABLE) &&
	     (lflags & (GPIOHANDLE_REQUEST_BIAS_PULL_DOWN |
			GPIOHANDLE_REQUEST_BIAS_PULL_UP))) ||
	    ((lflags & GPIOHANDLE_REQUEST_BIAS_PULL_DOWN) &&
	     (lflags & GPIOHANDLE_REQUEST_BIAS_PULL_UP)))
		return -EINVAL;

	le = kzalloc(sizeof(*le), GFP_KERNEL);
	if (!le)
		return -ENOMEM;
	le->gdev = gdev;
	get_device(&gdev->dev);

	/* Make sure this is terminated */
	eventreq.consumer_label[sizeof(eventreq.consumer_label)-1] = '\0';
	if (strlen(eventreq.consumer_label)) {
		le->label = kstrdup(eventreq.consumer_label,
				    GFP_KERNEL);
		if (!le->label) {
			ret = -ENOMEM;
			goto out_free_le;
		}
	}

	ret = gpiod_request(desc, le->label);
	if (ret)
		goto out_free_label;
	le->desc = desc;
	le->eflags = eflags;

	if (lflags & GPIOHANDLE_REQUEST_ACTIVE_LOW)
		set_bit(FLAG_ACTIVE_LOW, &desc->flags);
	if (lflags & GPIOHANDLE_REQUEST_BIAS_DISABLE)
		set_bit(FLAG_BIAS_DISABLE, &desc->flags);
	if (lflags & GPIOHANDLE_REQUEST_BIAS_PULL_DOWN)
		set_bit(FLAG_PULL_DOWN, &desc->flags);
	if (lflags & GPIOHANDLE_REQUEST_BIAS_PULL_UP)
		set_bit(FLAG_PULL_UP, &desc->flags);

	ret = gpiod_direction_input(desc);
	if (ret)
		goto out_free_desc;

	le->irq = gpiod_to_irq(desc);
	if (le->irq <= 0) {
		ret = -ENODEV;
		goto out_free_desc;
	}

	if (eflags & GPIOEVENT_REQUEST_RISING_EDGE)
		irqflags |= test_bit(FLAG_ACTIVE_LOW, &desc->flags) ?
			IRQF_TRIGGER_FALLING : IRQF_TRIGGER_RISING;
	if (eflags & GPIOEVENT_REQUEST_FALLING_EDGE)
		irqflags |= test_bit(FLAG_ACTIVE_LOW, &desc->flags) ?
			IRQF_TRIGGER_RISING : IRQF_TRIGGER_FALLING;
	irqflags |= IRQF_ONESHOT;

	INIT_KFIFO(le->events);
	init_waitqueue_head(&le->wait);
	mutex_init(&le->read_lock);

	/* Request a thread to read the events */
	ret = request_threaded_irq(le->irq,
			lineevent_irq_handler,
			lineevent_irq_thread,
			irqflags,
			le->label,
			le);
	if (ret)
		goto out_free_desc;

	fd = get_unused_fd_flags(O_RDONLY | O_CLOEXEC);
	if (fd < 0) {
		ret = fd;
		goto out_free_irq;
	}

	file = anon_inode_getfile("gpio-event",
				  &lineevent_fileops,
				  le,
				  O_RDONLY | O_CLOEXEC);
	if (IS_ERR(file)) {
		ret = PTR_ERR(file);
		goto out_put_unused_fd;
	}

	eventreq.fd = fd;
	if (copy_to_user(ip, &eventreq, sizeof(eventreq))) {
		/*
		 * fput() will trigger the release() callback, so do not go onto
		 * the regular error cleanup path here.
		 */
		fput(file);
		put_unused_fd(fd);
		return -EFAULT;
	}

	fd_install(fd, file);

	return 0;

out_put_unused_fd:
	put_unused_fd(fd);
out_free_irq:
	free_irq(le->irq, le);
out_free_desc:
	gpiod_free(le->desc);
out_free_label:
	kfree(le->label);
out_free_le:
	kfree(le);
	put_device(&gdev->dev);
	return ret;
}

/*
 * gpio_ioctl() - ioctl handler for the GPIO chardev
 */
static long gpio_ioctl(struct file *filp, unsigned int cmd, unsigned long arg)
{
	struct gpio_device *gdev = filp->private_data;
	struct gpio_chip *chip = gdev->chip;
	void __user *ip = (void __user *)arg;

	/* We fail any subsequent ioctl():s when the chip is gone */
	if (!chip)
		return -ENODEV;

	/* Fill in the struct and pass to userspace */
	if (cmd == GPIO_GET_CHIPINFO_IOCTL) {
		struct gpiochip_info chipinfo;

		memset(&chipinfo, 0, sizeof(chipinfo));

		strncpy(chipinfo.name, dev_name(&gdev->dev),
			sizeof(chipinfo.name));
		chipinfo.name[sizeof(chipinfo.name)-1] = '\0';
		strncpy(chipinfo.label, gdev->label,
			sizeof(chipinfo.label));
		chipinfo.label[sizeof(chipinfo.label)-1] = '\0';
		chipinfo.lines = gdev->ngpio;
		if (copy_to_user(ip, &chipinfo, sizeof(chipinfo)))
			return -EFAULT;
		return 0;
	} else if (cmd == GPIO_GET_LINEINFO_IOCTL) {
		struct gpioline_info lineinfo;
		struct gpio_desc *desc;

		if (copy_from_user(&lineinfo, ip, sizeof(lineinfo)))
			return -EFAULT;

		desc = gpiochip_get_desc(chip, lineinfo.line_offset);
		if (IS_ERR(desc))
			return PTR_ERR(desc);

		if (desc->name) {
			strncpy(lineinfo.name, desc->name,
				sizeof(lineinfo.name));
			lineinfo.name[sizeof(lineinfo.name)-1] = '\0';
		} else {
			lineinfo.name[0] = '\0';
		}
		if (desc->label) {
			strncpy(lineinfo.consumer, desc->label,
				sizeof(lineinfo.consumer));
			lineinfo.consumer[sizeof(lineinfo.consumer)-1] = '\0';
		} else {
			lineinfo.consumer[0] = '\0';
		}

		/*
		 * Userspace only need to know that the kernel is using
		 * this GPIO so it can't use it.
		 */
		lineinfo.flags = 0;
		if (test_bit(FLAG_REQUESTED, &desc->flags) ||
		    test_bit(FLAG_IS_HOGGED, &desc->flags) ||
		    test_bit(FLAG_USED_AS_IRQ, &desc->flags) ||
		    test_bit(FLAG_EXPORT, &desc->flags) ||
		    test_bit(FLAG_SYSFS, &desc->flags) ||
		    !pinctrl_gpio_can_use_line(chip->base + lineinfo.line_offset))
			lineinfo.flags |= GPIOLINE_FLAG_KERNEL;
		if (test_bit(FLAG_IS_OUT, &desc->flags))
			lineinfo.flags |= GPIOLINE_FLAG_IS_OUT;
		if (test_bit(FLAG_ACTIVE_LOW, &desc->flags))
			lineinfo.flags |= GPIOLINE_FLAG_ACTIVE_LOW;
		if (test_bit(FLAG_OPEN_DRAIN, &desc->flags))
			lineinfo.flags |= (GPIOLINE_FLAG_OPEN_DRAIN |
					   GPIOLINE_FLAG_IS_OUT);
		if (test_bit(FLAG_OPEN_SOURCE, &desc->flags))
			lineinfo.flags |= (GPIOLINE_FLAG_OPEN_SOURCE |
					   GPIOLINE_FLAG_IS_OUT);
		if (test_bit(FLAG_BIAS_DISABLE, &desc->flags))
			lineinfo.flags |= GPIOLINE_FLAG_BIAS_DISABLE;
		if (test_bit(FLAG_PULL_DOWN, &desc->flags))
			lineinfo.flags |= GPIOLINE_FLAG_BIAS_PULL_DOWN;
		if (test_bit(FLAG_PULL_UP, &desc->flags))
			lineinfo.flags |= GPIOLINE_FLAG_BIAS_PULL_UP;

		if (copy_to_user(ip, &lineinfo, sizeof(lineinfo)))
			return -EFAULT;
		return 0;
	} else if (cmd == GPIO_GET_LINEHANDLE_IOCTL) {
		return linehandle_create(gdev, ip);
	} else if (cmd == GPIO_GET_LINEEVENT_IOCTL) {
		return lineevent_create(gdev, ip);
	}
	return -EINVAL;
}

#ifdef CONFIG_COMPAT
static long gpio_ioctl_compat(struct file *filp, unsigned int cmd,
			      unsigned long arg)
{
	return gpio_ioctl(filp, cmd, (unsigned long)compat_ptr(arg));
}
#endif

/**
 * gpio_chrdev_open() - open the chardev for ioctl operations
 * @inode: inode for this chardev
 * @filp: file struct for storing private data
 * Returns 0 on success
 */
static int gpio_chrdev_open(struct inode *inode, struct file *filp)
{
	struct gpio_device *gdev = container_of(inode->i_cdev,
					      struct gpio_device, chrdev);

	/* Fail on open if the backing gpiochip is gone */
	if (!gdev->chip)
		return -ENODEV;
	get_device(&gdev->dev);
	filp->private_data = gdev;

	return nonseekable_open(inode, filp);
}

/**
 * gpio_chrdev_release() - close chardev after ioctl operations
 * @inode: inode for this chardev
 * @filp: file struct for storing private data
 * Returns 0 on success
 */
static int gpio_chrdev_release(struct inode *inode, struct file *filp)
{
	struct gpio_device *gdev = container_of(inode->i_cdev,
					      struct gpio_device, chrdev);

	put_device(&gdev->dev);
	return 0;
}


static const struct file_operations gpio_fileops = {
	.release = gpio_chrdev_release,
	.open = gpio_chrdev_open,
	.owner = THIS_MODULE,
	.llseek = no_llseek,
	.unlocked_ioctl = gpio_ioctl,
#ifdef CONFIG_COMPAT
	.compat_ioctl = gpio_ioctl_compat,
#endif
};

static void gpiodevice_release(struct device *dev)
{
	struct gpio_device *gdev = dev_get_drvdata(dev);

	list_del(&gdev->list);
	ida_simple_remove(&gpio_ida, gdev->id);
	kfree_const(gdev->label);
	kfree(gdev->descs);
	kfree(gdev);
}

static int gpiochip_setup_dev(struct gpio_device *gdev)
{
	int ret;

	cdev_init(&gdev->chrdev, &gpio_fileops);
	gdev->chrdev.owner = THIS_MODULE;
	gdev->dev.devt = MKDEV(MAJOR(gpio_devt), gdev->id);

	ret = cdev_device_add(&gdev->chrdev, &gdev->dev);
	if (ret)
		return ret;

	chip_dbg(gdev->chip, "added GPIO chardev (%d:%d)\n",
		 MAJOR(gpio_devt), gdev->id);

	ret = gpiochip_sysfs_register(gdev);
	if (ret)
		goto err_remove_device;

	/* From this point, the .release() function cleans up gpio_device */
	gdev->dev.release = gpiodevice_release;
	pr_debug("%s: registered GPIOs %d to %d on device: %s (%s)\n",
		 __func__, gdev->base, gdev->base + gdev->ngpio - 1,
		 dev_name(&gdev->dev), gdev->chip->label ? : "generic");

	return 0;

err_remove_device:
	cdev_device_del(&gdev->chrdev, &gdev->dev);
	return ret;
}

static void gpiochip_machine_hog(struct gpio_chip *chip, struct gpiod_hog *hog)
{
	struct gpio_desc *desc;
	int rv;

	desc = gpiochip_get_desc(chip, hog->chip_hwnum);
	if (IS_ERR(desc)) {
		pr_err("%s: unable to get GPIO desc: %ld\n",
		       __func__, PTR_ERR(desc));
		return;
	}

	if (test_bit(FLAG_IS_HOGGED, &desc->flags))
		return;

	rv = gpiod_hog(desc, hog->line_name, hog->lflags, hog->dflags);
	if (rv)
		pr_err("%s: unable to hog GPIO line (%s:%u): %d\n",
		       __func__, chip->label, hog->chip_hwnum, rv);
}

static void machine_gpiochip_add(struct gpio_chip *chip)
{
	struct gpiod_hog *hog;

	mutex_lock(&gpio_machine_hogs_mutex);

	list_for_each_entry(hog, &gpio_machine_hogs, list) {
		if (!strcmp(chip->label, hog->chip_label))
			gpiochip_machine_hog(chip, hog);
	}

	mutex_unlock(&gpio_machine_hogs_mutex);
}

static void gpiochip_setup_devs(void)
{
	struct gpio_device *gdev;
	int ret;

	list_for_each_entry(gdev, &gpio_devices, list) {
		ret = gpiochip_setup_dev(gdev);
		if (ret)
			pr_err("%s: Failed to initialize gpio device (%d)\n",
			       dev_name(&gdev->dev), ret);
	}
}

int gpiochip_add_data_with_key(struct gpio_chip *chip, void *data,
			       struct lock_class_key *lock_key,
			       struct lock_class_key *request_key)
{
	unsigned long	flags;
	int		ret = 0;
	unsigned	i;
	int		base = chip->base;
	struct gpio_device *gdev;

	/*
	 * First: allocate and populate the internal stat container, and
	 * set up the struct device.
	 */
	gdev = kzalloc(sizeof(*gdev), GFP_KERNEL);
	if (!gdev)
		return -ENOMEM;
	gdev->dev.bus = &gpio_bus_type;
	gdev->chip = chip;
	chip->gpiodev = gdev;
	if (chip->parent) {
		gdev->dev.parent = chip->parent;
		gdev->dev.of_node = chip->parent->of_node;
	}

#ifdef CONFIG_OF_GPIO
	/* If the gpiochip has an assigned OF node this takes precedence */
	if (chip->of_node)
		gdev->dev.of_node = chip->of_node;
	else
		chip->of_node = gdev->dev.of_node;
#endif

	gdev->id = ida_simple_get(&gpio_ida, 0, 0, GFP_KERNEL);
	if (gdev->id < 0) {
		ret = gdev->id;
		goto err_free_gdev;
	}
	dev_set_name(&gdev->dev, GPIOCHIP_NAME "%d", gdev->id);
	device_initialize(&gdev->dev);
	dev_set_drvdata(&gdev->dev, gdev);
	if (chip->parent && chip->parent->driver)
		gdev->owner = chip->parent->driver->owner;
	else if (chip->owner)
		/* TODO: remove chip->owner */
		gdev->owner = chip->owner;
	else
		gdev->owner = THIS_MODULE;

	gdev->descs = kcalloc(chip->ngpio, sizeof(gdev->descs[0]), GFP_KERNEL);
	if (!gdev->descs) {
		ret = -ENOMEM;
		goto err_free_ida;
	}

	if (chip->ngpio == 0) {
		chip_err(chip, "tried to insert a GPIO chip with zero lines\n");
		ret = -EINVAL;
		goto err_free_descs;
	}

	if (chip->ngpio > FASTPATH_NGPIO)
		chip_warn(chip, "line cnt %u is greater than fast path cnt %u\n",
			  chip->ngpio, FASTPATH_NGPIO);

	gdev->label = kstrdup_const(chip->label ?: "unknown", GFP_KERNEL);
	if (!gdev->label) {
		ret = -ENOMEM;
		goto err_free_descs;
	}

	gdev->ngpio = chip->ngpio;
	gdev->data = data;

	spin_lock_irqsave(&gpio_lock, flags);

	/*
	 * TODO: this allocates a Linux GPIO number base in the global
	 * GPIO numberspace for this chip. In the long run we want to
	 * get *rid* of this numberspace and use only descriptors, but
	 * it may be a pipe dream. It will not happen before we get rid
	 * of the sysfs interface anyways.
	 */
	if (base < 0) {
		base = gpiochip_find_base(chip->ngpio);
		if (base < 0) {
			ret = base;
			spin_unlock_irqrestore(&gpio_lock, flags);
			goto err_free_label;
		}
		/*
		 * TODO: it should not be necessary to reflect the assigned
		 * base outside of the GPIO subsystem. Go over drivers and
		 * see if anyone makes use of this, else drop this and assign
		 * a poison instead.
		 */
		chip->base = base;
	}
	gdev->base = base;

	ret = gpiodev_add_to_list(gdev);
	if (ret) {
		spin_unlock_irqrestore(&gpio_lock, flags);
		goto err_free_label;
	}

	spin_unlock_irqrestore(&gpio_lock, flags);

	for (i = 0; i < chip->ngpio; i++)
		gdev->descs[i].gdev = gdev;

#ifdef CONFIG_PINCTRL
	INIT_LIST_HEAD(&gdev->pin_ranges);
#endif

	ret = gpiochip_set_desc_names(chip);
	if (ret)
		goto err_remove_from_list;

	ret = gpiochip_alloc_valid_mask(chip);
	if (ret)
		goto err_remove_from_list;

	ret = of_gpiochip_add(chip);
	if (ret)
		goto err_free_gpiochip_mask;

	ret = gpiochip_init_valid_mask(chip);
	if (ret)
		goto err_remove_of_chip;

	for (i = 0; i < chip->ngpio; i++) {
		struct gpio_desc *desc = &gdev->descs[i];

		if (chip->get_direction && gpiochip_line_is_valid(chip, i)) {
			assign_bit(FLAG_IS_OUT,
				   &desc->flags, !chip->get_direction(chip, i));
		} else {
			assign_bit(FLAG_IS_OUT,
				   &desc->flags, !chip->direction_input);
		}
	}

	ret = gpiochip_add_pin_ranges(chip);
	if (ret)
		goto err_remove_of_chip;

	acpi_gpiochip_add(chip);

	machine_gpiochip_add(chip);

	ret = gpiochip_irqchip_init_valid_mask(chip);
	if (ret)
		goto err_remove_acpi_chip;

	ret = gpiochip_irqchip_init_hw(chip);
	if (ret)
		goto err_remove_acpi_chip;

	ret = gpiochip_add_irqchip(chip, lock_key, request_key);
	if (ret)
		goto err_remove_irqchip_mask;

	/*
	 * By first adding the chardev, and then adding the device,
	 * we get a device node entry in sysfs under
	 * /sys/bus/gpio/devices/gpiochipN/dev that can be used for
	 * coldplug of device nodes and other udev business.
	 * We can do this only if gpiolib has been initialized.
	 * Otherwise, defer until later.
	 */
	if (gpiolib_initialized) {
		ret = gpiochip_setup_dev(gdev);
		if (ret)
			goto err_remove_irqchip;
	}
	return 0;

err_remove_irqchip:
	gpiochip_irqchip_remove(chip);
err_remove_irqchip_mask:
	gpiochip_irqchip_free_valid_mask(chip);
err_remove_acpi_chip:
	acpi_gpiochip_remove(chip);
err_remove_of_chip:
	gpiochip_free_hogs(chip);
	of_gpiochip_remove(chip);
err_free_gpiochip_mask:
	gpiochip_remove_pin_ranges(chip);
	gpiochip_free_valid_mask(chip);
err_remove_from_list:
	spin_lock_irqsave(&gpio_lock, flags);
	list_del(&gdev->list);
	spin_unlock_irqrestore(&gpio_lock, flags);
err_free_label:
	kfree_const(gdev->label);
err_free_descs:
	kfree(gdev->descs);
err_free_ida:
	ida_simple_remove(&gpio_ida, gdev->id);
err_free_gdev:
	/* failures here can mean systems won't boot... */
	pr_err("%s: GPIOs %d..%d (%s) failed to register, %d\n", __func__,
	       gdev->base, gdev->base + gdev->ngpio - 1,
	       chip->label ? : "generic", ret);
	kfree(gdev);
	return ret;
}
EXPORT_SYMBOL_GPL(gpiochip_add_data_with_key);

/**
 * gpiochip_get_data() - get per-subdriver data for the chip
 * @chip: GPIO chip
 *
 * Returns:
 * The per-subdriver data for the chip.
 */
void *gpiochip_get_data(struct gpio_chip *chip)
{
	return chip->gpiodev->data;
}
EXPORT_SYMBOL_GPL(gpiochip_get_data);

/**
 * gpiochip_remove() - unregister a gpio_chip
 * @chip: the chip to unregister
 *
 * A gpio_chip with any GPIOs still requested may not be removed.
 */
void gpiochip_remove(struct gpio_chip *chip)
{
	struct gpio_device *gdev = chip->gpiodev;
	struct gpio_desc *desc;
	unsigned long	flags;
	unsigned	i;
	bool		requested = false;

	/* FIXME: should the legacy sysfs handling be moved to gpio_device? */
	gpiochip_sysfs_unregister(gdev);
	gpiochip_free_hogs(chip);
	/* Numb the device, cancelling all outstanding operations */
	gdev->chip = NULL;
	gpiochip_irqchip_remove(chip);
	acpi_gpiochip_remove(chip);
	of_gpiochip_remove(chip);
	gpiochip_remove_pin_ranges(chip);
	gpiochip_free_valid_mask(chip);
	/*
	 * We accept no more calls into the driver from this point, so
	 * NULL the driver data pointer
	 */
	gdev->data = NULL;

	spin_lock_irqsave(&gpio_lock, flags);
	for (i = 0; i < gdev->ngpio; i++) {
		desc = &gdev->descs[i];
		if (test_bit(FLAG_REQUESTED, &desc->flags))
			requested = true;
	}
	spin_unlock_irqrestore(&gpio_lock, flags);

	if (requested)
		dev_crit(&gdev->dev,
			 "REMOVING GPIOCHIP WITH GPIOS STILL REQUESTED\n");

	/*
	 * The gpiochip side puts its use of the device to rest here:
	 * if there are no userspace clients, the chardev and device will
	 * be removed, else it will be dangling until the last user is
	 * gone.
	 */
	cdev_device_del(&gdev->chrdev, &gdev->dev);
	put_device(&gdev->dev);
}
EXPORT_SYMBOL_GPL(gpiochip_remove);

static void devm_gpio_chip_release(struct device *dev, void *res)
{
	struct gpio_chip *chip = *(struct gpio_chip **)res;

	gpiochip_remove(chip);
}

/**
 * devm_gpiochip_add_data() - Resource managed gpiochip_add_data()
 * @dev: pointer to the device that gpio_chip belongs to.
 * @chip: the chip to register, with chip->base initialized
 * @data: driver-private data associated with this chip
 *
 * Context: potentially before irqs will work
 *
 * The gpio chip automatically be released when the device is unbound.
 *
 * Returns:
 * A negative errno if the chip can't be registered, such as because the
 * chip->base is invalid or already associated with a different chip.
 * Otherwise it returns zero as a success code.
 */
int devm_gpiochip_add_data(struct device *dev, struct gpio_chip *chip,
			   void *data)
{
	struct gpio_chip **ptr;
	int ret;

	ptr = devres_alloc(devm_gpio_chip_release, sizeof(*ptr),
			     GFP_KERNEL);
	if (!ptr)
		return -ENOMEM;

	ret = gpiochip_add_data(chip, data);
	if (ret < 0) {
		devres_free(ptr);
		return ret;
	}

	*ptr = chip;
	devres_add(dev, ptr);

	return 0;
}
EXPORT_SYMBOL_GPL(devm_gpiochip_add_data);

/**
 * gpiochip_find() - iterator for locating a specific gpio_chip
 * @data: data to pass to match function
 * @match: Callback function to check gpio_chip
 *
 * Similar to bus_find_device.  It returns a reference to a gpio_chip as
 * determined by a user supplied @match callback.  The callback should return
 * 0 if the device doesn't match and non-zero if it does.  If the callback is
 * non-zero, this function will return to the caller and not iterate over any
 * more gpio_chips.
 */
struct gpio_chip *gpiochip_find(void *data,
				int (*match)(struct gpio_chip *chip,
					     void *data))
{
	struct gpio_device *gdev;
	struct gpio_chip *chip = NULL;
	unsigned long flags;

	spin_lock_irqsave(&gpio_lock, flags);
	list_for_each_entry(gdev, &gpio_devices, list)
		if (gdev->chip && match(gdev->chip, data)) {
			chip = gdev->chip;
			break;
		}

	spin_unlock_irqrestore(&gpio_lock, flags);

	return chip;
}
EXPORT_SYMBOL_GPL(gpiochip_find);

static int gpiochip_match_name(struct gpio_chip *chip, void *data)
{
	const char *name = data;

	return !strcmp(chip->label, name);
}

static struct gpio_chip *find_chip_by_name(const char *name)
{
	return gpiochip_find((void *)name, gpiochip_match_name);
}

#ifdef CONFIG_GPIOLIB_IRQCHIP

/*
 * The following is irqchip helper code for gpiochips.
 */

static int gpiochip_irqchip_init_hw(struct gpio_chip *gc)
{
	struct gpio_irq_chip *girq = &gc->irq;

	if (!girq->init_hw)
		return 0;

	return girq->init_hw(gc);
}

static int gpiochip_irqchip_init_valid_mask(struct gpio_chip *gc)
{
	struct gpio_irq_chip *girq = &gc->irq;

	if (!girq->init_valid_mask)
		return 0;

	girq->valid_mask = gpiochip_allocate_mask(gc);
	if (!girq->valid_mask)
		return -ENOMEM;

	girq->init_valid_mask(gc, girq->valid_mask, gc->ngpio);

	return 0;
}

static void gpiochip_irqchip_free_valid_mask(struct gpio_chip *gpiochip)
{
	bitmap_free(gpiochip->irq.valid_mask);
	gpiochip->irq.valid_mask = NULL;
}

bool gpiochip_irqchip_irq_valid(const struct gpio_chip *gpiochip,
				unsigned int offset)
{
	if (!gpiochip_line_is_valid(gpiochip, offset))
		return false;
	/* No mask means all valid */
	if (likely(!gpiochip->irq.valid_mask))
		return true;
	return test_bit(offset, gpiochip->irq.valid_mask);
}
EXPORT_SYMBOL_GPL(gpiochip_irqchip_irq_valid);

/**
 * gpiochip_set_cascaded_irqchip() - connects a cascaded irqchip to a gpiochip
 * @gc: the gpiochip to set the irqchip chain to
 * @parent_irq: the irq number corresponding to the parent IRQ for this
 * chained irqchip
 * @parent_handler: the parent interrupt handler for the accumulated IRQ
 * coming out of the gpiochip. If the interrupt is nested rather than
 * cascaded, pass NULL in this handler argument
 */
static void gpiochip_set_cascaded_irqchip(struct gpio_chip *gc,
					  unsigned int parent_irq,
					  irq_flow_handler_t parent_handler)
{
	struct gpio_irq_chip *girq = &gc->irq;
	struct device *dev = &gc->gpiodev->dev;

	if (!girq->domain) {
		chip_err(gc, "called %s before setting up irqchip\n",
			 __func__);
		return;
	}

	if (parent_handler) {
		if (gc->can_sleep) {
			chip_err(gc,
				 "you cannot have chained interrupts on a chip that may sleep\n");
			return;
		}
		girq->parents = devm_kcalloc(dev, 1,
					     sizeof(*girq->parents),
					     GFP_KERNEL);
		if (!girq->parents) {
			chip_err(gc, "out of memory allocating parent IRQ\n");
			return;
		}
		girq->parents[0] = parent_irq;
		girq->num_parents = 1;
		/*
		 * The parent irqchip is already using the chip_data for this
		 * irqchip, so our callbacks simply use the handler_data.
		 */
		irq_set_chained_handler_and_data(parent_irq, parent_handler,
						 gc);
	}
}

/**
 * gpiochip_set_chained_irqchip() - connects a chained irqchip to a gpiochip
 * @gpiochip: the gpiochip to set the irqchip chain to
 * @irqchip: the irqchip to chain to the gpiochip
 * @parent_irq: the irq number corresponding to the parent IRQ for this
 * chained irqchip
 * @parent_handler: the parent interrupt handler for the accumulated IRQ
 * coming out of the gpiochip.
 */
void gpiochip_set_chained_irqchip(struct gpio_chip *gpiochip,
				  struct irq_chip *irqchip,
				  unsigned int parent_irq,
				  irq_flow_handler_t parent_handler)
{
	if (gpiochip->irq.threaded) {
		chip_err(gpiochip, "tried to chain a threaded gpiochip\n");
		return;
	}

	gpiochip_set_cascaded_irqchip(gpiochip, parent_irq, parent_handler);
}
EXPORT_SYMBOL_GPL(gpiochip_set_chained_irqchip);

/**
 * gpiochip_set_nested_irqchip() - connects a nested irqchip to a gpiochip
 * @gpiochip: the gpiochip to set the irqchip nested handler to
 * @irqchip: the irqchip to nest to the gpiochip
 * @parent_irq: the irq number corresponding to the parent IRQ for this
 * nested irqchip
 */
void gpiochip_set_nested_irqchip(struct gpio_chip *gpiochip,
				 struct irq_chip *irqchip,
				 unsigned int parent_irq)
{
	gpiochip_set_cascaded_irqchip(gpiochip, parent_irq, NULL);
}
EXPORT_SYMBOL_GPL(gpiochip_set_nested_irqchip);

#ifdef CONFIG_IRQ_DOMAIN_HIERARCHY

/**
 * gpiochip_set_hierarchical_irqchip() - connects a hierarchical irqchip
 * to a gpiochip
 * @gc: the gpiochip to set the irqchip hierarchical handler to
 * @irqchip: the irqchip to handle this level of the hierarchy, the interrupt
 * will then percolate up to the parent
 */
static void gpiochip_set_hierarchical_irqchip(struct gpio_chip *gc,
					      struct irq_chip *irqchip)
{
	/* DT will deal with mapping each IRQ as we go along */
	if (is_of_node(gc->irq.fwnode))
		return;

	/*
	 * This is for legacy and boardfile "irqchip" fwnodes: allocate
	 * irqs upfront instead of dynamically since we don't have the
	 * dynamic type of allocation that hardware description languages
	 * provide. Once all GPIO drivers using board files are gone from
	 * the kernel we can delete this code, but for a transitional period
	 * it is necessary to keep this around.
	 */
	if (is_fwnode_irqchip(gc->irq.fwnode)) {
		int i;
		int ret;

		for (i = 0; i < gc->ngpio; i++) {
			struct irq_fwspec fwspec;
			unsigned int parent_hwirq;
			unsigned int parent_type;
			struct gpio_irq_chip *girq = &gc->irq;

			/*
			 * We call the child to parent translation function
			 * only to check if the child IRQ is valid or not.
			 * Just pick the rising edge type here as that is what
			 * we likely need to support.
			 */
			ret = girq->child_to_parent_hwirq(gc, i,
							  IRQ_TYPE_EDGE_RISING,
							  &parent_hwirq,
							  &parent_type);
			if (ret) {
				chip_err(gc, "skip set-up on hwirq %d\n",
					 i);
				continue;
			}

			fwspec.fwnode = gc->irq.fwnode;
			/* This is the hwirq for the GPIO line side of things */
			fwspec.param[0] = girq->child_offset_to_irq(gc, i);
			/* Just pick something */
			fwspec.param[1] = IRQ_TYPE_EDGE_RISING;
			fwspec.param_count = 2;
			ret = __irq_domain_alloc_irqs(gc->irq.domain,
						      /* just pick something */
						      -1,
						      1,
						      NUMA_NO_NODE,
						      &fwspec,
						      false,
						      NULL);
			if (ret < 0) {
				chip_err(gc,
					 "can not allocate irq for GPIO line %d parent hwirq %d in hierarchy domain: %d\n",
					 i, parent_hwirq,
					 ret);
			}
		}
	}

	chip_err(gc, "%s unknown fwnode type proceed anyway\n", __func__);

	return;
}

static int gpiochip_hierarchy_irq_domain_translate(struct irq_domain *d,
						   struct irq_fwspec *fwspec,
						   unsigned long *hwirq,
						   unsigned int *type)
{
	/* We support standard DT translation */
	if (is_of_node(fwspec->fwnode) && fwspec->param_count == 2) {
		return irq_domain_translate_twocell(d, fwspec, hwirq, type);
	}

	/* This is for board files and others not using DT */
	if (is_fwnode_irqchip(fwspec->fwnode)) {
		int ret;

		ret = irq_domain_translate_twocell(d, fwspec, hwirq, type);
		if (ret)
			return ret;
		WARN_ON(*type == IRQ_TYPE_NONE);
		return 0;
	}
	return -EINVAL;
}

static int gpiochip_hierarchy_irq_domain_alloc(struct irq_domain *d,
					       unsigned int irq,
					       unsigned int nr_irqs,
					       void *data)
{
	struct gpio_chip *gc = d->host_data;
	irq_hw_number_t hwirq;
	unsigned int type = IRQ_TYPE_NONE;
	struct irq_fwspec *fwspec = data;
	void *parent_arg;
	unsigned int parent_hwirq;
	unsigned int parent_type;
	struct gpio_irq_chip *girq = &gc->irq;
	int ret;

	/*
	 * The nr_irqs parameter is always one except for PCI multi-MSI
	 * so this should not happen.
	 */
	WARN_ON(nr_irqs != 1);

	ret = gc->irq.child_irq_domain_ops.translate(d, fwspec, &hwirq, &type);
	if (ret)
		return ret;

	chip_info(gc, "allocate IRQ %d, hwirq %lu\n", irq,  hwirq);

	ret = girq->child_to_parent_hwirq(gc, hwirq, type,
					  &parent_hwirq, &parent_type);
	if (ret) {
		chip_err(gc, "can't look up hwirq %lu\n", hwirq);
		return ret;
	}
	chip_info(gc, "found parent hwirq %u\n", parent_hwirq);

	/*
	 * We set handle_bad_irq because the .set_type() should
	 * always be invoked and set the right type of handler.
	 */
	irq_domain_set_info(d,
			    irq,
			    hwirq,
			    gc->irq.chip,
			    gc,
			    girq->handler,
			    NULL, NULL);
	irq_set_probe(irq);

	/* This parent only handles asserted level IRQs */
	parent_arg = girq->populate_parent_alloc_arg(gc, parent_hwirq, parent_type);
	if (!parent_arg)
		return -ENOMEM;

	chip_info(gc, "alloc_irqs_parent for %d parent hwirq %d\n",
		  irq, parent_hwirq);
<<<<<<< HEAD
	irq_set_lockdep_class(irq, gc->irq.lock_key, gc->irq.request_key);
	ret = irq_domain_alloc_irqs_parent(d, irq, 1, &parent_fwspec);
=======
	ret = irq_domain_alloc_irqs_parent(d, irq, 1, parent_arg);
	/*
	 * If the parent irqdomain is msi, the interrupts have already
	 * been allocated, so the EEXIST is good.
	 */
	if (irq_domain_is_msi(d->parent) && (ret == -EEXIST))
		ret = 0;
>>>>>>> 9c6722d8
	if (ret)
		chip_err(gc,
			 "failed to allocate parent hwirq %d for hwirq %lu\n",
			 parent_hwirq, hwirq);

	kfree(parent_arg);
	return ret;
}

static unsigned int gpiochip_child_offset_to_irq_noop(struct gpio_chip *chip,
						      unsigned int offset)
{
	return offset;
}

static void gpiochip_hierarchy_setup_domain_ops(struct irq_domain_ops *ops)
{
	ops->activate = gpiochip_irq_domain_activate;
	ops->deactivate = gpiochip_irq_domain_deactivate;
	ops->alloc = gpiochip_hierarchy_irq_domain_alloc;
	ops->free = irq_domain_free_irqs_common;

	/*
	 * We only allow overriding the translate() function for
	 * hierarchical chips, and this should only be done if the user
	 * really need something other than 1:1 translation.
	 */
	if (!ops->translate)
		ops->translate = gpiochip_hierarchy_irq_domain_translate;
}

static int gpiochip_hierarchy_add_domain(struct gpio_chip *gc)
{
	if (!gc->irq.child_to_parent_hwirq ||
	    !gc->irq.fwnode) {
		chip_err(gc, "missing irqdomain vital data\n");
		return -EINVAL;
	}

	if (!gc->irq.child_offset_to_irq)
		gc->irq.child_offset_to_irq = gpiochip_child_offset_to_irq_noop;

	if (!gc->irq.populate_parent_alloc_arg)
		gc->irq.populate_parent_alloc_arg =
			gpiochip_populate_parent_fwspec_twocell;

	gpiochip_hierarchy_setup_domain_ops(&gc->irq.child_irq_domain_ops);

	gc->irq.domain = irq_domain_create_hierarchy(
		gc->irq.parent_domain,
		0,
		gc->ngpio,
		gc->irq.fwnode,
		&gc->irq.child_irq_domain_ops,
		gc);

	if (!gc->irq.domain)
		return -ENOMEM;

	gpiochip_set_hierarchical_irqchip(gc, gc->irq.chip);

	return 0;
}

static bool gpiochip_hierarchy_is_hierarchical(struct gpio_chip *gc)
{
	return !!gc->irq.parent_domain;
}

void *gpiochip_populate_parent_fwspec_twocell(struct gpio_chip *chip,
					     unsigned int parent_hwirq,
					     unsigned int parent_type)
{
	struct irq_fwspec *fwspec;

	fwspec = kmalloc(sizeof(*fwspec), GFP_KERNEL);
	if (!fwspec)
		return NULL;

	fwspec->fwnode = chip->irq.parent_domain->fwnode;
	fwspec->param_count = 2;
	fwspec->param[0] = parent_hwirq;
	fwspec->param[1] = parent_type;

	return fwspec;
}
EXPORT_SYMBOL_GPL(gpiochip_populate_parent_fwspec_twocell);

void *gpiochip_populate_parent_fwspec_fourcell(struct gpio_chip *chip,
					      unsigned int parent_hwirq,
					      unsigned int parent_type)
{
	struct irq_fwspec *fwspec;

	fwspec = kmalloc(sizeof(*fwspec), GFP_KERNEL);
	if (!fwspec)
		return NULL;

	fwspec->fwnode = chip->irq.parent_domain->fwnode;
	fwspec->param_count = 4;
	fwspec->param[0] = 0;
	fwspec->param[1] = parent_hwirq;
	fwspec->param[2] = 0;
	fwspec->param[3] = parent_type;

	return fwspec;
}
EXPORT_SYMBOL_GPL(gpiochip_populate_parent_fwspec_fourcell);

#else

static int gpiochip_hierarchy_add_domain(struct gpio_chip *gc)
{
	return -EINVAL;
}

static bool gpiochip_hierarchy_is_hierarchical(struct gpio_chip *gc)
{
	return false;
}

#endif /* CONFIG_IRQ_DOMAIN_HIERARCHY */

/**
 * gpiochip_irq_map() - maps an IRQ into a GPIO irqchip
 * @d: the irqdomain used by this irqchip
 * @irq: the global irq number used by this GPIO irqchip irq
 * @hwirq: the local IRQ/GPIO line offset on this gpiochip
 *
 * This function will set up the mapping for a certain IRQ line on a
 * gpiochip by assigning the gpiochip as chip data, and using the irqchip
 * stored inside the gpiochip.
 */
int gpiochip_irq_map(struct irq_domain *d, unsigned int irq,
		     irq_hw_number_t hwirq)
{
	struct gpio_chip *chip = d->host_data;
	int ret = 0;

	if (!gpiochip_irqchip_irq_valid(chip, hwirq))
		return -ENXIO;

	irq_set_chip_data(irq, chip);
	/*
	 * This lock class tells lockdep that GPIO irqs are in a different
	 * category than their parents, so it won't report false recursion.
	 */
	irq_set_lockdep_class(irq, chip->irq.lock_key, chip->irq.request_key);
	irq_set_chip_and_handler(irq, chip->irq.chip, chip->irq.handler);
	/* Chips that use nested thread handlers have them marked */
	if (chip->irq.threaded)
		irq_set_nested_thread(irq, 1);
	irq_set_noprobe(irq);

	if (chip->irq.num_parents == 1)
		ret = irq_set_parent(irq, chip->irq.parents[0]);
	else if (chip->irq.map)
		ret = irq_set_parent(irq, chip->irq.map[hwirq]);

	if (ret < 0)
		return ret;

	/*
	 * No set-up of the hardware will happen if IRQ_TYPE_NONE
	 * is passed as default type.
	 */
	if (chip->irq.default_type != IRQ_TYPE_NONE)
		irq_set_irq_type(irq, chip->irq.default_type);

	return 0;
}
EXPORT_SYMBOL_GPL(gpiochip_irq_map);

void gpiochip_irq_unmap(struct irq_domain *d, unsigned int irq)
{
	struct gpio_chip *chip = d->host_data;

	if (chip->irq.threaded)
		irq_set_nested_thread(irq, 0);
	irq_set_chip_and_handler(irq, NULL, NULL);
	irq_set_chip_data(irq, NULL);
}
EXPORT_SYMBOL_GPL(gpiochip_irq_unmap);

static const struct irq_domain_ops gpiochip_domain_ops = {
	.map	= gpiochip_irq_map,
	.unmap	= gpiochip_irq_unmap,
	/* Virtually all GPIO irqchips are twocell:ed */
	.xlate	= irq_domain_xlate_twocell,
};

/*
 * TODO: move these activate/deactivate in under the hierarchicial
 * irqchip implementation as static once SPMI and SSBI (all external
 * users) are phased over.
 */
/**
 * gpiochip_irq_domain_activate() - Lock a GPIO to be used as an IRQ
 * @domain: The IRQ domain used by this IRQ chip
 * @data: Outermost irq_data associated with the IRQ
 * @reserve: If set, only reserve an interrupt vector instead of assigning one
 *
 * This function is a wrapper that calls gpiochip_lock_as_irq() and is to be
 * used as the activate function for the &struct irq_domain_ops. The host_data
 * for the IRQ domain must be the &struct gpio_chip.
 */
int gpiochip_irq_domain_activate(struct irq_domain *domain,
				 struct irq_data *data, bool reserve)
{
	struct gpio_chip *chip = domain->host_data;

	return gpiochip_lock_as_irq(chip, data->hwirq);
}
EXPORT_SYMBOL_GPL(gpiochip_irq_domain_activate);

/**
 * gpiochip_irq_domain_deactivate() - Unlock a GPIO used as an IRQ
 * @domain: The IRQ domain used by this IRQ chip
 * @data: Outermost irq_data associated with the IRQ
 *
 * This function is a wrapper that will call gpiochip_unlock_as_irq() and is to
 * be used as the deactivate function for the &struct irq_domain_ops. The
 * host_data for the IRQ domain must be the &struct gpio_chip.
 */
void gpiochip_irq_domain_deactivate(struct irq_domain *domain,
				    struct irq_data *data)
{
	struct gpio_chip *chip = domain->host_data;

	return gpiochip_unlock_as_irq(chip, data->hwirq);
}
EXPORT_SYMBOL_GPL(gpiochip_irq_domain_deactivate);

static int gpiochip_to_irq(struct gpio_chip *chip, unsigned offset)
{
	struct irq_domain *domain = chip->irq.domain;

	if (!gpiochip_irqchip_irq_valid(chip, offset))
		return -ENXIO;

#ifdef CONFIG_IRQ_DOMAIN_HIERARCHY
	if (irq_domain_is_hierarchy(domain)) {
		struct irq_fwspec spec;

		spec.fwnode = domain->fwnode;
		spec.param_count = 2;
		spec.param[0] = chip->irq.child_offset_to_irq(chip, offset);
		spec.param[1] = IRQ_TYPE_NONE;

		return irq_create_fwspec_mapping(&spec);
	}
#endif

	return irq_create_mapping(domain, offset);
}

static int gpiochip_irq_reqres(struct irq_data *d)
{
	struct gpio_chip *chip = irq_data_get_irq_chip_data(d);

	return gpiochip_reqres_irq(chip, d->hwirq);
}

static void gpiochip_irq_relres(struct irq_data *d)
{
	struct gpio_chip *chip = irq_data_get_irq_chip_data(d);

	gpiochip_relres_irq(chip, d->hwirq);
}

static void gpiochip_irq_enable(struct irq_data *d)
{
	struct gpio_chip *chip = irq_data_get_irq_chip_data(d);

	gpiochip_enable_irq(chip, d->hwirq);
	if (chip->irq.irq_enable)
		chip->irq.irq_enable(d);
	else
		chip->irq.chip->irq_unmask(d);
}

static void gpiochip_irq_disable(struct irq_data *d)
{
	struct gpio_chip *chip = irq_data_get_irq_chip_data(d);

	if (chip->irq.irq_disable)
		chip->irq.irq_disable(d);
	else
		chip->irq.chip->irq_mask(d);
	gpiochip_disable_irq(chip, d->hwirq);
}

static void gpiochip_set_irq_hooks(struct gpio_chip *gpiochip)
{
	struct irq_chip *irqchip = gpiochip->irq.chip;

	if (!irqchip->irq_request_resources &&
	    !irqchip->irq_release_resources) {
		irqchip->irq_request_resources = gpiochip_irq_reqres;
		irqchip->irq_release_resources = gpiochip_irq_relres;
	}
	if (WARN_ON(gpiochip->irq.irq_enable))
		return;
	/* Check if the irqchip already has this hook... */
	if (irqchip->irq_enable == gpiochip_irq_enable) {
		/*
		 * ...and if so, give a gentle warning that this is bad
		 * practice.
		 */
		chip_info(gpiochip,
			  "detected irqchip that is shared with multiple gpiochips: please fix the driver.\n");
		return;
	}
	gpiochip->irq.irq_enable = irqchip->irq_enable;
	gpiochip->irq.irq_disable = irqchip->irq_disable;
	irqchip->irq_enable = gpiochip_irq_enable;
	irqchip->irq_disable = gpiochip_irq_disable;
}

/**
 * gpiochip_add_irqchip() - adds an IRQ chip to a GPIO chip
 * @gpiochip: the GPIO chip to add the IRQ chip to
 * @lock_key: lockdep class for IRQ lock
 * @request_key: lockdep class for IRQ request
 */
static int gpiochip_add_irqchip(struct gpio_chip *gpiochip,
				struct lock_class_key *lock_key,
				struct lock_class_key *request_key)
{
	struct irq_chip *irqchip = gpiochip->irq.chip;
	const struct irq_domain_ops *ops = NULL;
	struct device_node *np;
	unsigned int type;
	unsigned int i;

	if (!irqchip)
		return 0;

	if (gpiochip->irq.parent_handler && gpiochip->can_sleep) {
		chip_err(gpiochip, "you cannot have chained interrupts on a chip that may sleep\n");
		return -EINVAL;
	}

	np = gpiochip->gpiodev->dev.of_node;
	type = gpiochip->irq.default_type;

	/*
	 * Specifying a default trigger is a terrible idea if DT or ACPI is
	 * used to configure the interrupts, as you may end up with
	 * conflicting triggers. Tell the user, and reset to NONE.
	 */
	if (WARN(np && type != IRQ_TYPE_NONE,
		 "%s: Ignoring %u default trigger\n", np->full_name, type))
		type = IRQ_TYPE_NONE;

	if (has_acpi_companion(gpiochip->parent) && type != IRQ_TYPE_NONE) {
		acpi_handle_warn(ACPI_HANDLE(gpiochip->parent),
				 "Ignoring %u default trigger\n", type);
		type = IRQ_TYPE_NONE;
	}

	gpiochip->to_irq = gpiochip_to_irq;
	gpiochip->irq.default_type = type;
	gpiochip->irq.lock_key = lock_key;
	gpiochip->irq.request_key = request_key;

	/* If a parent irqdomain is provided, let's build a hierarchy */
	if (gpiochip_hierarchy_is_hierarchical(gpiochip)) {
		int ret = gpiochip_hierarchy_add_domain(gpiochip);
		if (ret)
			return ret;
	} else {
		/* Some drivers provide custom irqdomain ops */
		if (gpiochip->irq.domain_ops)
			ops = gpiochip->irq.domain_ops;

		if (!ops)
			ops = &gpiochip_domain_ops;
		gpiochip->irq.domain = irq_domain_add_simple(np,
			gpiochip->ngpio,
			gpiochip->irq.first,
			ops, gpiochip);
		if (!gpiochip->irq.domain)
			return -EINVAL;
	}

	if (gpiochip->irq.parent_handler) {
		void *data = gpiochip->irq.parent_handler_data ?: gpiochip;

		for (i = 0; i < gpiochip->irq.num_parents; i++) {
			/*
			 * The parent IRQ chip is already using the chip_data
			 * for this IRQ chip, so our callbacks simply use the
			 * handler_data.
			 */
			irq_set_chained_handler_and_data(gpiochip->irq.parents[i],
							 gpiochip->irq.parent_handler,
							 data);
		}
	}

	gpiochip_set_irq_hooks(gpiochip);

	acpi_gpiochip_request_interrupts(gpiochip);

	return 0;
}

/**
 * gpiochip_irqchip_remove() - removes an irqchip added to a gpiochip
 * @gpiochip: the gpiochip to remove the irqchip from
 *
 * This is called only from gpiochip_remove()
 */
static void gpiochip_irqchip_remove(struct gpio_chip *gpiochip)
{
	struct irq_chip *irqchip = gpiochip->irq.chip;
	unsigned int offset;

	acpi_gpiochip_free_interrupts(gpiochip);

	if (irqchip && gpiochip->irq.parent_handler) {
		struct gpio_irq_chip *irq = &gpiochip->irq;
		unsigned int i;

		for (i = 0; i < irq->num_parents; i++)
			irq_set_chained_handler_and_data(irq->parents[i],
							 NULL, NULL);
	}

	/* Remove all IRQ mappings and delete the domain */
	if (gpiochip->irq.domain) {
		unsigned int irq;

		for (offset = 0; offset < gpiochip->ngpio; offset++) {
			if (!gpiochip_irqchip_irq_valid(gpiochip, offset))
				continue;

			irq = irq_find_mapping(gpiochip->irq.domain, offset);
			irq_dispose_mapping(irq);
		}

		irq_domain_remove(gpiochip->irq.domain);
	}

	if (irqchip) {
		if (irqchip->irq_request_resources == gpiochip_irq_reqres) {
			irqchip->irq_request_resources = NULL;
			irqchip->irq_release_resources = NULL;
		}
		if (irqchip->irq_enable == gpiochip_irq_enable) {
			irqchip->irq_enable = gpiochip->irq.irq_enable;
			irqchip->irq_disable = gpiochip->irq.irq_disable;
		}
	}
	gpiochip->irq.irq_enable = NULL;
	gpiochip->irq.irq_disable = NULL;
	gpiochip->irq.chip = NULL;

	gpiochip_irqchip_free_valid_mask(gpiochip);
}

/**
 * gpiochip_irqchip_add_key() - adds an irqchip to a gpiochip
 * @gpiochip: the gpiochip to add the irqchip to
 * @irqchip: the irqchip to add to the gpiochip
 * @first_irq: if not dynamically assigned, the base (first) IRQ to
 * allocate gpiochip irqs from
 * @handler: the irq handler to use (often a predefined irq core function)
 * @type: the default type for IRQs on this irqchip, pass IRQ_TYPE_NONE
 * to have the core avoid setting up any default type in the hardware.
 * @threaded: whether this irqchip uses a nested thread handler
 * @lock_key: lockdep class for IRQ lock
 * @request_key: lockdep class for IRQ request
 *
 * This function closely associates a certain irqchip with a certain
 * gpiochip, providing an irq domain to translate the local IRQs to
 * global irqs in the gpiolib core, and making sure that the gpiochip
 * is passed as chip data to all related functions. Driver callbacks
 * need to use gpiochip_get_data() to get their local state containers back
 * from the gpiochip passed as chip data. An irqdomain will be stored
 * in the gpiochip that shall be used by the driver to handle IRQ number
 * translation. The gpiochip will need to be initialized and registered
 * before calling this function.
 *
 * This function will handle two cell:ed simple IRQs and assumes all
 * the pins on the gpiochip can generate a unique IRQ. Everything else
 * need to be open coded.
 */
int gpiochip_irqchip_add_key(struct gpio_chip *gpiochip,
			     struct irq_chip *irqchip,
			     unsigned int first_irq,
			     irq_flow_handler_t handler,
			     unsigned int type,
			     bool threaded,
			     struct lock_class_key *lock_key,
			     struct lock_class_key *request_key)
{
	struct device_node *of_node;

	if (!gpiochip || !irqchip)
		return -EINVAL;

	if (!gpiochip->parent) {
		pr_err("missing gpiochip .dev parent pointer\n");
		return -EINVAL;
	}
	gpiochip->irq.threaded = threaded;
	of_node = gpiochip->parent->of_node;
#ifdef CONFIG_OF_GPIO
	/*
	 * If the gpiochip has an assigned OF node this takes precedence
	 * FIXME: get rid of this and use gpiochip->parent->of_node
	 * everywhere
	 */
	if (gpiochip->of_node)
		of_node = gpiochip->of_node;
#endif
	/*
	 * Specifying a default trigger is a terrible idea if DT or ACPI is
	 * used to configure the interrupts, as you may end-up with
	 * conflicting triggers. Tell the user, and reset to NONE.
	 */
	if (WARN(of_node && type != IRQ_TYPE_NONE,
		 "%pOF: Ignoring %d default trigger\n", of_node, type))
		type = IRQ_TYPE_NONE;
	if (has_acpi_companion(gpiochip->parent) && type != IRQ_TYPE_NONE) {
		acpi_handle_warn(ACPI_HANDLE(gpiochip->parent),
				 "Ignoring %d default trigger\n", type);
		type = IRQ_TYPE_NONE;
	}

	gpiochip->irq.chip = irqchip;
	gpiochip->irq.handler = handler;
	gpiochip->irq.default_type = type;
	gpiochip->to_irq = gpiochip_to_irq;
	gpiochip->irq.lock_key = lock_key;
	gpiochip->irq.request_key = request_key;
	gpiochip->irq.domain = irq_domain_add_simple(of_node,
					gpiochip->ngpio, first_irq,
					&gpiochip_domain_ops, gpiochip);
	if (!gpiochip->irq.domain) {
		gpiochip->irq.chip = NULL;
		return -EINVAL;
	}

	gpiochip_set_irq_hooks(gpiochip);

	acpi_gpiochip_request_interrupts(gpiochip);

	return 0;
}
EXPORT_SYMBOL_GPL(gpiochip_irqchip_add_key);

#else /* CONFIG_GPIOLIB_IRQCHIP */

static inline int gpiochip_add_irqchip(struct gpio_chip *gpiochip,
				       struct lock_class_key *lock_key,
				       struct lock_class_key *request_key)
{
	return 0;
}
static void gpiochip_irqchip_remove(struct gpio_chip *gpiochip) {}

static inline int gpiochip_irqchip_init_hw(struct gpio_chip *gpiochip)
{
	return 0;
}

static inline int gpiochip_irqchip_init_valid_mask(struct gpio_chip *gpiochip)
{
	return 0;
}
static inline void gpiochip_irqchip_free_valid_mask(struct gpio_chip *gpiochip)
{ }

#endif /* CONFIG_GPIOLIB_IRQCHIP */

/**
 * gpiochip_generic_request() - request the gpio function for a pin
 * @chip: the gpiochip owning the GPIO
 * @offset: the offset of the GPIO to request for GPIO function
 */
int gpiochip_generic_request(struct gpio_chip *chip, unsigned offset)
{
	return pinctrl_gpio_request(chip->gpiodev->base + offset);
}
EXPORT_SYMBOL_GPL(gpiochip_generic_request);

/**
 * gpiochip_generic_free() - free the gpio function from a pin
 * @chip: the gpiochip to request the gpio function for
 * @offset: the offset of the GPIO to free from GPIO function
 */
void gpiochip_generic_free(struct gpio_chip *chip, unsigned offset)
{
	pinctrl_gpio_free(chip->gpiodev->base + offset);
}
EXPORT_SYMBOL_GPL(gpiochip_generic_free);

/**
 * gpiochip_generic_config() - apply configuration for a pin
 * @chip: the gpiochip owning the GPIO
 * @offset: the offset of the GPIO to apply the configuration
 * @config: the configuration to be applied
 */
int gpiochip_generic_config(struct gpio_chip *chip, unsigned offset,
			    unsigned long config)
{
	return pinctrl_gpio_set_config(chip->gpiodev->base + offset, config);
}
EXPORT_SYMBOL_GPL(gpiochip_generic_config);

#ifdef CONFIG_PINCTRL

/**
 * gpiochip_add_pingroup_range() - add a range for GPIO <-> pin mapping
 * @chip: the gpiochip to add the range for
 * @pctldev: the pin controller to map to
 * @gpio_offset: the start offset in the current gpio_chip number space
 * @pin_group: name of the pin group inside the pin controller
 *
 * Calling this function directly from a DeviceTree-supported
 * pinctrl driver is DEPRECATED. Please see Section 2.1 of
 * Documentation/devicetree/bindings/gpio/gpio.txt on how to
 * bind pinctrl and gpio drivers via the "gpio-ranges" property.
 */
int gpiochip_add_pingroup_range(struct gpio_chip *chip,
			struct pinctrl_dev *pctldev,
			unsigned int gpio_offset, const char *pin_group)
{
	struct gpio_pin_range *pin_range;
	struct gpio_device *gdev = chip->gpiodev;
	int ret;

	pin_range = kzalloc(sizeof(*pin_range), GFP_KERNEL);
	if (!pin_range) {
		chip_err(chip, "failed to allocate pin ranges\n");
		return -ENOMEM;
	}

	/* Use local offset as range ID */
	pin_range->range.id = gpio_offset;
	pin_range->range.gc = chip;
	pin_range->range.name = chip->label;
	pin_range->range.base = gdev->base + gpio_offset;
	pin_range->pctldev = pctldev;

	ret = pinctrl_get_group_pins(pctldev, pin_group,
					&pin_range->range.pins,
					&pin_range->range.npins);
	if (ret < 0) {
		kfree(pin_range);
		return ret;
	}

	pinctrl_add_gpio_range(pctldev, &pin_range->range);

	chip_dbg(chip, "created GPIO range %d->%d ==> %s PINGRP %s\n",
		 gpio_offset, gpio_offset + pin_range->range.npins - 1,
		 pinctrl_dev_get_devname(pctldev), pin_group);

	list_add_tail(&pin_range->node, &gdev->pin_ranges);

	return 0;
}
EXPORT_SYMBOL_GPL(gpiochip_add_pingroup_range);

/**
 * gpiochip_add_pin_range() - add a range for GPIO <-> pin mapping
 * @chip: the gpiochip to add the range for
 * @pinctl_name: the dev_name() of the pin controller to map to
 * @gpio_offset: the start offset in the current gpio_chip number space
 * @pin_offset: the start offset in the pin controller number space
 * @npins: the number of pins from the offset of each pin space (GPIO and
 *	pin controller) to accumulate in this range
 *
 * Returns:
 * 0 on success, or a negative error-code on failure.
 *
 * Calling this function directly from a DeviceTree-supported
 * pinctrl driver is DEPRECATED. Please see Section 2.1 of
 * Documentation/devicetree/bindings/gpio/gpio.txt on how to
 * bind pinctrl and gpio drivers via the "gpio-ranges" property.
 */
int gpiochip_add_pin_range(struct gpio_chip *chip, const char *pinctl_name,
			   unsigned int gpio_offset, unsigned int pin_offset,
			   unsigned int npins)
{
	struct gpio_pin_range *pin_range;
	struct gpio_device *gdev = chip->gpiodev;
	int ret;

	pin_range = kzalloc(sizeof(*pin_range), GFP_KERNEL);
	if (!pin_range) {
		chip_err(chip, "failed to allocate pin ranges\n");
		return -ENOMEM;
	}

	/* Use local offset as range ID */
	pin_range->range.id = gpio_offset;
	pin_range->range.gc = chip;
	pin_range->range.name = chip->label;
	pin_range->range.base = gdev->base + gpio_offset;
	pin_range->range.pin_base = pin_offset;
	pin_range->range.npins = npins;
	pin_range->pctldev = pinctrl_find_and_add_gpio_range(pinctl_name,
			&pin_range->range);
	if (IS_ERR(pin_range->pctldev)) {
		ret = PTR_ERR(pin_range->pctldev);
		chip_err(chip, "could not create pin range\n");
		kfree(pin_range);
		return ret;
	}
	chip_dbg(chip, "created GPIO range %d->%d ==> %s PIN %d->%d\n",
		 gpio_offset, gpio_offset + npins - 1,
		 pinctl_name,
		 pin_offset, pin_offset + npins - 1);

	list_add_tail(&pin_range->node, &gdev->pin_ranges);

	return 0;
}
EXPORT_SYMBOL_GPL(gpiochip_add_pin_range);

/**
 * gpiochip_remove_pin_ranges() - remove all the GPIO <-> pin mappings
 * @chip: the chip to remove all the mappings for
 */
void gpiochip_remove_pin_ranges(struct gpio_chip *chip)
{
	struct gpio_pin_range *pin_range, *tmp;
	struct gpio_device *gdev = chip->gpiodev;

	list_for_each_entry_safe(pin_range, tmp, &gdev->pin_ranges, node) {
		list_del(&pin_range->node);
		pinctrl_remove_gpio_range(pin_range->pctldev,
				&pin_range->range);
		kfree(pin_range);
	}
}
EXPORT_SYMBOL_GPL(gpiochip_remove_pin_ranges);

#endif /* CONFIG_PINCTRL */

/* These "optional" allocation calls help prevent drivers from stomping
 * on each other, and help provide better diagnostics in debugfs.
 * They're called even less than the "set direction" calls.
 */
static int gpiod_request_commit(struct gpio_desc *desc, const char *label)
{
	struct gpio_chip	*chip = desc->gdev->chip;
	int			ret;
	unsigned long		flags;
	unsigned		offset;

	if (label) {
		label = kstrdup_const(label, GFP_KERNEL);
		if (!label)
			return -ENOMEM;
	}

	spin_lock_irqsave(&gpio_lock, flags);

	/* NOTE:  gpio_request() can be called in early boot,
	 * before IRQs are enabled, for non-sleeping (SOC) GPIOs.
	 */

	if (test_and_set_bit(FLAG_REQUESTED, &desc->flags) == 0) {
		desc_set_label(desc, label ? : "?");
		ret = 0;
	} else {
		kfree_const(label);
		ret = -EBUSY;
		goto done;
	}

	if (chip->request) {
		/* chip->request may sleep */
		spin_unlock_irqrestore(&gpio_lock, flags);
		offset = gpio_chip_hwgpio(desc);
		if (gpiochip_line_is_valid(chip, offset))
			ret = chip->request(chip, offset);
		else
			ret = -EINVAL;
		spin_lock_irqsave(&gpio_lock, flags);

		if (ret < 0) {
			desc_set_label(desc, NULL);
			kfree_const(label);
			clear_bit(FLAG_REQUESTED, &desc->flags);
			goto done;
		}
	}
	if (chip->get_direction) {
		/* chip->get_direction may sleep */
		spin_unlock_irqrestore(&gpio_lock, flags);
		gpiod_get_direction(desc);
		spin_lock_irqsave(&gpio_lock, flags);
	}
done:
	spin_unlock_irqrestore(&gpio_lock, flags);
	return ret;
}

/*
 * This descriptor validation needs to be inserted verbatim into each
 * function taking a descriptor, so we need to use a preprocessor
 * macro to avoid endless duplication. If the desc is NULL it is an
 * optional GPIO and calls should just bail out.
 */
static int validate_desc(const struct gpio_desc *desc, const char *func)
{
	if (!desc)
		return 0;
	if (IS_ERR(desc)) {
		pr_warn("%s: invalid GPIO (errorpointer)\n", func);
		return PTR_ERR(desc);
	}
	if (!desc->gdev) {
		pr_warn("%s: invalid GPIO (no device)\n", func);
		return -EINVAL;
	}
	if (!desc->gdev->chip) {
		dev_warn(&desc->gdev->dev,
			 "%s: backing chip is gone\n", func);
		return 0;
	}
	return 1;
}

#define VALIDATE_DESC(desc) do { \
	int __valid = validate_desc(desc, __func__); \
	if (__valid <= 0) \
		return __valid; \
	} while (0)

#define VALIDATE_DESC_VOID(desc) do { \
	int __valid = validate_desc(desc, __func__); \
	if (__valid <= 0) \
		return; \
	} while (0)

int gpiod_request(struct gpio_desc *desc, const char *label)
{
	int ret = -EPROBE_DEFER;
	struct gpio_device *gdev;

	VALIDATE_DESC(desc);
	gdev = desc->gdev;

	if (try_module_get(gdev->owner)) {
		ret = gpiod_request_commit(desc, label);
		if (ret < 0)
			module_put(gdev->owner);
		else
			get_device(&gdev->dev);
	}

	if (ret)
		gpiod_dbg(desc, "%s: status %d\n", __func__, ret);

	return ret;
}

static bool gpiod_free_commit(struct gpio_desc *desc)
{
	bool			ret = false;
	unsigned long		flags;
	struct gpio_chip	*chip;

	might_sleep();

	gpiod_unexport(desc);

	spin_lock_irqsave(&gpio_lock, flags);

	chip = desc->gdev->chip;
	if (chip && test_bit(FLAG_REQUESTED, &desc->flags)) {
		if (chip->free) {
			spin_unlock_irqrestore(&gpio_lock, flags);
			might_sleep_if(chip->can_sleep);
			chip->free(chip, gpio_chip_hwgpio(desc));
			spin_lock_irqsave(&gpio_lock, flags);
		}
		kfree_const(desc->label);
		desc_set_label(desc, NULL);
		clear_bit(FLAG_ACTIVE_LOW, &desc->flags);
		clear_bit(FLAG_REQUESTED, &desc->flags);
		clear_bit(FLAG_OPEN_DRAIN, &desc->flags);
		clear_bit(FLAG_OPEN_SOURCE, &desc->flags);
		clear_bit(FLAG_PULL_UP, &desc->flags);
		clear_bit(FLAG_PULL_DOWN, &desc->flags);
		clear_bit(FLAG_BIAS_DISABLE, &desc->flags);
		clear_bit(FLAG_IS_HOGGED, &desc->flags);
		ret = true;
	}

	spin_unlock_irqrestore(&gpio_lock, flags);
	return ret;
}

void gpiod_free(struct gpio_desc *desc)
{
	if (desc && desc->gdev && gpiod_free_commit(desc)) {
		module_put(desc->gdev->owner);
		put_device(&desc->gdev->dev);
	} else {
		WARN_ON(extra_checks);
	}
}

/**
 * gpiochip_is_requested - return string iff signal was requested
 * @chip: controller managing the signal
 * @offset: of signal within controller's 0..(ngpio - 1) range
 *
 * Returns NULL if the GPIO is not currently requested, else a string.
 * The string returned is the label passed to gpio_request(); if none has been
 * passed it is a meaningless, non-NULL constant.
 *
 * This function is for use by GPIO controller drivers.  The label can
 * help with diagnostics, and knowing that the signal is used as a GPIO
 * can help avoid accidentally multiplexing it to another controller.
 */
const char *gpiochip_is_requested(struct gpio_chip *chip, unsigned offset)
{
	struct gpio_desc *desc;

	if (offset >= chip->ngpio)
		return NULL;

	desc = &chip->gpiodev->descs[offset];

	if (test_bit(FLAG_REQUESTED, &desc->flags) == 0)
		return NULL;
	return desc->label;
}
EXPORT_SYMBOL_GPL(gpiochip_is_requested);

/**
 * gpiochip_request_own_desc - Allow GPIO chip to request its own descriptor
 * @chip: GPIO chip
 * @hwnum: hardware number of the GPIO for which to request the descriptor
 * @label: label for the GPIO
 * @lflags: lookup flags for this GPIO or 0 if default, this can be used to
 * specify things like line inversion semantics with the machine flags
 * such as GPIO_OUT_LOW
 * @dflags: descriptor request flags for this GPIO or 0 if default, this
 * can be used to specify consumer semantics such as open drain
 *
 * Function allows GPIO chip drivers to request and use their own GPIO
 * descriptors via gpiolib API. Difference to gpiod_request() is that this
 * function will not increase reference count of the GPIO chip module. This
 * allows the GPIO chip module to be unloaded as needed (we assume that the
 * GPIO chip driver handles freeing the GPIOs it has requested).
 *
 * Returns:
 * A pointer to the GPIO descriptor, or an ERR_PTR()-encoded negative error
 * code on failure.
 */
struct gpio_desc *gpiochip_request_own_desc(struct gpio_chip *chip,
					    unsigned int hwnum,
					    const char *label,
					    enum gpio_lookup_flags lflags,
					    enum gpiod_flags dflags)
{
	struct gpio_desc *desc = gpiochip_get_desc(chip, hwnum);
	int ret;

	if (IS_ERR(desc)) {
		chip_err(chip, "failed to get GPIO descriptor\n");
		return desc;
	}

	ret = gpiod_request_commit(desc, label);
	if (ret < 0)
		return ERR_PTR(ret);

	ret = gpiod_configure_flags(desc, label, lflags, dflags);
	if (ret) {
		chip_err(chip, "setup of own GPIO %s failed\n", label);
		gpiod_free_commit(desc);
		return ERR_PTR(ret);
	}

	return desc;
}
EXPORT_SYMBOL_GPL(gpiochip_request_own_desc);

/**
 * gpiochip_free_own_desc - Free GPIO requested by the chip driver
 * @desc: GPIO descriptor to free
 *
 * Function frees the given GPIO requested previously with
 * gpiochip_request_own_desc().
 */
void gpiochip_free_own_desc(struct gpio_desc *desc)
{
	if (desc)
		gpiod_free_commit(desc);
}
EXPORT_SYMBOL_GPL(gpiochip_free_own_desc);

/*
 * Drivers MUST set GPIO direction before making get/set calls.  In
 * some cases this is done in early boot, before IRQs are enabled.
 *
 * As a rule these aren't called more than once (except for drivers
 * using the open-drain emulation idiom) so these are natural places
 * to accumulate extra debugging checks.  Note that we can't (yet)
 * rely on gpio_request() having been called beforehand.
 */

static int gpio_do_set_config(struct gpio_chip *gc, unsigned int offset,
			      enum pin_config_param mode)
{
	if (!gc->set_config)
		return -ENOTSUPP;

	return gc->set_config(gc, offset, mode);
}

static int gpio_set_config(struct gpio_chip *gc, unsigned int offset,
			   enum pin_config_param mode)
{
	unsigned arg;

	switch (mode) {
	case PIN_CONFIG_BIAS_DISABLE:
	case PIN_CONFIG_BIAS_PULL_DOWN:
	case PIN_CONFIG_BIAS_PULL_UP:
		arg = 1;
		break;

	default:
		arg = 0;
	}

	return gpio_do_set_config(gc, offset, mode);
}

static int gpio_set_bias(struct gpio_chip *chip, struct gpio_desc *desc)
{
	int bias = 0;
	int ret = 0;

	if (test_bit(FLAG_BIAS_DISABLE, &desc->flags))
		bias = PIN_CONFIG_BIAS_DISABLE;
	else if (test_bit(FLAG_PULL_UP, &desc->flags))
		bias = PIN_CONFIG_BIAS_PULL_UP;
	else if (test_bit(FLAG_PULL_DOWN, &desc->flags))
		bias = PIN_CONFIG_BIAS_PULL_DOWN;

	if (bias) {
		ret = gpio_set_config(chip, gpio_chip_hwgpio(desc), bias);
		if (ret != -ENOTSUPP)
			return ret;
	}
	return 0;
}

/**
 * gpiod_direction_input - set the GPIO direction to input
 * @desc:	GPIO to set to input
 *
 * Set the direction of the passed GPIO to input, such as gpiod_get_value() can
 * be called safely on it.
 *
 * Return 0 in case of success, else an error code.
 */
int gpiod_direction_input(struct gpio_desc *desc)
{
	struct gpio_chip	*chip;
	int			ret = 0;

	VALIDATE_DESC(desc);
	chip = desc->gdev->chip;

	/*
	 * It is legal to have no .get() and .direction_input() specified if
	 * the chip is output-only, but you can't specify .direction_input()
	 * and not support the .get() operation, that doesn't make sense.
	 */
	if (!chip->get && chip->direction_input) {
		gpiod_warn(desc,
			   "%s: missing get() but have direction_input()\n",
			   __func__);
		return -EIO;
	}

	/*
	 * If we have a .direction_input() callback, things are simple,
	 * just call it. Else we are some input-only chip so try to check the
	 * direction (if .get_direction() is supported) else we silently
	 * assume we are in input mode after this.
	 */
	if (chip->direction_input) {
		ret = chip->direction_input(chip, gpio_chip_hwgpio(desc));
	} else if (chip->get_direction &&
		  (chip->get_direction(chip, gpio_chip_hwgpio(desc)) != 1)) {
		gpiod_warn(desc,
			   "%s: missing direction_input() operation and line is output\n",
			   __func__);
		return -EIO;
	}
	if (ret == 0) {
		clear_bit(FLAG_IS_OUT, &desc->flags);
		ret = gpio_set_bias(chip, desc);
	}

	trace_gpio_direction(desc_to_gpio(desc), 1, ret);

	return ret;
}
EXPORT_SYMBOL_GPL(gpiod_direction_input);

static int gpiod_direction_output_raw_commit(struct gpio_desc *desc, int value)
{
	struct gpio_chip *gc = desc->gdev->chip;
	int val = !!value;
	int ret = 0;

	/*
	 * It's OK not to specify .direction_output() if the gpiochip is
	 * output-only, but if there is then not even a .set() operation it
	 * is pretty tricky to drive the output line.
	 */
	if (!gc->set && !gc->direction_output) {
		gpiod_warn(desc,
			   "%s: missing set() and direction_output() operations\n",
			   __func__);
		return -EIO;
	}

	if (gc->direction_output) {
		ret = gc->direction_output(gc, gpio_chip_hwgpio(desc), val);
	} else {
		/* Check that we are in output mode if we can */
		if (gc->get_direction &&
		    gc->get_direction(gc, gpio_chip_hwgpio(desc))) {
			gpiod_warn(desc,
				"%s: missing direction_output() operation\n",
				__func__);
			return -EIO;
		}
		/*
		 * If we can't actively set the direction, we are some
		 * output-only chip, so just drive the output as desired.
		 */
		gc->set(gc, gpio_chip_hwgpio(desc), val);
	}

	if (!ret)
		set_bit(FLAG_IS_OUT, &desc->flags);
	trace_gpio_value(desc_to_gpio(desc), 0, val);
	trace_gpio_direction(desc_to_gpio(desc), 0, ret);
	return ret;
}

/**
 * gpiod_direction_output_raw - set the GPIO direction to output
 * @desc:	GPIO to set to output
 * @value:	initial output value of the GPIO
 *
 * Set the direction of the passed GPIO to output, such as gpiod_set_value() can
 * be called safely on it. The initial value of the output must be specified
 * as raw value on the physical line without regard for the ACTIVE_LOW status.
 *
 * Return 0 in case of success, else an error code.
 */
int gpiod_direction_output_raw(struct gpio_desc *desc, int value)
{
	VALIDATE_DESC(desc);
	return gpiod_direction_output_raw_commit(desc, value);
}
EXPORT_SYMBOL_GPL(gpiod_direction_output_raw);

/**
 * gpiod_direction_output - set the GPIO direction to output
 * @desc:	GPIO to set to output
 * @value:	initial output value of the GPIO
 *
 * Set the direction of the passed GPIO to output, such as gpiod_set_value() can
 * be called safely on it. The initial value of the output must be specified
 * as the logical value of the GPIO, i.e. taking its ACTIVE_LOW status into
 * account.
 *
 * Return 0 in case of success, else an error code.
 */
int gpiod_direction_output(struct gpio_desc *desc, int value)
{
	struct gpio_chip *gc;
	int ret;

	VALIDATE_DESC(desc);
	if (test_bit(FLAG_ACTIVE_LOW, &desc->flags))
		value = !value;
	else
		value = !!value;

	/* GPIOs used for enabled IRQs shall not be set as output */
	if (test_bit(FLAG_USED_AS_IRQ, &desc->flags) &&
	    test_bit(FLAG_IRQ_IS_ENABLED, &desc->flags)) {
		gpiod_err(desc,
			  "%s: tried to set a GPIO tied to an IRQ as output\n",
			  __func__);
		return -EIO;
	}

	gc = desc->gdev->chip;
	if (test_bit(FLAG_OPEN_DRAIN, &desc->flags)) {
		/* First see if we can enable open drain in hardware */
		ret = gpio_set_config(gc, gpio_chip_hwgpio(desc),
				      PIN_CONFIG_DRIVE_OPEN_DRAIN);
		if (!ret)
			goto set_output_value;
		/* Emulate open drain by not actively driving the line high */
		if (value) {
			ret = gpiod_direction_input(desc);
			goto set_output_flag;
		}
	}
	else if (test_bit(FLAG_OPEN_SOURCE, &desc->flags)) {
		ret = gpio_set_config(gc, gpio_chip_hwgpio(desc),
				      PIN_CONFIG_DRIVE_OPEN_SOURCE);
		if (!ret)
			goto set_output_value;
		/* Emulate open source by not actively driving the line low */
		if (!value) {
			ret = gpiod_direction_input(desc);
			goto set_output_flag;
		}
	} else {
		gpio_set_config(gc, gpio_chip_hwgpio(desc),
				PIN_CONFIG_DRIVE_PUSH_PULL);
	}

set_output_value:
	ret = gpio_set_bias(gc, desc);
	if (ret)
		return ret;
	return gpiod_direction_output_raw_commit(desc, value);

set_output_flag:
	/*
	 * When emulating open-source or open-drain functionalities by not
	 * actively driving the line (setting mode to input) we still need to
	 * set the IS_OUT flag or otherwise we won't be able to set the line
	 * value anymore.
	 */
	if (ret == 0)
		set_bit(FLAG_IS_OUT, &desc->flags);
	return ret;
}
EXPORT_SYMBOL_GPL(gpiod_direction_output);

/**
 * gpiod_set_debounce - sets @debounce time for a GPIO
 * @desc: descriptor of the GPIO for which to set debounce time
 * @debounce: debounce time in microseconds
 *
 * Returns:
 * 0 on success, %-ENOTSUPP if the controller doesn't support setting the
 * debounce time.
 */
int gpiod_set_debounce(struct gpio_desc *desc, unsigned debounce)
{
	struct gpio_chip	*chip;
	unsigned long		config;

	VALIDATE_DESC(desc);
	chip = desc->gdev->chip;

	config = pinconf_to_config_packed(PIN_CONFIG_INPUT_DEBOUNCE, debounce);
	return gpio_do_set_config(chip, gpio_chip_hwgpio(desc), config);
}
EXPORT_SYMBOL_GPL(gpiod_set_debounce);

/**
 * gpiod_set_transitory - Lose or retain GPIO state on suspend or reset
 * @desc: descriptor of the GPIO for which to configure persistence
 * @transitory: True to lose state on suspend or reset, false for persistence
 *
 * Returns:
 * 0 on success, otherwise a negative error code.
 */
int gpiod_set_transitory(struct gpio_desc *desc, bool transitory)
{
	struct gpio_chip *chip;
	unsigned long packed;
	int gpio;
	int rc;

	VALIDATE_DESC(desc);
	/*
	 * Handle FLAG_TRANSITORY first, enabling queries to gpiolib for
	 * persistence state.
	 */
	assign_bit(FLAG_TRANSITORY, &desc->flags, transitory);

	/* If the driver supports it, set the persistence state now */
	chip = desc->gdev->chip;
	if (!chip->set_config)
		return 0;

	packed = pinconf_to_config_packed(PIN_CONFIG_PERSIST_STATE,
					  !transitory);
	gpio = gpio_chip_hwgpio(desc);
	rc = gpio_do_set_config(chip, gpio, packed);
	if (rc == -ENOTSUPP) {
		dev_dbg(&desc->gdev->dev, "Persistence not supported for GPIO %d\n",
				gpio);
		return 0;
	}

	return rc;
}
EXPORT_SYMBOL_GPL(gpiod_set_transitory);

/**
 * gpiod_is_active_low - test whether a GPIO is active-low or not
 * @desc: the gpio descriptor to test
 *
 * Returns 1 if the GPIO is active-low, 0 otherwise.
 */
int gpiod_is_active_low(const struct gpio_desc *desc)
{
	VALIDATE_DESC(desc);
	return test_bit(FLAG_ACTIVE_LOW, &desc->flags);
}
EXPORT_SYMBOL_GPL(gpiod_is_active_low);

/* I/O calls are only valid after configuration completed; the relevant
 * "is this a valid GPIO" error checks should already have been done.
 *
 * "Get" operations are often inlinable as reading a pin value register,
 * and masking the relevant bit in that register.
 *
 * When "set" operations are inlinable, they involve writing that mask to
 * one register to set a low value, or a different register to set it high.
 * Otherwise locking is needed, so there may be little value to inlining.
 *
 *------------------------------------------------------------------------
 *
 * IMPORTANT!!!  The hot paths -- get/set value -- assume that callers
 * have requested the GPIO.  That can include implicit requesting by
 * a direction setting call.  Marking a gpio as requested locks its chip
 * in memory, guaranteeing that these table lookups need no more locking
 * and that gpiochip_remove() will fail.
 *
 * REVISIT when debugging, consider adding some instrumentation to ensure
 * that the GPIO was actually requested.
 */

static int gpiod_get_raw_value_commit(const struct gpio_desc *desc)
{
	struct gpio_chip	*chip;
	int offset;
	int value;

	chip = desc->gdev->chip;
	offset = gpio_chip_hwgpio(desc);
	value = chip->get ? chip->get(chip, offset) : -EIO;
	value = value < 0 ? value : !!value;
	trace_gpio_value(desc_to_gpio(desc), 1, value);
	return value;
}

static int gpio_chip_get_multiple(struct gpio_chip *chip,
				  unsigned long *mask, unsigned long *bits)
{
	if (chip->get_multiple) {
		return chip->get_multiple(chip, mask, bits);
	} else if (chip->get) {
		int i, value;

		for_each_set_bit(i, mask, chip->ngpio) {
			value = chip->get(chip, i);
			if (value < 0)
				return value;
			__assign_bit(i, bits, value);
		}
		return 0;
	}
	return -EIO;
}

int gpiod_get_array_value_complex(bool raw, bool can_sleep,
				  unsigned int array_size,
				  struct gpio_desc **desc_array,
				  struct gpio_array *array_info,
				  unsigned long *value_bitmap)
{
	int ret, i = 0;

	/*
	 * Validate array_info against desc_array and its size.
	 * It should immediately follow desc_array if both
	 * have been obtained from the same gpiod_get_array() call.
	 */
	if (array_info && array_info->desc == desc_array &&
	    array_size <= array_info->size &&
	    (void *)array_info == desc_array + array_info->size) {
		if (!can_sleep)
			WARN_ON(array_info->chip->can_sleep);

		ret = gpio_chip_get_multiple(array_info->chip,
					     array_info->get_mask,
					     value_bitmap);
		if (ret)
			return ret;

		if (!raw && !bitmap_empty(array_info->invert_mask, array_size))
			bitmap_xor(value_bitmap, value_bitmap,
				   array_info->invert_mask, array_size);

		if (bitmap_full(array_info->get_mask, array_size))
			return 0;

		i = find_first_zero_bit(array_info->get_mask, array_size);
	} else {
		array_info = NULL;
	}

	while (i < array_size) {
		struct gpio_chip *chip = desc_array[i]->gdev->chip;
		unsigned long fastpath[2 * BITS_TO_LONGS(FASTPATH_NGPIO)];
		unsigned long *mask, *bits;
		int first, j, ret;

		if (likely(chip->ngpio <= FASTPATH_NGPIO)) {
			mask = fastpath;
		} else {
			mask = kmalloc_array(2 * BITS_TO_LONGS(chip->ngpio),
					   sizeof(*mask),
					   can_sleep ? GFP_KERNEL : GFP_ATOMIC);
			if (!mask)
				return -ENOMEM;
		}

		bits = mask + BITS_TO_LONGS(chip->ngpio);
		bitmap_zero(mask, chip->ngpio);

		if (!can_sleep)
			WARN_ON(chip->can_sleep);

		/* collect all inputs belonging to the same chip */
		first = i;
		do {
			const struct gpio_desc *desc = desc_array[i];
			int hwgpio = gpio_chip_hwgpio(desc);

			__set_bit(hwgpio, mask);
			i++;

			if (array_info)
				i = find_next_zero_bit(array_info->get_mask,
						       array_size, i);
		} while ((i < array_size) &&
			 (desc_array[i]->gdev->chip == chip));

		ret = gpio_chip_get_multiple(chip, mask, bits);
		if (ret) {
			if (mask != fastpath)
				kfree(mask);
			return ret;
		}

		for (j = first; j < i; ) {
			const struct gpio_desc *desc = desc_array[j];
			int hwgpio = gpio_chip_hwgpio(desc);
			int value = test_bit(hwgpio, bits);

			if (!raw && test_bit(FLAG_ACTIVE_LOW, &desc->flags))
				value = !value;
			__assign_bit(j, value_bitmap, value);
			trace_gpio_value(desc_to_gpio(desc), 1, value);
			j++;

			if (array_info)
				j = find_next_zero_bit(array_info->get_mask, i,
						       j);
		}

		if (mask != fastpath)
			kfree(mask);
	}
	return 0;
}

/**
 * gpiod_get_raw_value() - return a gpio's raw value
 * @desc: gpio whose value will be returned
 *
 * Return the GPIO's raw value, i.e. the value of the physical line disregarding
 * its ACTIVE_LOW status, or negative errno on failure.
 *
 * This function can be called from contexts where we cannot sleep, and will
 * complain if the GPIO chip functions potentially sleep.
 */
int gpiod_get_raw_value(const struct gpio_desc *desc)
{
	VALIDATE_DESC(desc);
	/* Should be using gpiod_get_raw_value_cansleep() */
	WARN_ON(desc->gdev->chip->can_sleep);
	return gpiod_get_raw_value_commit(desc);
}
EXPORT_SYMBOL_GPL(gpiod_get_raw_value);

/**
 * gpiod_get_value() - return a gpio's value
 * @desc: gpio whose value will be returned
 *
 * Return the GPIO's logical value, i.e. taking the ACTIVE_LOW status into
 * account, or negative errno on failure.
 *
 * This function can be called from contexts where we cannot sleep, and will
 * complain if the GPIO chip functions potentially sleep.
 */
int gpiod_get_value(const struct gpio_desc *desc)
{
	int value;

	VALIDATE_DESC(desc);
	/* Should be using gpiod_get_value_cansleep() */
	WARN_ON(desc->gdev->chip->can_sleep);

	value = gpiod_get_raw_value_commit(desc);
	if (value < 0)
		return value;

	if (test_bit(FLAG_ACTIVE_LOW, &desc->flags))
		value = !value;

	return value;
}
EXPORT_SYMBOL_GPL(gpiod_get_value);

/**
 * gpiod_get_raw_array_value() - read raw values from an array of GPIOs
 * @array_size: number of elements in the descriptor array / value bitmap
 * @desc_array: array of GPIO descriptors whose values will be read
 * @array_info: information on applicability of fast bitmap processing path
 * @value_bitmap: bitmap to store the read values
 *
 * Read the raw values of the GPIOs, i.e. the values of the physical lines
 * without regard for their ACTIVE_LOW status.  Return 0 in case of success,
 * else an error code.
 *
 * This function can be called from contexts where we cannot sleep,
 * and it will complain if the GPIO chip functions potentially sleep.
 */
int gpiod_get_raw_array_value(unsigned int array_size,
			      struct gpio_desc **desc_array,
			      struct gpio_array *array_info,
			      unsigned long *value_bitmap)
{
	if (!desc_array)
		return -EINVAL;
	return gpiod_get_array_value_complex(true, false, array_size,
					     desc_array, array_info,
					     value_bitmap);
}
EXPORT_SYMBOL_GPL(gpiod_get_raw_array_value);

/**
 * gpiod_get_array_value() - read values from an array of GPIOs
 * @array_size: number of elements in the descriptor array / value bitmap
 * @desc_array: array of GPIO descriptors whose values will be read
 * @array_info: information on applicability of fast bitmap processing path
 * @value_bitmap: bitmap to store the read values
 *
 * Read the logical values of the GPIOs, i.e. taking their ACTIVE_LOW status
 * into account.  Return 0 in case of success, else an error code.
 *
 * This function can be called from contexts where we cannot sleep,
 * and it will complain if the GPIO chip functions potentially sleep.
 */
int gpiod_get_array_value(unsigned int array_size,
			  struct gpio_desc **desc_array,
			  struct gpio_array *array_info,
			  unsigned long *value_bitmap)
{
	if (!desc_array)
		return -EINVAL;
	return gpiod_get_array_value_complex(false, false, array_size,
					     desc_array, array_info,
					     value_bitmap);
}
EXPORT_SYMBOL_GPL(gpiod_get_array_value);

/*
 *  gpio_set_open_drain_value_commit() - Set the open drain gpio's value.
 * @desc: gpio descriptor whose state need to be set.
 * @value: Non-zero for setting it HIGH otherwise it will set to LOW.
 */
static void gpio_set_open_drain_value_commit(struct gpio_desc *desc, bool value)
{
	int ret = 0;
	struct gpio_chip *chip = desc->gdev->chip;
	int offset = gpio_chip_hwgpio(desc);

	if (value) {
		ret = chip->direction_input(chip, offset);
	} else {
		ret = chip->direction_output(chip, offset, 0);
		if (!ret)
			set_bit(FLAG_IS_OUT, &desc->flags);
	}
	trace_gpio_direction(desc_to_gpio(desc), value, ret);
	if (ret < 0)
		gpiod_err(desc,
			  "%s: Error in set_value for open drain err %d\n",
			  __func__, ret);
}

/*
 *  _gpio_set_open_source_value() - Set the open source gpio's value.
 * @desc: gpio descriptor whose state need to be set.
 * @value: Non-zero for setting it HIGH otherwise it will set to LOW.
 */
static void gpio_set_open_source_value_commit(struct gpio_desc *desc, bool value)
{
	int ret = 0;
	struct gpio_chip *chip = desc->gdev->chip;
	int offset = gpio_chip_hwgpio(desc);

	if (value) {
		ret = chip->direction_output(chip, offset, 1);
		if (!ret)
			set_bit(FLAG_IS_OUT, &desc->flags);
	} else {
		ret = chip->direction_input(chip, offset);
	}
	trace_gpio_direction(desc_to_gpio(desc), !value, ret);
	if (ret < 0)
		gpiod_err(desc,
			  "%s: Error in set_value for open source err %d\n",
			  __func__, ret);
}

static void gpiod_set_raw_value_commit(struct gpio_desc *desc, bool value)
{
	struct gpio_chip	*chip;

	chip = desc->gdev->chip;
	trace_gpio_value(desc_to_gpio(desc), 0, value);
	chip->set(chip, gpio_chip_hwgpio(desc), value);
}

/*
 * set multiple outputs on the same chip;
 * use the chip's set_multiple function if available;
 * otherwise set the outputs sequentially;
 * @mask: bit mask array; one bit per output; BITS_PER_LONG bits per word
 *        defines which outputs are to be changed
 * @bits: bit value array; one bit per output; BITS_PER_LONG bits per word
 *        defines the values the outputs specified by mask are to be set to
 */
static void gpio_chip_set_multiple(struct gpio_chip *chip,
				   unsigned long *mask, unsigned long *bits)
{
	if (chip->set_multiple) {
		chip->set_multiple(chip, mask, bits);
	} else {
		unsigned int i;

		/* set outputs if the corresponding mask bit is set */
		for_each_set_bit(i, mask, chip->ngpio)
			chip->set(chip, i, test_bit(i, bits));
	}
}

int gpiod_set_array_value_complex(bool raw, bool can_sleep,
				  unsigned int array_size,
				  struct gpio_desc **desc_array,
				  struct gpio_array *array_info,
				  unsigned long *value_bitmap)
{
	int i = 0;

	/*
	 * Validate array_info against desc_array and its size.
	 * It should immediately follow desc_array if both
	 * have been obtained from the same gpiod_get_array() call.
	 */
	if (array_info && array_info->desc == desc_array &&
	    array_size <= array_info->size &&
	    (void *)array_info == desc_array + array_info->size) {
		if (!can_sleep)
			WARN_ON(array_info->chip->can_sleep);

		if (!raw && !bitmap_empty(array_info->invert_mask, array_size))
			bitmap_xor(value_bitmap, value_bitmap,
				   array_info->invert_mask, array_size);

		gpio_chip_set_multiple(array_info->chip, array_info->set_mask,
				       value_bitmap);

		if (bitmap_full(array_info->set_mask, array_size))
			return 0;

		i = find_first_zero_bit(array_info->set_mask, array_size);
	} else {
		array_info = NULL;
	}

	while (i < array_size) {
		struct gpio_chip *chip = desc_array[i]->gdev->chip;
		unsigned long fastpath[2 * BITS_TO_LONGS(FASTPATH_NGPIO)];
		unsigned long *mask, *bits;
		int count = 0;

		if (likely(chip->ngpio <= FASTPATH_NGPIO)) {
			mask = fastpath;
		} else {
			mask = kmalloc_array(2 * BITS_TO_LONGS(chip->ngpio),
					   sizeof(*mask),
					   can_sleep ? GFP_KERNEL : GFP_ATOMIC);
			if (!mask)
				return -ENOMEM;
		}

		bits = mask + BITS_TO_LONGS(chip->ngpio);
		bitmap_zero(mask, chip->ngpio);

		if (!can_sleep)
			WARN_ON(chip->can_sleep);

		do {
			struct gpio_desc *desc = desc_array[i];
			int hwgpio = gpio_chip_hwgpio(desc);
			int value = test_bit(i, value_bitmap);

			/*
			 * Pins applicable for fast input but not for
			 * fast output processing may have been already
			 * inverted inside the fast path, skip them.
			 */
			if (!raw && !(array_info &&
			    test_bit(i, array_info->invert_mask)) &&
			    test_bit(FLAG_ACTIVE_LOW, &desc->flags))
				value = !value;
			trace_gpio_value(desc_to_gpio(desc), 0, value);
			/*
			 * collect all normal outputs belonging to the same chip
			 * open drain and open source outputs are set individually
			 */
			if (test_bit(FLAG_OPEN_DRAIN, &desc->flags) && !raw) {
				gpio_set_open_drain_value_commit(desc, value);
			} else if (test_bit(FLAG_OPEN_SOURCE, &desc->flags) && !raw) {
				gpio_set_open_source_value_commit(desc, value);
			} else {
				__set_bit(hwgpio, mask);
				__assign_bit(hwgpio, bits, value);
				count++;
			}
			i++;

			if (array_info)
				i = find_next_zero_bit(array_info->set_mask,
						       array_size, i);
		} while ((i < array_size) &&
			 (desc_array[i]->gdev->chip == chip));
		/* push collected bits to outputs */
		if (count != 0)
			gpio_chip_set_multiple(chip, mask, bits);

		if (mask != fastpath)
			kfree(mask);
	}
	return 0;
}

/**
 * gpiod_set_raw_value() - assign a gpio's raw value
 * @desc: gpio whose value will be assigned
 * @value: value to assign
 *
 * Set the raw value of the GPIO, i.e. the value of its physical line without
 * regard for its ACTIVE_LOW status.
 *
 * This function can be called from contexts where we cannot sleep, and will
 * complain if the GPIO chip functions potentially sleep.
 */
void gpiod_set_raw_value(struct gpio_desc *desc, int value)
{
	VALIDATE_DESC_VOID(desc);
	/* Should be using gpiod_set_raw_value_cansleep() */
	WARN_ON(desc->gdev->chip->can_sleep);
	gpiod_set_raw_value_commit(desc, value);
}
EXPORT_SYMBOL_GPL(gpiod_set_raw_value);

/**
 * gpiod_set_value_nocheck() - set a GPIO line value without checking
 * @desc: the descriptor to set the value on
 * @value: value to set
 *
 * This sets the value of a GPIO line backing a descriptor, applying
 * different semantic quirks like active low and open drain/source
 * handling.
 */
static void gpiod_set_value_nocheck(struct gpio_desc *desc, int value)
{
	if (test_bit(FLAG_ACTIVE_LOW, &desc->flags))
		value = !value;
	if (test_bit(FLAG_OPEN_DRAIN, &desc->flags))
		gpio_set_open_drain_value_commit(desc, value);
	else if (test_bit(FLAG_OPEN_SOURCE, &desc->flags))
		gpio_set_open_source_value_commit(desc, value);
	else
		gpiod_set_raw_value_commit(desc, value);
}

/**
 * gpiod_set_value() - assign a gpio's value
 * @desc: gpio whose value will be assigned
 * @value: value to assign
 *
 * Set the logical value of the GPIO, i.e. taking its ACTIVE_LOW,
 * OPEN_DRAIN and OPEN_SOURCE flags into account.
 *
 * This function can be called from contexts where we cannot sleep, and will
 * complain if the GPIO chip functions potentially sleep.
 */
void gpiod_set_value(struct gpio_desc *desc, int value)
{
	VALIDATE_DESC_VOID(desc);
	/* Should be using gpiod_set_value_cansleep() */
	WARN_ON(desc->gdev->chip->can_sleep);
	gpiod_set_value_nocheck(desc, value);
}
EXPORT_SYMBOL_GPL(gpiod_set_value);

/**
 * gpiod_set_raw_array_value() - assign values to an array of GPIOs
 * @array_size: number of elements in the descriptor array / value bitmap
 * @desc_array: array of GPIO descriptors whose values will be assigned
 * @array_info: information on applicability of fast bitmap processing path
 * @value_bitmap: bitmap of values to assign
 *
 * Set the raw values of the GPIOs, i.e. the values of the physical lines
 * without regard for their ACTIVE_LOW status.
 *
 * This function can be called from contexts where we cannot sleep, and will
 * complain if the GPIO chip functions potentially sleep.
 */
int gpiod_set_raw_array_value(unsigned int array_size,
			      struct gpio_desc **desc_array,
			      struct gpio_array *array_info,
			      unsigned long *value_bitmap)
{
	if (!desc_array)
		return -EINVAL;
	return gpiod_set_array_value_complex(true, false, array_size,
					desc_array, array_info, value_bitmap);
}
EXPORT_SYMBOL_GPL(gpiod_set_raw_array_value);

/**
 * gpiod_set_array_value() - assign values to an array of GPIOs
 * @array_size: number of elements in the descriptor array / value bitmap
 * @desc_array: array of GPIO descriptors whose values will be assigned
 * @array_info: information on applicability of fast bitmap processing path
 * @value_bitmap: bitmap of values to assign
 *
 * Set the logical values of the GPIOs, i.e. taking their ACTIVE_LOW status
 * into account.
 *
 * This function can be called from contexts where we cannot sleep, and will
 * complain if the GPIO chip functions potentially sleep.
 */
int gpiod_set_array_value(unsigned int array_size,
			  struct gpio_desc **desc_array,
			  struct gpio_array *array_info,
			  unsigned long *value_bitmap)
{
	if (!desc_array)
		return -EINVAL;
	return gpiod_set_array_value_complex(false, false, array_size,
					     desc_array, array_info,
					     value_bitmap);
}
EXPORT_SYMBOL_GPL(gpiod_set_array_value);

/**
 * gpiod_cansleep() - report whether gpio value access may sleep
 * @desc: gpio to check
 *
 */
int gpiod_cansleep(const struct gpio_desc *desc)
{
	VALIDATE_DESC(desc);
	return desc->gdev->chip->can_sleep;
}
EXPORT_SYMBOL_GPL(gpiod_cansleep);

/**
 * gpiod_set_consumer_name() - set the consumer name for the descriptor
 * @desc: gpio to set the consumer name on
 * @name: the new consumer name
 */
int gpiod_set_consumer_name(struct gpio_desc *desc, const char *name)
{
	VALIDATE_DESC(desc);
	if (name) {
		name = kstrdup_const(name, GFP_KERNEL);
		if (!name)
			return -ENOMEM;
	}

	kfree_const(desc->label);
	desc_set_label(desc, name);

	return 0;
}
EXPORT_SYMBOL_GPL(gpiod_set_consumer_name);

/**
 * gpiod_to_irq() - return the IRQ corresponding to a GPIO
 * @desc: gpio whose IRQ will be returned (already requested)
 *
 * Return the IRQ corresponding to the passed GPIO, or an error code in case of
 * error.
 */
int gpiod_to_irq(const struct gpio_desc *desc)
{
	struct gpio_chip *chip;
	int offset;

	/*
	 * Cannot VALIDATE_DESC() here as gpiod_to_irq() consumer semantics
	 * requires this function to not return zero on an invalid descriptor
	 * but rather a negative error number.
	 */
	if (!desc || IS_ERR(desc) || !desc->gdev || !desc->gdev->chip)
		return -EINVAL;

	chip = desc->gdev->chip;
	offset = gpio_chip_hwgpio(desc);
	if (chip->to_irq) {
		int retirq = chip->to_irq(chip, offset);

		/* Zero means NO_IRQ */
		if (!retirq)
			return -ENXIO;

		return retirq;
	}
	return -ENXIO;
}
EXPORT_SYMBOL_GPL(gpiod_to_irq);

/**
 * gpiochip_lock_as_irq() - lock a GPIO to be used as IRQ
 * @chip: the chip the GPIO to lock belongs to
 * @offset: the offset of the GPIO to lock as IRQ
 *
 * This is used directly by GPIO drivers that want to lock down
 * a certain GPIO line to be used for IRQs.
 */
int gpiochip_lock_as_irq(struct gpio_chip *chip, unsigned int offset)
{
	struct gpio_desc *desc;

	desc = gpiochip_get_desc(chip, offset);
	if (IS_ERR(desc))
		return PTR_ERR(desc);

	/*
	 * If it's fast: flush the direction setting if something changed
	 * behind our back
	 */
	if (!chip->can_sleep && chip->get_direction) {
		int dir = gpiod_get_direction(desc);

		if (dir < 0) {
			chip_err(chip, "%s: cannot get GPIO direction\n",
				 __func__);
			return dir;
		}
	}

	if (test_bit(FLAG_IS_OUT, &desc->flags)) {
		chip_err(chip,
			 "%s: tried to flag a GPIO set as output for IRQ\n",
			 __func__);
		return -EIO;
	}

	set_bit(FLAG_USED_AS_IRQ, &desc->flags);
	set_bit(FLAG_IRQ_IS_ENABLED, &desc->flags);

	/*
	 * If the consumer has not set up a label (such as when the
	 * IRQ is referenced from .to_irq()) we set up a label here
	 * so it is clear this is used as an interrupt.
	 */
	if (!desc->label)
		desc_set_label(desc, "interrupt");

	return 0;
}
EXPORT_SYMBOL_GPL(gpiochip_lock_as_irq);

/**
 * gpiochip_unlock_as_irq() - unlock a GPIO used as IRQ
 * @chip: the chip the GPIO to lock belongs to
 * @offset: the offset of the GPIO to lock as IRQ
 *
 * This is used directly by GPIO drivers that want to indicate
 * that a certain GPIO is no longer used exclusively for IRQ.
 */
void gpiochip_unlock_as_irq(struct gpio_chip *chip, unsigned int offset)
{
	struct gpio_desc *desc;

	desc = gpiochip_get_desc(chip, offset);
	if (IS_ERR(desc))
		return;

	clear_bit(FLAG_USED_AS_IRQ, &desc->flags);
	clear_bit(FLAG_IRQ_IS_ENABLED, &desc->flags);

	/* If we only had this marking, erase it */
	if (desc->label && !strcmp(desc->label, "interrupt"))
		desc_set_label(desc, NULL);
}
EXPORT_SYMBOL_GPL(gpiochip_unlock_as_irq);

void gpiochip_disable_irq(struct gpio_chip *chip, unsigned int offset)
{
	struct gpio_desc *desc = gpiochip_get_desc(chip, offset);

	if (!IS_ERR(desc) &&
	    !WARN_ON(!test_bit(FLAG_USED_AS_IRQ, &desc->flags)))
		clear_bit(FLAG_IRQ_IS_ENABLED, &desc->flags);
}
EXPORT_SYMBOL_GPL(gpiochip_disable_irq);

void gpiochip_enable_irq(struct gpio_chip *chip, unsigned int offset)
{
	struct gpio_desc *desc = gpiochip_get_desc(chip, offset);

	if (!IS_ERR(desc) &&
	    !WARN_ON(!test_bit(FLAG_USED_AS_IRQ, &desc->flags))) {
		WARN_ON(test_bit(FLAG_IS_OUT, &desc->flags));
		set_bit(FLAG_IRQ_IS_ENABLED, &desc->flags);
	}
}
EXPORT_SYMBOL_GPL(gpiochip_enable_irq);

bool gpiochip_line_is_irq(struct gpio_chip *chip, unsigned int offset)
{
	if (offset >= chip->ngpio)
		return false;

	return test_bit(FLAG_USED_AS_IRQ, &chip->gpiodev->descs[offset].flags);
}
EXPORT_SYMBOL_GPL(gpiochip_line_is_irq);

int gpiochip_reqres_irq(struct gpio_chip *chip, unsigned int offset)
{
	int ret;

	if (!try_module_get(chip->gpiodev->owner))
		return -ENODEV;

	ret = gpiochip_lock_as_irq(chip, offset);
	if (ret) {
		chip_err(chip, "unable to lock HW IRQ %u for IRQ\n", offset);
		module_put(chip->gpiodev->owner);
		return ret;
	}
	return 0;
}
EXPORT_SYMBOL_GPL(gpiochip_reqres_irq);

void gpiochip_relres_irq(struct gpio_chip *chip, unsigned int offset)
{
	gpiochip_unlock_as_irq(chip, offset);
	module_put(chip->gpiodev->owner);
}
EXPORT_SYMBOL_GPL(gpiochip_relres_irq);

bool gpiochip_line_is_open_drain(struct gpio_chip *chip, unsigned int offset)
{
	if (offset >= chip->ngpio)
		return false;

	return test_bit(FLAG_OPEN_DRAIN, &chip->gpiodev->descs[offset].flags);
}
EXPORT_SYMBOL_GPL(gpiochip_line_is_open_drain);

bool gpiochip_line_is_open_source(struct gpio_chip *chip, unsigned int offset)
{
	if (offset >= chip->ngpio)
		return false;

	return test_bit(FLAG_OPEN_SOURCE, &chip->gpiodev->descs[offset].flags);
}
EXPORT_SYMBOL_GPL(gpiochip_line_is_open_source);

bool gpiochip_line_is_persistent(struct gpio_chip *chip, unsigned int offset)
{
	if (offset >= chip->ngpio)
		return false;

	return !test_bit(FLAG_TRANSITORY, &chip->gpiodev->descs[offset].flags);
}
EXPORT_SYMBOL_GPL(gpiochip_line_is_persistent);

/**
 * gpiod_get_raw_value_cansleep() - return a gpio's raw value
 * @desc: gpio whose value will be returned
 *
 * Return the GPIO's raw value, i.e. the value of the physical line disregarding
 * its ACTIVE_LOW status, or negative errno on failure.
 *
 * This function is to be called from contexts that can sleep.
 */
int gpiod_get_raw_value_cansleep(const struct gpio_desc *desc)
{
	might_sleep_if(extra_checks);
	VALIDATE_DESC(desc);
	return gpiod_get_raw_value_commit(desc);
}
EXPORT_SYMBOL_GPL(gpiod_get_raw_value_cansleep);

/**
 * gpiod_get_value_cansleep() - return a gpio's value
 * @desc: gpio whose value will be returned
 *
 * Return the GPIO's logical value, i.e. taking the ACTIVE_LOW status into
 * account, or negative errno on failure.
 *
 * This function is to be called from contexts that can sleep.
 */
int gpiod_get_value_cansleep(const struct gpio_desc *desc)
{
	int value;

	might_sleep_if(extra_checks);
	VALIDATE_DESC(desc);
	value = gpiod_get_raw_value_commit(desc);
	if (value < 0)
		return value;

	if (test_bit(FLAG_ACTIVE_LOW, &desc->flags))
		value = !value;

	return value;
}
EXPORT_SYMBOL_GPL(gpiod_get_value_cansleep);

/**
 * gpiod_get_raw_array_value_cansleep() - read raw values from an array of GPIOs
 * @array_size: number of elements in the descriptor array / value bitmap
 * @desc_array: array of GPIO descriptors whose values will be read
 * @array_info: information on applicability of fast bitmap processing path
 * @value_bitmap: bitmap to store the read values
 *
 * Read the raw values of the GPIOs, i.e. the values of the physical lines
 * without regard for their ACTIVE_LOW status.  Return 0 in case of success,
 * else an error code.
 *
 * This function is to be called from contexts that can sleep.
 */
int gpiod_get_raw_array_value_cansleep(unsigned int array_size,
				       struct gpio_desc **desc_array,
				       struct gpio_array *array_info,
				       unsigned long *value_bitmap)
{
	might_sleep_if(extra_checks);
	if (!desc_array)
		return -EINVAL;
	return gpiod_get_array_value_complex(true, true, array_size,
					     desc_array, array_info,
					     value_bitmap);
}
EXPORT_SYMBOL_GPL(gpiod_get_raw_array_value_cansleep);

/**
 * gpiod_get_array_value_cansleep() - read values from an array of GPIOs
 * @array_size: number of elements in the descriptor array / value bitmap
 * @desc_array: array of GPIO descriptors whose values will be read
 * @array_info: information on applicability of fast bitmap processing path
 * @value_bitmap: bitmap to store the read values
 *
 * Read the logical values of the GPIOs, i.e. taking their ACTIVE_LOW status
 * into account.  Return 0 in case of success, else an error code.
 *
 * This function is to be called from contexts that can sleep.
 */
int gpiod_get_array_value_cansleep(unsigned int array_size,
				   struct gpio_desc **desc_array,
				   struct gpio_array *array_info,
				   unsigned long *value_bitmap)
{
	might_sleep_if(extra_checks);
	if (!desc_array)
		return -EINVAL;
	return gpiod_get_array_value_complex(false, true, array_size,
					     desc_array, array_info,
					     value_bitmap);
}
EXPORT_SYMBOL_GPL(gpiod_get_array_value_cansleep);

/**
 * gpiod_set_raw_value_cansleep() - assign a gpio's raw value
 * @desc: gpio whose value will be assigned
 * @value: value to assign
 *
 * Set the raw value of the GPIO, i.e. the value of its physical line without
 * regard for its ACTIVE_LOW status.
 *
 * This function is to be called from contexts that can sleep.
 */
void gpiod_set_raw_value_cansleep(struct gpio_desc *desc, int value)
{
	might_sleep_if(extra_checks);
	VALIDATE_DESC_VOID(desc);
	gpiod_set_raw_value_commit(desc, value);
}
EXPORT_SYMBOL_GPL(gpiod_set_raw_value_cansleep);

/**
 * gpiod_set_value_cansleep() - assign a gpio's value
 * @desc: gpio whose value will be assigned
 * @value: value to assign
 *
 * Set the logical value of the GPIO, i.e. taking its ACTIVE_LOW status into
 * account
 *
 * This function is to be called from contexts that can sleep.
 */
void gpiod_set_value_cansleep(struct gpio_desc *desc, int value)
{
	might_sleep_if(extra_checks);
	VALIDATE_DESC_VOID(desc);
	gpiod_set_value_nocheck(desc, value);
}
EXPORT_SYMBOL_GPL(gpiod_set_value_cansleep);

/**
 * gpiod_set_raw_array_value_cansleep() - assign values to an array of GPIOs
 * @array_size: number of elements in the descriptor array / value bitmap
 * @desc_array: array of GPIO descriptors whose values will be assigned
 * @array_info: information on applicability of fast bitmap processing path
 * @value_bitmap: bitmap of values to assign
 *
 * Set the raw values of the GPIOs, i.e. the values of the physical lines
 * without regard for their ACTIVE_LOW status.
 *
 * This function is to be called from contexts that can sleep.
 */
int gpiod_set_raw_array_value_cansleep(unsigned int array_size,
				       struct gpio_desc **desc_array,
				       struct gpio_array *array_info,
				       unsigned long *value_bitmap)
{
	might_sleep_if(extra_checks);
	if (!desc_array)
		return -EINVAL;
	return gpiod_set_array_value_complex(true, true, array_size, desc_array,
				      array_info, value_bitmap);
}
EXPORT_SYMBOL_GPL(gpiod_set_raw_array_value_cansleep);

/**
 * gpiod_add_lookup_tables() - register GPIO device consumers
 * @tables: list of tables of consumers to register
 * @n: number of tables in the list
 */
void gpiod_add_lookup_tables(struct gpiod_lookup_table **tables, size_t n)
{
	unsigned int i;

	mutex_lock(&gpio_lookup_lock);

	for (i = 0; i < n; i++)
		list_add_tail(&tables[i]->list, &gpio_lookup_list);

	mutex_unlock(&gpio_lookup_lock);
}

/**
 * gpiod_set_array_value_cansleep() - assign values to an array of GPIOs
 * @array_size: number of elements in the descriptor array / value bitmap
 * @desc_array: array of GPIO descriptors whose values will be assigned
 * @array_info: information on applicability of fast bitmap processing path
 * @value_bitmap: bitmap of values to assign
 *
 * Set the logical values of the GPIOs, i.e. taking their ACTIVE_LOW status
 * into account.
 *
 * This function is to be called from contexts that can sleep.
 */
int gpiod_set_array_value_cansleep(unsigned int array_size,
				   struct gpio_desc **desc_array,
				   struct gpio_array *array_info,
				   unsigned long *value_bitmap)
{
	might_sleep_if(extra_checks);
	if (!desc_array)
		return -EINVAL;
	return gpiod_set_array_value_complex(false, true, array_size,
					     desc_array, array_info,
					     value_bitmap);
}
EXPORT_SYMBOL_GPL(gpiod_set_array_value_cansleep);

/**
 * gpiod_add_lookup_table() - register GPIO device consumers
 * @table: table of consumers to register
 */
void gpiod_add_lookup_table(struct gpiod_lookup_table *table)
{
	mutex_lock(&gpio_lookup_lock);

	list_add_tail(&table->list, &gpio_lookup_list);

	mutex_unlock(&gpio_lookup_lock);
}
EXPORT_SYMBOL_GPL(gpiod_add_lookup_table);

/**
 * gpiod_remove_lookup_table() - unregister GPIO device consumers
 * @table: table of consumers to unregister
 */
void gpiod_remove_lookup_table(struct gpiod_lookup_table *table)
{
	mutex_lock(&gpio_lookup_lock);

	list_del(&table->list);

	mutex_unlock(&gpio_lookup_lock);
}
EXPORT_SYMBOL_GPL(gpiod_remove_lookup_table);

/**
 * gpiod_add_hogs() - register a set of GPIO hogs from machine code
 * @hogs: table of gpio hog entries with a zeroed sentinel at the end
 */
void gpiod_add_hogs(struct gpiod_hog *hogs)
{
	struct gpio_chip *chip;
	struct gpiod_hog *hog;

	mutex_lock(&gpio_machine_hogs_mutex);

	for (hog = &hogs[0]; hog->chip_label; hog++) {
		list_add_tail(&hog->list, &gpio_machine_hogs);

		/*
		 * The chip may have been registered earlier, so check if it
		 * exists and, if so, try to hog the line now.
		 */
		chip = find_chip_by_name(hog->chip_label);
		if (chip)
			gpiochip_machine_hog(chip, hog);
	}

	mutex_unlock(&gpio_machine_hogs_mutex);
}
EXPORT_SYMBOL_GPL(gpiod_add_hogs);

static struct gpiod_lookup_table *gpiod_find_lookup_table(struct device *dev)
{
	const char *dev_id = dev ? dev_name(dev) : NULL;
	struct gpiod_lookup_table *table;

	mutex_lock(&gpio_lookup_lock);

	list_for_each_entry(table, &gpio_lookup_list, list) {
		if (table->dev_id && dev_id) {
			/*
			 * Valid strings on both ends, must be identical to have
			 * a match
			 */
			if (!strcmp(table->dev_id, dev_id))
				goto found;
		} else {
			/*
			 * One of the pointers is NULL, so both must be to have
			 * a match
			 */
			if (dev_id == table->dev_id)
				goto found;
		}
	}
	table = NULL;

found:
	mutex_unlock(&gpio_lookup_lock);
	return table;
}

static struct gpio_desc *gpiod_find(struct device *dev, const char *con_id,
				    unsigned int idx, unsigned long *flags)
{
	struct gpio_desc *desc = ERR_PTR(-ENOENT);
	struct gpiod_lookup_table *table;
	struct gpiod_lookup *p;

	table = gpiod_find_lookup_table(dev);
	if (!table)
		return desc;

	for (p = &table->table[0]; p->chip_label; p++) {
		struct gpio_chip *chip;

		/* idx must always match exactly */
		if (p->idx != idx)
			continue;

		/* If the lookup entry has a con_id, require exact match */
		if (p->con_id && (!con_id || strcmp(p->con_id, con_id)))
			continue;

		chip = find_chip_by_name(p->chip_label);

		if (!chip) {
			/*
			 * As the lookup table indicates a chip with
			 * p->chip_label should exist, assume it may
			 * still appear later and let the interested
			 * consumer be probed again or let the Deferred
			 * Probe infrastructure handle the error.
			 */
			dev_warn(dev, "cannot find GPIO chip %s, deferring\n",
				 p->chip_label);
			return ERR_PTR(-EPROBE_DEFER);
		}

		if (chip->ngpio <= p->chip_hwnum) {
			dev_err(dev,
				"requested GPIO %u (%u) is out of range [0..%u] for chip %s\n",
				idx, p->chip_hwnum, chip->ngpio - 1,
				chip->label);
			return ERR_PTR(-EINVAL);
		}

		desc = gpiochip_get_desc(chip, p->chip_hwnum);
		*flags = p->flags;

		return desc;
	}

	return desc;
}

static int platform_gpio_count(struct device *dev, const char *con_id)
{
	struct gpiod_lookup_table *table;
	struct gpiod_lookup *p;
	unsigned int count = 0;

	table = gpiod_find_lookup_table(dev);
	if (!table)
		return -ENOENT;

	for (p = &table->table[0]; p->chip_label; p++) {
		if ((con_id && p->con_id && !strcmp(con_id, p->con_id)) ||
		    (!con_id && !p->con_id))
			count++;
	}
	if (!count)
		return -ENOENT;

	return count;
}

/**
 * fwnode_gpiod_get_index - obtain a GPIO from firmware node
 * @fwnode:	handle of the firmware node
 * @con_id:	function within the GPIO consumer
 * @index:	index of the GPIO to obtain for the consumer
 * @flags:	GPIO initialization flags
 * @label:	label to attach to the requested GPIO
 *
 * This function can be used for drivers that get their configuration
 * from opaque firmware.
 *
 * The function properly finds the corresponding GPIO using whatever is the
 * underlying firmware interface and then makes sure that the GPIO
 * descriptor is requested before it is returned to the caller.
 *
 * Returns:
 * On successful request the GPIO pin is configured in accordance with
 * provided @flags.
 *
 * In case of error an ERR_PTR() is returned.
 */
struct gpio_desc *fwnode_gpiod_get_index(struct fwnode_handle *fwnode,
					 const char *con_id, int index,
					 enum gpiod_flags flags,
					 const char *label)
{
	struct gpio_desc *desc;
	char prop_name[32]; /* 32 is max size of property name */
	unsigned int i;

	for (i = 0; i < ARRAY_SIZE(gpio_suffixes); i++) {
		if (con_id)
			snprintf(prop_name, sizeof(prop_name), "%s-%s",
					    con_id, gpio_suffixes[i]);
		else
			snprintf(prop_name, sizeof(prop_name), "%s",
					    gpio_suffixes[i]);

		desc = fwnode_get_named_gpiod(fwnode, prop_name, index, flags,
					      label);
		if (!IS_ERR(desc) || (PTR_ERR(desc) != -ENOENT))
			break;
	}

	return desc;
}
EXPORT_SYMBOL_GPL(fwnode_gpiod_get_index);

/**
 * gpiod_count - return the number of GPIOs associated with a device / function
 *		or -ENOENT if no GPIO has been assigned to the requested function
 * @dev:	GPIO consumer, can be NULL for system-global GPIOs
 * @con_id:	function within the GPIO consumer
 */
int gpiod_count(struct device *dev, const char *con_id)
{
	int count = -ENOENT;

	if (IS_ENABLED(CONFIG_OF) && dev && dev->of_node)
		count = of_gpio_get_count(dev, con_id);
	else if (IS_ENABLED(CONFIG_ACPI) && dev && ACPI_HANDLE(dev))
		count = acpi_gpio_count(dev, con_id);

	if (count < 0)
		count = platform_gpio_count(dev, con_id);

	return count;
}
EXPORT_SYMBOL_GPL(gpiod_count);

/**
 * gpiod_get - obtain a GPIO for a given GPIO function
 * @dev:	GPIO consumer, can be NULL for system-global GPIOs
 * @con_id:	function within the GPIO consumer
 * @flags:	optional GPIO initialization flags
 *
 * Return the GPIO descriptor corresponding to the function con_id of device
 * dev, -ENOENT if no GPIO has been assigned to the requested function, or
 * another IS_ERR() code if an error occurred while trying to acquire the GPIO.
 */
struct gpio_desc *__must_check gpiod_get(struct device *dev, const char *con_id,
					 enum gpiod_flags flags)
{
	return gpiod_get_index(dev, con_id, 0, flags);
}
EXPORT_SYMBOL_GPL(gpiod_get);

/**
 * gpiod_get_optional - obtain an optional GPIO for a given GPIO function
 * @dev: GPIO consumer, can be NULL for system-global GPIOs
 * @con_id: function within the GPIO consumer
 * @flags: optional GPIO initialization flags
 *
 * This is equivalent to gpiod_get(), except that when no GPIO was assigned to
 * the requested function it will return NULL. This is convenient for drivers
 * that need to handle optional GPIOs.
 */
struct gpio_desc *__must_check gpiod_get_optional(struct device *dev,
						  const char *con_id,
						  enum gpiod_flags flags)
{
	return gpiod_get_index_optional(dev, con_id, 0, flags);
}
EXPORT_SYMBOL_GPL(gpiod_get_optional);


/**
 * gpiod_configure_flags - helper function to configure a given GPIO
 * @desc:	gpio whose value will be assigned
 * @con_id:	function within the GPIO consumer
 * @lflags:	bitmask of gpio_lookup_flags GPIO_* values - returned from
 *		of_find_gpio() or of_get_gpio_hog()
 * @dflags:	gpiod_flags - optional GPIO initialization flags
 *
 * Return 0 on success, -ENOENT if no GPIO has been assigned to the
 * requested function and/or index, or another IS_ERR() code if an error
 * occurred while trying to acquire the GPIO.
 */
int gpiod_configure_flags(struct gpio_desc *desc, const char *con_id,
		unsigned long lflags, enum gpiod_flags dflags)
{
	int ret;

	if (lflags & GPIO_ACTIVE_LOW)
		set_bit(FLAG_ACTIVE_LOW, &desc->flags);

	if (lflags & GPIO_OPEN_DRAIN)
		set_bit(FLAG_OPEN_DRAIN, &desc->flags);
	else if (dflags & GPIOD_FLAGS_BIT_OPEN_DRAIN) {
		/*
		 * This enforces open drain mode from the consumer side.
		 * This is necessary for some busses like I2C, but the lookup
		 * should *REALLY* have specified them as open drain in the
		 * first place, so print a little warning here.
		 */
		set_bit(FLAG_OPEN_DRAIN, &desc->flags);
		gpiod_warn(desc,
			   "enforced open drain please flag it properly in DT/ACPI DSDT/board file\n");
	}

	if (lflags & GPIO_OPEN_SOURCE)
		set_bit(FLAG_OPEN_SOURCE, &desc->flags);

	if ((lflags & GPIO_PULL_UP) && (lflags & GPIO_PULL_DOWN)) {
		gpiod_err(desc,
			  "both pull-up and pull-down enabled, invalid configuration\n");
		return -EINVAL;
	}

	if (lflags & GPIO_PULL_UP)
		set_bit(FLAG_PULL_UP, &desc->flags);
	else if (lflags & GPIO_PULL_DOWN)
		set_bit(FLAG_PULL_DOWN, &desc->flags);

	ret = gpiod_set_transitory(desc, (lflags & GPIO_TRANSITORY));
	if (ret < 0)
		return ret;

	/* No particular flag request, return here... */
	if (!(dflags & GPIOD_FLAGS_BIT_DIR_SET)) {
		pr_debug("no flags found for %s\n", con_id);
		return 0;
	}

	/* Process flags */
	if (dflags & GPIOD_FLAGS_BIT_DIR_OUT)
		ret = gpiod_direction_output(desc,
				!!(dflags & GPIOD_FLAGS_BIT_DIR_VAL));
	else
		ret = gpiod_direction_input(desc);

	return ret;
}

/**
 * gpiod_get_index - obtain a GPIO from a multi-index GPIO function
 * @dev:	GPIO consumer, can be NULL for system-global GPIOs
 * @con_id:	function within the GPIO consumer
 * @idx:	index of the GPIO to obtain in the consumer
 * @flags:	optional GPIO initialization flags
 *
 * This variant of gpiod_get() allows to access GPIOs other than the first
 * defined one for functions that define several GPIOs.
 *
 * Return a valid GPIO descriptor, -ENOENT if no GPIO has been assigned to the
 * requested function and/or index, or another IS_ERR() code if an error
 * occurred while trying to acquire the GPIO.
 */
struct gpio_desc *__must_check gpiod_get_index(struct device *dev,
					       const char *con_id,
					       unsigned int idx,
					       enum gpiod_flags flags)
{
	unsigned long lookupflags = GPIO_LOOKUP_FLAGS_DEFAULT;
	struct gpio_desc *desc = NULL;
	int ret;
	/* Maybe we have a device name, maybe not */
	const char *devname = dev ? dev_name(dev) : "?";

	dev_dbg(dev, "GPIO lookup for consumer %s\n", con_id);

	if (dev) {
		/* Using device tree? */
		if (IS_ENABLED(CONFIG_OF) && dev->of_node) {
			dev_dbg(dev, "using device tree for GPIO lookup\n");
			desc = of_find_gpio(dev, con_id, idx, &lookupflags);
		} else if (ACPI_COMPANION(dev)) {
			dev_dbg(dev, "using ACPI for GPIO lookup\n");
			desc = acpi_find_gpio(dev, con_id, idx, &flags, &lookupflags);
		}
	}

	/*
	 * Either we are not using DT or ACPI, or their lookup did not return
	 * a result. In that case, use platform lookup as a fallback.
	 */
	if (!desc || desc == ERR_PTR(-ENOENT)) {
		dev_dbg(dev, "using lookup tables for GPIO lookup\n");
		desc = gpiod_find(dev, con_id, idx, &lookupflags);
	}

	if (IS_ERR(desc)) {
		dev_dbg(dev, "No GPIO consumer %s found\n", con_id);
		return desc;
	}

	/*
	 * If a connection label was passed use that, else attempt to use
	 * the device name as label
	 */
	ret = gpiod_request(desc, con_id ? con_id : devname);
	if (ret < 0) {
		if (ret == -EBUSY && flags & GPIOD_FLAGS_BIT_NONEXCLUSIVE) {
			/*
			 * This happens when there are several consumers for
			 * the same GPIO line: we just return here without
			 * further initialization. It is a bit if a hack.
			 * This is necessary to support fixed regulators.
			 *
			 * FIXME: Make this more sane and safe.
			 */
			dev_info(dev, "nonexclusive access to GPIO for %s\n",
				 con_id ? con_id : devname);
			return desc;
		} else {
			return ERR_PTR(ret);
		}
	}

	ret = gpiod_configure_flags(desc, con_id, lookupflags, flags);
	if (ret < 0) {
		dev_dbg(dev, "setup of GPIO %s failed\n", con_id);
		gpiod_put(desc);
		return ERR_PTR(ret);
	}

	return desc;
}
EXPORT_SYMBOL_GPL(gpiod_get_index);

/**
 * fwnode_get_named_gpiod - obtain a GPIO from firmware node
 * @fwnode:	handle of the firmware node
 * @propname:	name of the firmware property representing the GPIO
 * @index:	index of the GPIO to obtain for the consumer
 * @dflags:	GPIO initialization flags
 * @label:	label to attach to the requested GPIO
 *
 * This function can be used for drivers that get their configuration
 * from opaque firmware.
 *
 * The function properly finds the corresponding GPIO using whatever is the
 * underlying firmware interface and then makes sure that the GPIO
 * descriptor is requested before it is returned to the caller.
 *
 * Returns:
 * On successful request the GPIO pin is configured in accordance with
 * provided @dflags.
 *
 * In case of error an ERR_PTR() is returned.
 */
struct gpio_desc *fwnode_get_named_gpiod(struct fwnode_handle *fwnode,
					 const char *propname, int index,
					 enum gpiod_flags dflags,
					 const char *label)
{
	unsigned long lflags = GPIO_LOOKUP_FLAGS_DEFAULT;
	struct gpio_desc *desc = ERR_PTR(-ENODEV);
	int ret;

	if (!fwnode)
		return ERR_PTR(-EINVAL);

	if (is_of_node(fwnode)) {
		desc = gpiod_get_from_of_node(to_of_node(fwnode),
					      propname, index,
					      dflags,
					      label);
		return desc;
	} else if (is_acpi_node(fwnode)) {
		struct acpi_gpio_info info;

		desc = acpi_node_get_gpiod(fwnode, propname, index, &info);
		if (IS_ERR(desc))
			return desc;

		acpi_gpio_update_gpiod_flags(&dflags, &info);
		acpi_gpio_update_gpiod_lookup_flags(&lflags, &info);
	}

	/* Currently only ACPI takes this path */
	ret = gpiod_request(desc, label);
	if (ret)
		return ERR_PTR(ret);

	ret = gpiod_configure_flags(desc, propname, lflags, dflags);
	if (ret < 0) {
		gpiod_put(desc);
		return ERR_PTR(ret);
	}

	return desc;
}
EXPORT_SYMBOL_GPL(fwnode_get_named_gpiod);

/**
 * gpiod_get_index_optional - obtain an optional GPIO from a multi-index GPIO
 *                            function
 * @dev: GPIO consumer, can be NULL for system-global GPIOs
 * @con_id: function within the GPIO consumer
 * @index: index of the GPIO to obtain in the consumer
 * @flags: optional GPIO initialization flags
 *
 * This is equivalent to gpiod_get_index(), except that when no GPIO with the
 * specified index was assigned to the requested function it will return NULL.
 * This is convenient for drivers that need to handle optional GPIOs.
 */
struct gpio_desc *__must_check gpiod_get_index_optional(struct device *dev,
							const char *con_id,
							unsigned int index,
							enum gpiod_flags flags)
{
	struct gpio_desc *desc;

	desc = gpiod_get_index(dev, con_id, index, flags);
	if (IS_ERR(desc)) {
		if (PTR_ERR(desc) == -ENOENT)
			return NULL;
	}

	return desc;
}
EXPORT_SYMBOL_GPL(gpiod_get_index_optional);

/**
 * gpiod_hog - Hog the specified GPIO desc given the provided flags
 * @desc:	gpio whose value will be assigned
 * @name:	gpio line name
 * @lflags:	bitmask of gpio_lookup_flags GPIO_* values - returned from
 *		of_find_gpio() or of_get_gpio_hog()
 * @dflags:	gpiod_flags - optional GPIO initialization flags
 */
int gpiod_hog(struct gpio_desc *desc, const char *name,
	      unsigned long lflags, enum gpiod_flags dflags)
{
	struct gpio_chip *chip;
	struct gpio_desc *local_desc;
	int hwnum;
	int ret;

	chip = gpiod_to_chip(desc);
	hwnum = gpio_chip_hwgpio(desc);

	local_desc = gpiochip_request_own_desc(chip, hwnum, name,
					       lflags, dflags);
	if (IS_ERR(local_desc)) {
		ret = PTR_ERR(local_desc);
		pr_err("requesting hog GPIO %s (chip %s, offset %d) failed, %d\n",
		       name, chip->label, hwnum, ret);
		return ret;
	}

	/* Mark GPIO as hogged so it can be identified and removed later */
	set_bit(FLAG_IS_HOGGED, &desc->flags);

	pr_info("GPIO line %d (%s) hogged as %s%s\n",
		desc_to_gpio(desc), name,
		(dflags & GPIOD_FLAGS_BIT_DIR_OUT) ? "output" : "input",
		(dflags & GPIOD_FLAGS_BIT_DIR_OUT) ?
		  (dflags & GPIOD_FLAGS_BIT_DIR_VAL) ? "/high" : "/low" : "");

	return 0;
}

/**
 * gpiochip_free_hogs - Scan gpio-controller chip and release GPIO hog
 * @chip:	gpio chip to act on
 */
static void gpiochip_free_hogs(struct gpio_chip *chip)
{
	int id;

	for (id = 0; id < chip->ngpio; id++) {
		if (test_bit(FLAG_IS_HOGGED, &chip->gpiodev->descs[id].flags))
			gpiochip_free_own_desc(&chip->gpiodev->descs[id]);
	}
}

/**
 * gpiod_get_array - obtain multiple GPIOs from a multi-index GPIO function
 * @dev:	GPIO consumer, can be NULL for system-global GPIOs
 * @con_id:	function within the GPIO consumer
 * @flags:	optional GPIO initialization flags
 *
 * This function acquires all the GPIOs defined under a given function.
 *
 * Return a struct gpio_descs containing an array of descriptors, -ENOENT if
 * no GPIO has been assigned to the requested function, or another IS_ERR()
 * code if an error occurred while trying to acquire the GPIOs.
 */
struct gpio_descs *__must_check gpiod_get_array(struct device *dev,
						const char *con_id,
						enum gpiod_flags flags)
{
	struct gpio_desc *desc;
	struct gpio_descs *descs;
	struct gpio_array *array_info = NULL;
	struct gpio_chip *chip;
	int count, bitmap_size;

	count = gpiod_count(dev, con_id);
	if (count < 0)
		return ERR_PTR(count);

	descs = kzalloc(struct_size(descs, desc, count), GFP_KERNEL);
	if (!descs)
		return ERR_PTR(-ENOMEM);

	for (descs->ndescs = 0; descs->ndescs < count; ) {
		desc = gpiod_get_index(dev, con_id, descs->ndescs, flags);
		if (IS_ERR(desc)) {
			gpiod_put_array(descs);
			return ERR_CAST(desc);
		}

		descs->desc[descs->ndescs] = desc;

		chip = gpiod_to_chip(desc);
		/*
		 * If pin hardware number of array member 0 is also 0, select
		 * its chip as a candidate for fast bitmap processing path.
		 */
		if (descs->ndescs == 0 && gpio_chip_hwgpio(desc) == 0) {
			struct gpio_descs *array;

			bitmap_size = BITS_TO_LONGS(chip->ngpio > count ?
						    chip->ngpio : count);

			array = kzalloc(struct_size(descs, desc, count) +
					struct_size(array_info, invert_mask,
					3 * bitmap_size), GFP_KERNEL);
			if (!array) {
				gpiod_put_array(descs);
				return ERR_PTR(-ENOMEM);
			}

			memcpy(array, descs,
			       struct_size(descs, desc, descs->ndescs + 1));
			kfree(descs);

			descs = array;
			array_info = (void *)(descs->desc + count);
			array_info->get_mask = array_info->invert_mask +
						  bitmap_size;
			array_info->set_mask = array_info->get_mask +
						  bitmap_size;

			array_info->desc = descs->desc;
			array_info->size = count;
			array_info->chip = chip;
			bitmap_set(array_info->get_mask, descs->ndescs,
				   count - descs->ndescs);
			bitmap_set(array_info->set_mask, descs->ndescs,
				   count - descs->ndescs);
			descs->info = array_info;
		}
		/* Unmark array members which don't belong to the 'fast' chip */
		if (array_info && array_info->chip != chip) {
			__clear_bit(descs->ndescs, array_info->get_mask);
			__clear_bit(descs->ndescs, array_info->set_mask);
		}
		/*
		 * Detect array members which belong to the 'fast' chip
		 * but their pins are not in hardware order.
		 */
		else if (array_info &&
			   gpio_chip_hwgpio(desc) != descs->ndescs) {
			/*
			 * Don't use fast path if all array members processed so
			 * far belong to the same chip as this one but its pin
			 * hardware number is different from its array index.
			 */
			if (bitmap_full(array_info->get_mask, descs->ndescs)) {
				array_info = NULL;
			} else {
				__clear_bit(descs->ndescs,
					    array_info->get_mask);
				__clear_bit(descs->ndescs,
					    array_info->set_mask);
			}
		} else if (array_info) {
			/* Exclude open drain or open source from fast output */
			if (gpiochip_line_is_open_drain(chip, descs->ndescs) ||
			    gpiochip_line_is_open_source(chip, descs->ndescs))
				__clear_bit(descs->ndescs,
					    array_info->set_mask);
			/* Identify 'fast' pins which require invertion */
			if (gpiod_is_active_low(desc))
				__set_bit(descs->ndescs,
					  array_info->invert_mask);
		}

		descs->ndescs++;
	}
	if (array_info)
		dev_dbg(dev,
			"GPIO array info: chip=%s, size=%d, get_mask=%lx, set_mask=%lx, invert_mask=%lx\n",
			array_info->chip->label, array_info->size,
			*array_info->get_mask, *array_info->set_mask,
			*array_info->invert_mask);
	return descs;
}
EXPORT_SYMBOL_GPL(gpiod_get_array);

/**
 * gpiod_get_array_optional - obtain multiple GPIOs from a multi-index GPIO
 *                            function
 * @dev:	GPIO consumer, can be NULL for system-global GPIOs
 * @con_id:	function within the GPIO consumer
 * @flags:	optional GPIO initialization flags
 *
 * This is equivalent to gpiod_get_array(), except that when no GPIO was
 * assigned to the requested function it will return NULL.
 */
struct gpio_descs *__must_check gpiod_get_array_optional(struct device *dev,
							const char *con_id,
							enum gpiod_flags flags)
{
	struct gpio_descs *descs;

	descs = gpiod_get_array(dev, con_id, flags);
	if (IS_ERR(descs) && (PTR_ERR(descs) == -ENOENT))
		return NULL;

	return descs;
}
EXPORT_SYMBOL_GPL(gpiod_get_array_optional);

/**
 * gpiod_put - dispose of a GPIO descriptor
 * @desc:	GPIO descriptor to dispose of
 *
 * No descriptor can be used after gpiod_put() has been called on it.
 */
void gpiod_put(struct gpio_desc *desc)
{
	if (desc)
		gpiod_free(desc);
}
EXPORT_SYMBOL_GPL(gpiod_put);

/**
 * gpiod_put_array - dispose of multiple GPIO descriptors
 * @descs:	struct gpio_descs containing an array of descriptors
 */
void gpiod_put_array(struct gpio_descs *descs)
{
	unsigned int i;

	for (i = 0; i < descs->ndescs; i++)
		gpiod_put(descs->desc[i]);

	kfree(descs);
}
EXPORT_SYMBOL_GPL(gpiod_put_array);

static int __init gpiolib_dev_init(void)
{
	int ret;

	/* Register GPIO sysfs bus */
	ret = bus_register(&gpio_bus_type);
	if (ret < 0) {
		pr_err("gpiolib: could not register GPIO bus type\n");
		return ret;
	}

	ret = alloc_chrdev_region(&gpio_devt, 0, GPIO_DEV_MAX, GPIOCHIP_NAME);
	if (ret < 0) {
		pr_err("gpiolib: failed to allocate char dev region\n");
		bus_unregister(&gpio_bus_type);
	} else {
		gpiolib_initialized = true;
		gpiochip_setup_devs();
	}
	return ret;
}
core_initcall(gpiolib_dev_init);

#ifdef CONFIG_DEBUG_FS

static void gpiolib_dbg_show(struct seq_file *s, struct gpio_device *gdev)
{
	unsigned		i;
	struct gpio_chip	*chip = gdev->chip;
	unsigned		gpio = gdev->base;
	struct gpio_desc	*gdesc = &gdev->descs[0];
	bool			is_out;
	bool			is_irq;
	bool			active_low;

	for (i = 0; i < gdev->ngpio; i++, gpio++, gdesc++) {
		if (!test_bit(FLAG_REQUESTED, &gdesc->flags)) {
			if (gdesc->name) {
				seq_printf(s, " gpio-%-3d (%-20.20s)\n",
					   gpio, gdesc->name);
			}
			continue;
		}

		gpiod_get_direction(gdesc);
		is_out = test_bit(FLAG_IS_OUT, &gdesc->flags);
		is_irq = test_bit(FLAG_USED_AS_IRQ, &gdesc->flags);
		active_low = test_bit(FLAG_ACTIVE_LOW, &gdesc->flags);
		seq_printf(s, " gpio-%-3d (%-20.20s|%-20.20s) %s %s %s%s",
			gpio, gdesc->name ? gdesc->name : "", gdesc->label,
			is_out ? "out" : "in ",
			chip->get ? (chip->get(chip, i) ? "hi" : "lo") : "?  ",
			is_irq ? "IRQ " : "",
			active_low ? "ACTIVE LOW" : "");
		seq_printf(s, "\n");
	}
}

static void *gpiolib_seq_start(struct seq_file *s, loff_t *pos)
{
	unsigned long flags;
	struct gpio_device *gdev = NULL;
	loff_t index = *pos;

	s->private = "";

	spin_lock_irqsave(&gpio_lock, flags);
	list_for_each_entry(gdev, &gpio_devices, list)
		if (index-- == 0) {
			spin_unlock_irqrestore(&gpio_lock, flags);
			return gdev;
		}
	spin_unlock_irqrestore(&gpio_lock, flags);

	return NULL;
}

static void *gpiolib_seq_next(struct seq_file *s, void *v, loff_t *pos)
{
	unsigned long flags;
	struct gpio_device *gdev = v;
	void *ret = NULL;

	spin_lock_irqsave(&gpio_lock, flags);
	if (list_is_last(&gdev->list, &gpio_devices))
		ret = NULL;
	else
		ret = list_entry(gdev->list.next, struct gpio_device, list);
	spin_unlock_irqrestore(&gpio_lock, flags);

	s->private = "\n";
	++*pos;

	return ret;
}

static void gpiolib_seq_stop(struct seq_file *s, void *v)
{
}

static int gpiolib_seq_show(struct seq_file *s, void *v)
{
	struct gpio_device *gdev = v;
	struct gpio_chip *chip = gdev->chip;
	struct device *parent;

	if (!chip) {
		seq_printf(s, "%s%s: (dangling chip)", (char *)s->private,
			   dev_name(&gdev->dev));
		return 0;
	}

	seq_printf(s, "%s%s: GPIOs %d-%d", (char *)s->private,
		   dev_name(&gdev->dev),
		   gdev->base, gdev->base + gdev->ngpio - 1);
	parent = chip->parent;
	if (parent)
		seq_printf(s, ", parent: %s/%s",
			   parent->bus ? parent->bus->name : "no-bus",
			   dev_name(parent));
	if (chip->label)
		seq_printf(s, ", %s", chip->label);
	if (chip->can_sleep)
		seq_printf(s, ", can sleep");
	seq_printf(s, ":\n");

	if (chip->dbg_show)
		chip->dbg_show(s, chip);
	else
		gpiolib_dbg_show(s, gdev);

	return 0;
}

static const struct seq_operations gpiolib_seq_ops = {
	.start = gpiolib_seq_start,
	.next = gpiolib_seq_next,
	.stop = gpiolib_seq_stop,
	.show = gpiolib_seq_show,
};

static int gpiolib_open(struct inode *inode, struct file *file)
{
	return seq_open(file, &gpiolib_seq_ops);
}

static const struct file_operations gpiolib_operations = {
	.owner		= THIS_MODULE,
	.open		= gpiolib_open,
	.read		= seq_read,
	.llseek		= seq_lseek,
	.release	= seq_release,
};

static int __init gpiolib_debugfs_init(void)
{
	/* /sys/kernel/debug/gpio */
	debugfs_create_file("gpio", S_IFREG | S_IRUGO, NULL, NULL,
			    &gpiolib_operations);
	return 0;
}
subsys_initcall(gpiolib_debugfs_init);

#endif	/* DEBUG_FS */<|MERGE_RESOLUTION|>--- conflicted
+++ resolved
@@ -2036,10 +2036,7 @@
 
 	chip_info(gc, "alloc_irqs_parent for %d parent hwirq %d\n",
 		  irq, parent_hwirq);
-<<<<<<< HEAD
 	irq_set_lockdep_class(irq, gc->irq.lock_key, gc->irq.request_key);
-	ret = irq_domain_alloc_irqs_parent(d, irq, 1, &parent_fwspec);
-=======
 	ret = irq_domain_alloc_irqs_parent(d, irq, 1, parent_arg);
 	/*
 	 * If the parent irqdomain is msi, the interrupts have already
@@ -2047,7 +2044,6 @@
 	 */
 	if (irq_domain_is_msi(d->parent) && (ret == -EEXIST))
 		ret = 0;
->>>>>>> 9c6722d8
 	if (ret)
 		chip_err(gc,
 			 "failed to allocate parent hwirq %d for hwirq %lu\n",
