// SPDX-License-Identifier: GPL-2.0-only
/*
 * flexio i2c master driver
 *
 * Copyright 2021 NXP
 *
 * Author: Alice Guo <alice.guo@nxp.com>
 */

#include <linux/clk.h>
#include <linux/completion.h>
#include <linux/i2c.h>
#include <linux/interrupt.h>
#include <linux/mfd/imx-flexio.h>
#include <linux/mod_devicetable.h>
#include <linux/module.h>
#include <linux/platform_device.h>
#include <linux/iopoll.h>
#include <linux/io.h>
#include <linux/kernel.h>

#define TRANSMIT_STAT	0x1
#define RECEIVE_STAT	0x2
#define XFER_TIMEOUT	10000

enum transfer_state {
	START_ADDRESS_WRITE,
	WRITE_DATA,
	WRITE_END,
	START_ADDRESS_READ,
	READ_NOT_LAST_DATA,
	READ_LAST_DATA,
	READ_END,
};

enum stop_position {
	NOT_LAST_8_BIT,
	LAST_8_BIT,
};

struct imx_flexio_i2c_master_dev {
	void __iomem *base;

	struct device *dev;
	struct clk *clk;
	struct i2c_adapter adapter;
	struct completion complete;
	enum transfer_state state;
	enum stop_position stop;

	spinlock_t lock;

	unsigned int irq;
	unsigned int baudrate;
	unsigned int src_clock;
	u8 shifters[2];
	u8 timers[2];
	u8 sda_pin;
	u8 scl_pin;
	u8 slave_addr;
	u8 *data;
	u16 len;

	bool need_check_ack;
	bool nack;
	bool read;
	bool repeated_start;
};

enum shifter_flags {
	TX_EMPTY_F = BIT(0),
	RX_FULL_F = BIT(1),
	TX_ERR_F = BIT(2),
	RX_NAK_F = BIT(3),
};

static void i2c_master_enable_ack(struct imx_flexio_i2c_master_dev *i2c_dev,
				  bool enable)
{
	void __iomem *base = i2c_dev->base;
	u32 cfg;

	cfg = flexio_readl(base, SHIFTCFG_0);
	cfg &= ~SHIFTCFG_SSTOP_MASK;
	if (enable)
		cfg |= SHIFTCFG_SSTOP(SSTOP_BIT_LOW);
	else
		cfg |= SHIFTCFG_SSTOP(SSTOP_BIT_HIGH);

	flexio_writel(base, cfg, SHIFTCFG_0);
}

static irqreturn_t imx_flexio_i2c_isr(int irq, void *dev_id)
{
	struct imx_flexio_i2c_master_dev *i2c_dev = dev_id;
	void __iomem *base = i2c_dev->base;
	void __iomem *pinstat = i2c_dev->base + PINSTAT;
	u32 shiftstat, ack, val, ctl;

	shiftstat = flexio_readl(base, SHIFTSTAT);

	if (shiftstat & TRANSMIT_STAT) {
		switch (i2c_dev->state) {
		case START_ADDRESS_WRITE:
			flexio_writel(base, i2c_dev->slave_addr, SHIFTBUFBBS_0);

			if (i2c_dev->len > 0)
				i2c_dev->state = WRITE_DATA;
			else
				i2c_dev->state = WRITE_END;
			break;
		case WRITE_DATA:
			flexio_writel(base, *i2c_dev->data, SHIFTBUFBBS_0);
			i2c_dev->data++;
			i2c_dev->len--;

			if (!i2c_dev->len)
				i2c_dev->state = WRITE_END;
			break;
		case WRITE_END:
			if (i2c_dev->repeated_start)
				flexio_writel(base, 0xff, SHIFTBUFBBS_0);

			i2c_dev->stop = LAST_8_BIT;
			break;
		case START_ADDRESS_READ:
			flexio_writel(base, i2c_dev->slave_addr, SHIFTBUFBBS_0);

			if (i2c_dev->len > 1)
				i2c_dev->state = READ_NOT_LAST_DATA;
			else if (i2c_dev->len == 1)
				i2c_dev->state = READ_LAST_DATA;
			else if (i2c_dev->len == 0)
				i2c_dev->state = READ_END;
			break;
		case READ_NOT_LAST_DATA:
			flexio_writel(base, 0xff, SHIFTBUFBBS_0);
			break;
		case READ_LAST_DATA:
			i2c_master_enable_ack(i2c_dev, false);
			flexio_writel(base, 0xff, SHIFTBUFBBS_0);
			break;
		case READ_END:
			i2c_dev->stop = LAST_8_BIT;
<<<<<<< HEAD
			fallthrough;
=======
			break;
>>>>>>> 68f58267
		default:
			break;
		}
	}

	if (shiftstat & RECEIVE_STAT) {
		if (i2c_dev->need_check_ack) {
			ack = flexio_readl(base, SHIFTERR) & 2;
			if (!ack) {
				if (i2c_dev->stop == LAST_8_BIT) {
					flexio_writel(base, 0, SHIFTSIEN);
					complete(&i2c_dev->complete);
				}

				if (i2c_dev->read) {
					i2c_dev->need_check_ack = false;
					i2c_dev->read = false;
					flexio_readl(base, SHIFTBUFBIS_1);

					switch (i2c_dev->state) {
					case READ_NOT_LAST_DATA:
						i2c_master_enable_ack(i2c_dev, true);
						break;
					case READ_LAST_DATA:
						i2c_master_enable_ack(i2c_dev, false);
						i2c_dev->state = READ_END;
						break;
					case READ_END:
					default:
						flexio_writel(base, 0, SHIFTSIEN);
						complete(&i2c_dev->complete);
						break;
					}
				}
			} else {
				flexio_writel(base, 0, SHIFTSIEN);
				i2c_dev->nack = true;

				switch (i2c_dev->stop) {
				case NOT_LAST_8_BIT:
					goto stop;
				case LAST_8_BIT:
					flexio_writel(base, 0, SHIFTBUFBBS_0);
					complete(&i2c_dev->complete);
					break;
				default:
					complete(&i2c_dev->complete);
					break;
				}
			}

			flexio_readl(base, SHIFTBUFBIS_1);
		} else {
			*i2c_dev->data = flexio_readl(base, SHIFTBUFBIS_1);
			i2c_dev->data++;
			i2c_dev->len--;

			if (i2c_dev->len == 1)
				i2c_dev->state = READ_LAST_DATA;
			else if (i2c_dev->len == 0) {
				flexio_writel(base, 0, SHIFTBUFBBS_0);

				flexio_writel(base, 0, SHIFTSIEN);
				complete(&i2c_dev->complete);
			}
		}
	}

	return IRQ_HANDLED;

stop:
	/* generate STOP */
	flexio_writel(base, 0, SHIFTBUFBBS_0);

	/*
	 * Software should then wait for the next rising edge on SCL and then
	 * disable both timers.
	 */
	flexio_writel(base, 1 << i2c_dev->scl_pin, PINREN);
	readl_relaxed_poll_timeout(pinstat, val, val & (1 << i2c_dev->scl_pin), 0, 1000);

	ctl = flexio_readl(base, TIMCTL_0);
	ctl &= ~TIMCTL_TIMOD_MASK;
	ctl |= TIMCTL_TIMOD(TIMER_DISABLE);
	flexio_writel(base, ctl, TIMCTL_0);

	ctl = flexio_readl(base, TIMCTL_1);
	ctl &= ~TIMCTL_TIMOD_MASK;
	ctl |= TIMCTL_TIMOD(TIMER_DISABLE);
	flexio_writel(base, ctl, TIMCTL_1);

	/*
	 * The transmit shifter should then be disabled after waiting the setup
	 * delay for a repeated START or STOP condition.
	 */
	udelay(10);
	ctl = flexio_readl(base, SHIFTCTL_0);
	ctl &= ~SHIFTCTL_PINCFG_MASK;
	ctl |= SHIFTCTL_PINCFG(SHIFTER_PIN_OUTPUT_DISABLE);
	ctl &= ~SHIFTCTL_SMOD_MASK;
	ctl |= SHIFTCTL_SMOD(SHIFTER_DISABLE);
	flexio_writel(base, ctl, SHIFTCTL_0);

	flexio_writel(base, 0, PINREN);
	flexio_writel(base, 1 << i2c_dev->scl_pin, PINSTAT);

	complete(&i2c_dev->complete);

	return IRQ_HANDLED;
}

static void clear_shifter_flags(struct imx_flexio_i2c_master_dev *i2c_dev,
				enum shifter_flags flags)
{
	void __iomem *base = i2c_dev->base;
	u32 v = 1;
	u8 tx = i2c_dev->shifters[0], rx = i2c_dev->shifters[1];

	/*
	 * For SMOD = Transmit, the status flag is set when SHIFTBUF is empty or
	 * when initially configured for SMOD=Transmit.
	 * For SMOD = Receive, the status flag is set when SHIFTBUF is full, and
	 * the shifter error flag is set when the received start or stop bit
	 * does not match the expected value.
	 */
	if (flags & TX_EMPTY_F)
		flexio_writel(base, v << tx, SHIFTSTAT);
	if (flags & RX_FULL_F)
		flexio_writel(base, v << rx, SHIFTSTAT);
	if (flags & TX_ERR_F)
		flexio_writel(base, v << tx, SHIFTERR);
	if (flags & RX_NAK_F)
		flexio_writel(base, v << rx, SHIFTERR);
}

static void imx_flexio_init_hardware(struct imx_flexio_i2c_master_dev *i2c_dev)
{
	void __iomem *base = i2c_dev->base;
	struct flexio_control ctrl;
	struct flexio_shifter_control shiftctl;
	struct flexio_shifter_config shiftcfg;
	struct flexio_timer_control timerctl;
	struct flexio_timer_config timercfg;
	u32 timercmp;

	flexio_sw_reset(base, CTRL);

	/* configure the shifter 0 as transmitter */
	shiftcfg.insrc	= INPUT_SRC_PIN;
	shiftcfg.sstop	= SSTOP_BIT_HIGH;
	shiftcfg.sstart = SSTART_BIT_LOW;
	flexio_setup_shiftcfg(base, &shiftcfg, SHIFTCFG_0);

	shiftctl.timsel = i2c_dev->timers[1];
	shiftctl.timpol = SHIFT_ON_POSEDGE;
	shiftctl.pincfg = SHIFTER_PIN_OPEN_DRAIN_OUTPUT;
	shiftctl.pinsel = i2c_dev->sda_pin;
	shiftctl.pinpol = PIN_ACTIVE_LOW;
	shiftctl.smod	= SHIFTER_TRANSMIT;
	flexio_setup_shiftctl(base, &shiftctl, SHIFTCTL_0);

	/* configure the shifter 1 as receiver */
	shiftcfg.insrc	= INPUT_SRC_PIN;
	shiftcfg.sstop	= SSTOP_BIT_LOW;
	shiftcfg.sstart = SSTART_BIT_DISABLE;
	flexio_setup_shiftcfg(base, &shiftcfg, SHIFTCFG_1);

	shiftctl.timsel = i2c_dev->timers[1];
	shiftctl.timpol = SHIFT_ON_NEGEDGE;
	shiftctl.pincfg = SHIFTER_PIN_OUTPUT_DISABLE;
	shiftctl.pinsel = i2c_dev->sda_pin;
	shiftctl.pinpol = PIN_ACTIVE_HIGH;
	shiftctl.smod	= SHIFTER_RECEIVE;
	flexio_setup_shiftctl(base, &shiftctl, SHIFTCTL_1);

	/* configure the timer 0 for the SCL and to trigger the timer 1 */
	timercfg.timout	= TIMOUT_ZERO_NOTAFFECT_BY_RESET;
	timercfg.timdec	= TIMDEC_FLEXIO_CLK;
	timercfg.timrst	= TIMRST_TIMPIN_EQUAL_TIMOUTPUT;
	timercfg.timdis	= TIMDIS_TIMER_COMPARE;
	timercfg.timena	= TIMENA_TRG_HIGH;
	timercfg.tstop	= TSTOP_BIT_ENABLE_TIMDIS;
	timercfg.tstart	= TSTART_BIT_ENABLE;
	flexio_setup_timercfg(base, &timercfg, TIMCFG_0);

	/* the baud rate divider equal to (CMP[7:0] + 1) * 2 */
	timercmp = (u32)(i2c_dev->src_clock / i2c_dev->baudrate) / 2 - 1;
	flexio_writel(base, timercmp, TIMCMP_0);

	timerctl.trgsel = TIMER_TRGSEL_SHIFTER(i2c_dev->shifters[0]);
	timerctl.trgpol = TIMER_TRG_ACTIVE_LOW;
	timerctl.trgsrc = TIMER_TRGSRC_INTER;
	timerctl.pincfg = TIMPIN_OPEN_DRAIN_OUTPUT;
	timerctl.pinsel = i2c_dev->scl_pin;
	timerctl.pinpol = TIMPIN_ACTIVE_HIGH;
	timerctl.timod	= DUAL_8BIT_COUNTERS_BAUD;
	flexio_setup_timerctl(base, &timerctl, TIMCTL_0);

	/* configure the timer 1 to control shifters */
	timercfg.timout = TIMOUT_ONE_NOTAFFECT_BY_RESET;
	timercfg.timdec = TIMDEC_PIN_INPUT;
	timercfg.timrst = TIMRST_NEVER;
	timercfg.timdis = TIMDIS_TIMER_DISABLE;
	timercfg.timena = TIMENA_PREV_TIMENA;
	timercfg.tstop  = TSTOP_BIT_ENABLE_TIMCMP;
	timercfg.tstart = TSTART_BIT_ENABLE;
	flexio_setup_timercfg(base, &timercfg, TIMCFG_1);

	/* the number of bits in each word equal to (CMP[15:0] + 1) / 2 */
	timercmp = 8 * 2 - 1;
	flexio_writel(i2c_dev->base, timercmp, TIMCMP_1);

	timerctl.trgsel = TIMER_TRGSEL_SHIFTER(i2c_dev->shifters[0]);
	timerctl.trgpol = TIMER_TRG_ACTIVE_LOW;
	timerctl.trgsrc = TIMER_TRGSRC_INTER;
	timerctl.pincfg = TIMPIN_OUTPUT_DISABLE;
	timerctl.pinsel = i2c_dev->scl_pin;
	timerctl.pinpol = TIMPIN_ACTIVE_LOW;
	timerctl.timod	= SINGLE_16BIT_COUNTER;
	flexio_setup_timerctl(base, &timerctl, TIMCTL_1);

	/* disable the shifter status interrupt and shifter error interrupt */
	flexio_writel(base, 0, SHIFTSIEN);
	flexio_writel(base, 0, SHIFTEIEN);

	flexio_get_default_ctrl(&ctrl);
	flexio_setup_ctrl(base, &ctrl, CTRL);
}

static int i2c_bus_busy(struct imx_flexio_i2c_master_dev *i2c_dev)
{
	unsigned int i, mask;
	void __iomem *base = i2c_dev->base;

	/*
	 * If in certain loops the SDA/SCL is continuously pulled down, then
	 * return bus busy status.
	 */
	for (i = 0; i < 100; i++) {
		mask = 1 << i2c_dev->sda_pin | 1 << i2c_dev->scl_pin;

		if ((flexio_readl(base, PIN) & mask) == mask)
			return 0;
	}

	return -EBUSY;
}

static int setup_xfer_count(struct imx_flexio_i2c_master_dev *i2c_dev,
			    u32 xfer_len)
{
	void __iomem *base = i2c_dev->base;
	u32 cmp, cfg;

	if (xfer_len > ((0xff - 1) / (16 + 1 + 1))) {
		dev_err(i2c_dev->dev, "more than 14 bytes to be transferred\n");
		return -EINVAL;
	}

	/* configure the number of shift clock edges in the transfer */
	cmp = flexio_readl(base, TIMCMP_0);
	cmp &= 0x00ff;
	cmp |= (xfer_len * 18 + 1) << 8;
	flexio_writel(base, cmp, TIMCMP_0);

	cfg = flexio_readl(base, TIMCFG_0);
	cfg &= ~TIMCFG_TIMDIS_MASK;
	cfg |= TIMCFG_TIMDIS(TIMDIS_TIMER_COMPARE);
	flexio_writel(base, cfg, TIMCFG_0);

	return 0;
}

static int i2c_master_write(struct imx_flexio_i2c_master_dev *i2c_dev,
			    struct i2c_msg *msg)
{
	void __iomem *base = i2c_dev->base;
	void __iomem *timstat = base + TIMSTAT;
	int timeout, val;

	i2c_dev->state = START_ADDRESS_WRITE;
	if (msg->len)
		i2c_dev->stop = NOT_LAST_8_BIT;
	else
		i2c_dev->stop = LAST_8_BIT;
	i2c_dev->need_check_ack = true;

	i2c_dev->slave_addr = i2c_8bit_addr_from_msg(msg);
	i2c_dev->data = msg->buf;
	i2c_dev->len = msg->len;

	flexio_writel(base, 3, SHIFTSIEN);

	timeout = wait_for_completion_timeout(&i2c_dev->complete, XFER_TIMEOUT);
	if (timeout) {
		if (i2c_dev->nack)
			return -EIO;
	} else {
		return -EIO;
	}
	reinit_completion(&i2c_dev->complete);

	i2c_dev->nack = false;
	flexio_writel(base, 0, SHIFTSIEN);

	readl_relaxed_poll_timeout(timstat, val, val & 1, 0, 1000);
	flexio_writel(base, 1, TIMSTAT);

	return 0;
}

static int i2c_master_read(struct imx_flexio_i2c_master_dev *i2c_dev,
			   struct i2c_msg *msg)
{
	void __iomem *base = i2c_dev->base;
	void __iomem *timstat = base + TIMSTAT;
	int timeout, val;

	clear_shifter_flags(i2c_dev, RX_FULL_F);

	i2c_dev->state = START_ADDRESS_READ;
	if (msg->len)
		i2c_dev->stop = NOT_LAST_8_BIT;
	else
		i2c_dev->stop = LAST_8_BIT;
	i2c_dev->need_check_ack = true;
	i2c_dev->read = true;

	i2c_dev->slave_addr = i2c_8bit_addr_from_msg(msg);
	i2c_dev->data = msg->buf;
	i2c_dev->len = msg->len;

	flexio_writel(base, 3, SHIFTSIEN);

	timeout = wait_for_completion_timeout(&i2c_dev->complete, XFER_TIMEOUT);
	if (timeout) {
		if (i2c_dev->nack)
			return -EIO;
	} else {
		return -EIO;
	}
	reinit_completion(&i2c_dev->complete);

	i2c_dev->nack = false;
	flexio_writel(base, 0, SHIFTSIEN);

	readl_relaxed_poll_timeout(timstat, val, val & 1, 0, 1000);
	flexio_writel(base, 1, TIMSTAT);

	return 0;
}

static int xfer_msg(struct imx_flexio_i2c_master_dev *i2c_dev, struct i2c_msg *msg)
{
	void __iomem *base = i2c_dev->base;
	void __iomem *shiftstat = base + SHIFTSTAT;
	u32 xfer_len, val;
	bool msg_read = !!(msg->flags & I2C_M_RD);
	int err;

	xfer_len = msg->len + 1;

	/*
	 * Sets the number of bytes to be transferred from a start signal to a
	 * stop signal. Timer 0 is used to generate SCL output and to trigger
	 * timer 1.
	 */
	if (setup_xfer_count(i2c_dev, xfer_len))
		return -EINVAL;

	err = readl_relaxed_poll_timeout(shiftstat, val, val & 1, 0, 1000);
	if (err) {
		dev_err(i2c_dev->dev, "wait transmit SHIFTBUF empty timeout\n");
		return err;
	}

	if (!msg_read)
		err = i2c_master_write(i2c_dev, msg);
	else
		err = i2c_master_read(i2c_dev, msg);
	if (err)
		return err;

	return 0;
}

static int imx_flexio_i2c_master_xfer(struct i2c_adapter *adap,
				      struct i2c_msg msgs[], int num)
{
	struct imx_flexio_i2c_master_dev *i2c_dev = i2c_get_adapdata(adap);
	void __iomem *base = i2c_dev->base;
	u32 ctl;
	int i, err;

	if (i2c_dev->nack) {
		ctl = flexio_readl(base, SHIFTCTL_0);
		ctl &= ~SHIFTCTL_PINCFG_MASK;
		ctl |= SHIFTCTL_PINCFG(SHIFTER_PIN_OPEN_DRAIN_OUTPUT);
		ctl &= ~SHIFTCTL_SMOD_MASK;
		ctl |= SHIFTCTL_SMOD(SHIFTER_TRANSMIT);
		flexio_writel(base, ctl, SHIFTCTL_0);

		ctl = flexio_readl(base, TIMCTL_0);
		ctl &= ~TIMCTL_TIMOD_MASK;
		ctl |= TIMCTL_TIMOD(DUAL_8BIT_COUNTERS_BAUD);
		flexio_writel(base, ctl, TIMCTL_0);

		ctl = flexio_readl(base, TIMCTL_1);
		ctl &= ~TIMCTL_TIMOD_MASK;
		ctl |= TIMCTL_TIMOD(SINGLE_16BIT_COUNTER);
		flexio_writel(base, ctl, TIMCTL_1);
	}
	i2c_dev->nack = false;

	i2c_dev->repeated_start = false;
	if (num > 1)
		i2c_dev->repeated_start = true;

	clear_shifter_flags(i2c_dev, RX_FULL_F | RX_NAK_F);

	err = i2c_bus_busy(i2c_dev);
	if (err) {
		dev_dbg(i2c_dev->dev, "SDA/SCL is continuously pulled down\n");

		imx_flexio_init_hardware(i2c_dev);
		clear_shifter_flags(i2c_dev, RX_FULL_F | RX_NAK_F);
	}

	for (i = 0; i < num; i++) {
		err = xfer_msg(i2c_dev, &msgs[i]);
		if (err)
			return err;
	}

	return (err < 0) ? err : num;
}

static int imx_flexio_i2c_master_xfer_atomic(struct i2c_adapter *adap,
					     struct i2c_msg msgs[], int num)
{
	return 0;
}

static u32 imx_flexio_i2c_master_func(struct i2c_adapter *adap)
{
	return I2C_FUNC_I2C | I2C_FUNC_SMBUS_EMUL;
}

static const struct i2c_algorithm imx_flexio_i2c_master_algo = {
	.master_xfer		= imx_flexio_i2c_master_xfer,
	.master_xfer_atomic	= imx_flexio_i2c_master_xfer_atomic,
	.functionality		= imx_flexio_i2c_master_func,
};

static int imx_flexio_i2c_issue_bus_clear(struct i2c_adapter *adap)
{
	return 0;
}

static struct i2c_bus_recovery_info imx_flexio_i2c_recovery_info = {
	.recover_bus = imx_flexio_i2c_issue_bus_clear,
};

static int imx_flexio_i2c_master_probe(struct platform_device *pdev)
{
	struct flexio_ddata *ddata = dev_get_drvdata(pdev->dev.parent);
	struct imx_flexio_i2c_master_dev *i2c_dev;
	int err;

	if (IS_ERR_OR_NULL(ddata))
		return -EINVAL;

	i2c_dev = devm_kzalloc(&pdev->dev, sizeof(*i2c_dev), GFP_KERNEL);
	if (!i2c_dev)
		return -ENOMEM;

	platform_set_drvdata(pdev, i2c_dev);

	i2c_dev->base = ddata->base;
	if (IS_ERR(i2c_dev->base))
		return PTR_ERR(i2c_dev->base);

	i2c_dev->dev = &pdev->dev;
	i2c_dev->irq = ddata->irq;

	err = devm_request_irq(i2c_dev->dev, i2c_dev->irq, imx_flexio_i2c_isr,
			       IRQF_NO_SUSPEND, dev_name(i2c_dev->dev),
			       i2c_dev);
	if (err)
		return err;

	i2c_dev->clk = ddata->ipg_clk;
	if (IS_ERR(i2c_dev->clk)) {
		dev_err(&pdev->dev, "missing imx flexio i2c master clock\n");
		return PTR_ERR(i2c_dev->clk);
	}

	err = clk_prepare_enable(i2c_dev->clk);
	if (err) {
		dev_err(i2c_dev->dev, "failed to enable imx flexio i2c master clock: %d\n", err);
		return err;
	}

	/* hardware configuration */
	err = of_property_read_u32(pdev->dev.of_node, "clock-frequency", &i2c_dev->baudrate);
	if (err < 0) {
		dev_err(i2c_dev->dev, "no clock-frequency found\n");
		return err;
	}
	i2c_dev->src_clock	= clk_get_rate(i2c_dev->clk);
	i2c_dev->shifters[0]	= 0;
	i2c_dev->shifters[1]	= 1;
	i2c_dev->timers[0]	= 0;
	i2c_dev->timers[1]	= 1;
	err = of_property_read_u8(pdev->dev.of_node, "sda", &i2c_dev->sda_pin);
	if (err < 0) {
		dev_err(i2c_dev->dev, "no sda property found\n");
		return err;
	}
	err = of_property_read_u8(pdev->dev.of_node, "scl", &i2c_dev->scl_pin);
	if (err < 0) {
		dev_err(i2c_dev->dev, "no scl property found\n");
		return err;
	}
	imx_flexio_init_hardware(i2c_dev);

	i2c_set_adapdata(&i2c_dev->adapter, i2c_dev);
	i2c_dev->adapter.owner = THIS_MODULE;
	i2c_dev->adapter.class = I2C_CLASS_DEPRECATED;
	i2c_dev->adapter.algo = &imx_flexio_i2c_master_algo;
	i2c_dev->adapter.timeout = 600;
	i2c_dev->adapter.retries = 1;
	i2c_dev->adapter.dev.parent = i2c_dev->dev;
	i2c_dev->adapter.dev.of_node = i2c_dev->dev->of_node;
	i2c_dev->adapter.nr = pdev->id;
	i2c_dev->adapter.bus_recovery_info = &imx_flexio_i2c_recovery_info;

	strlcpy(i2c_dev->adapter.name, dev_name(i2c_dev->dev),
		sizeof(i2c_dev->adapter.name));

	init_completion(&i2c_dev->complete);
	spin_lock_init(&i2c_dev->lock);

	err = i2c_add_adapter(&i2c_dev->adapter);
	if (err)
		goto release_clock;

	return 0;

release_clock:
	clk_disable(i2c_dev->clk);

	return err;
}

static int imx_flexio_i2c_master_remove(struct platform_device *pdev)
{
	struct imx_flexio_i2c_master_dev *i2c_dev = platform_get_drvdata(pdev);

	i2c_del_adapter(&i2c_dev->adapter);
	clk_disable(i2c_dev->clk);
	return 0;
}

static const struct of_device_id imx_flexio_i2c_master_of_match[] = {
	{ .compatible = "nxp,imx-flexio-i2c-master", },
	{},
};
MODULE_DEVICE_TABLE(of, imx_flexio_i2c_master_of_match);

static struct platform_driver imx_flexio_i2c_master_driver = {
	.probe = imx_flexio_i2c_master_probe,
	.remove = imx_flexio_i2c_master_remove,
	.driver = {
		.name = "imx-flexio-i2c-master",
		.of_match_table = imx_flexio_i2c_master_of_match,
	},
};
module_platform_driver(imx_flexio_i2c_master_driver);

MODULE_DESCRIPTION("NXP I.MX FlexIO I2C Master driver");
MODULE_AUTHOR("Alice Guo <alice.guo@nxp.com>");
MODULE_LICENSE("GPL v2");<|MERGE_RESOLUTION|>--- conflicted
+++ resolved
@@ -142,11 +142,7 @@
 			break;
 		case READ_END:
 			i2c_dev->stop = LAST_8_BIT;
-<<<<<<< HEAD
-			fallthrough;
-=======
 			break;
->>>>>>> 68f58267
 		default:
 			break;
 		}
