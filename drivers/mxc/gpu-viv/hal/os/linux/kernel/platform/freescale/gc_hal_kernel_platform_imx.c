/****************************************************************************
*
*    The MIT License (MIT)
*
*    Copyright (c) 2014 - 2022 Vivante Corporation
*
*    Permission is hereby granted, free of charge, to any person obtaining a
*    copy of this software and associated documentation files (the "Software"),
*    to deal in the Software without restriction, including without limitation
*    the rights to use, copy, modify, merge, publish, distribute, sublicense,
*    and/or sell copies of the Software, and to permit persons to whom the
*    Software is furnished to do so, subject to the following conditions:
*
*    The above copyright notice and this permission notice shall be included in
*    all copies or substantial portions of the Software.
*
*    THE SOFTWARE IS PROVIDED "AS IS", WITHOUT WARRANTY OF ANY KIND, EXPRESS OR
*    IMPLIED, INCLUDING BUT NOT LIMITED TO THE WARRANTIES OF MERCHANTABILITY,
*    FITNESS FOR A PARTICULAR PURPOSE AND NONINFRINGEMENT. IN NO EVENT SHALL THE
*    AUTHORS OR COPYRIGHT HOLDERS BE LIABLE FOR ANY CLAIM, DAMAGES OR OTHER
*    LIABILITY, WHETHER IN AN ACTION OF CONTRACT, TORT OR OTHERWISE, ARISING
*    FROM, OUT OF OR IN CONNECTION WITH THE SOFTWARE OR THE USE OR OTHER
*    DEALINGS IN THE SOFTWARE.
*
*****************************************************************************
*
*    The GPL License (GPL)
*
*    Copyright (C) 2014 - 2022 Vivante Corporation
*
*    This program is free software; you can redistribute it and/or
*    modify it under the terms of the GNU General Public License
*    as published by the Free Software Foundation; either version 2
*    of the License, or (at your option) any later version.
*
*    This program is distributed in the hope that it will be useful,
*    but WITHOUT ANY WARRANTY; without even the implied warranty of
*    MERCHANTABILITY or FITNESS FOR A PARTICULAR PURPOSE.  See the
*    GNU General Public License for more details.
*
*    You should have received a copy of the GNU General Public License
*    along with this program; if not, write to the Free Software Foundation,
*    Inc., 51 Franklin Street, Fifth Floor, Boston, MA 02110-1301, USA.
*
*****************************************************************************
*
*    Note: This software is released under dual MIT and GPL licenses. A
*    recipient may use this file under the terms of either the MIT license or
*    GPL License. If you wish to use only one license not the other, you can
*    indicate your decision by deleting one of the above license notices in your
*    version of this file.
*
*****************************************************************************/


#include "gc_hal_kernel_linux.h"
#include "gc_hal_kernel_platform.h"
#include "gc_hal_kernel_device.h"
#include "gc_hal_driver.h"
#include <linux/slab.h>
#include <linux/pm_qos.h>
#include <linux/module.h>
#include <linux/thermal.h>
#include <linux/err.h>

#if defined(CONFIG_PM_OPP)
#include <linux/pm_opp.h>
#endif

#if LINUX_VERSION_CODE >= KERNEL_VERSION(3,10,0)
#  include <linux/of_platform.h>
#  include <linux/of_gpio.h>
#  include <linux/of_address.h>
#endif

#if USE_PLATFORM_DRIVER
#   include <linux/platform_device.h>
#endif

#if LINUX_VERSION_CODE >= KERNEL_VERSION(4,1,0)
#  define IMX_GPU_SUBSYSTEM   1
#  include <linux/component.h>
#endif

#if LINUX_VERSION_CODE < KERNEL_VERSION(3,5,0)
#  include <mach/viv_gpu.h>
#elif defined (CONFIG_PM)
#  include <linux/pm_runtime.h>
#if LINUX_VERSION_CODE < KERNEL_VERSION(3, 10, 0)
#    include <mach/busfreq.h>
#  elif LINUX_VERSION_CODE < KERNEL_VERSION(3, 14, 29)
#    include <linux/busfreq-imx6.h>
#    include <linux/reset.h>
#  else
#      include <linux/busfreq-imx.h>
#    include <linux/reset.h>
#  endif
#endif

#include <linux/clk.h>

#if LINUX_VERSION_CODE >= KERNEL_VERSION(5,0,0)
#include <linux/firmware/imx/ipc.h>
#include <linux/firmware/imx/svc/misc.h>
#include <dt-bindings/firmware/imx/rsrc.h>
static struct imx_sc_ipc *gpu_ipcHandle;
#elif defined(IMX8_SCU_CONTROL)
#include <soc/imx8/sc/sci.h>
static sc_ipc_t gpu_ipcHandle;
#endif

#if LINUX_VERSION_CODE < KERNEL_VERSION(3,10,0)
#  include <mach/hardware.h>
#endif

#include <linux/pm_runtime.h>
#include <linux/regulator/consumer.h>

#if IS_ENABLED(CONFIG_DEVICE_THERMAL)
#if LINUX_VERSION_CODE >= KERNEL_VERSION(3,10,0)
#    include <linux/device_cooling.h>
#    define REG_THERMAL_NOTIFIER(a) register_devfreq_cooling_notifier(a);
#    define UNREG_THERMAL_NOTIFIER(a) unregister_devfreq_cooling_notifier(a);
#  else
extern int register_thermal_notifier(struct notifier_block *nb);
extern int unregister_thermal_notifier(struct notifier_block *nb);
#    define REG_THERMAL_NOTIFIER(a) register_thermal_notifier(a);
#    define UNREG_THERMAL_NOTIFIER(a) unregister_thermal_notifier(a);
#  endif
#endif

#ifndef gcdFSL_CONTIGUOUS_SIZE
#  define gcdFSL_CONTIGUOUS_SIZE (4 << 20)
#endif

static int initgpu3DMinClock = 1;
module_param(initgpu3DMinClock, int, 0644);

struct platform_device *pdevice;

#if gcdENABLE_FSCALE_VAL_ADJUST && \
    (defined(CONFIG_DEVICE_THERMAL) || defined(CONFIG_DEVICE_THERMAL_MODULE))
#if defined(CONFIG_ANDROID)
int gcdENABLE_GPU_THERMAL = 0;
struct devfreq_cooling_device {
        int id;
        struct thermal_cooling_device *cool_dev;
        unsigned int devfreq_state;
        unsigned int max_state;
};

static DEFINE_IDR(devfreq_idr);
static DEFINE_MUTEX(devfreq_cooling_lock);
#  endif
#endif

#ifdef CONFIG_GPU_LOW_MEMORY_KILLER
#  include <linux/kernel.h>
#  include <linux/mm.h>
#  include <linux/oom.h>
#  include <linux/sched.h>
#  include <linux/profile.h>

struct task_struct *oom_crashpending;

static int
task_notify_func(struct notifier_block *self, unsigned long val, void *data)
{
    struct task_struct *task = data;

    if (task == oom_crashpending) {
        oom_crashpending = NULL;
    }

    return NOTIFY_DONE;
}

static struct notifier_block task_nb = {
    .notifier_call  = task_notify_func,
};

extern struct task_struct *oom_crashpending;
static unsigned long oom_crashpending_timeout;

static int force_contiguous_lowmem_shrink(IN gckKERNEL Kernel)
{
    struct task_struct *p;
    struct task_struct *selected = NULL;
    int tasksize;
        int ret = -1;
    int min_adj = 0;
    int selected_tasksize = 0;
    int selected_oom_adj;

    /* Return if we already have a oom crash pending
     */
    if (oom_crashpending &&
        time_before_eq(jiffies, oom_crashpending_timeout)) {
        return 0;
    }
    selected_oom_adj = min_adj;

    rcu_read_lock();

    for_each_process(p) {
        struct mm_struct *mm;
        struct signal_struct *sig;
                gcuDATABASE_INFO info;
        int oom_adj;

        task_lock(p);
        mm = p->mm;
        sig = p->signal;

        if (!mm || !sig) {
            task_unlock(p);
            continue;
        }

        oom_adj = sig->oom_score_adj;

        if (oom_adj < min_adj) {
            task_unlock(p);
            continue;
        }

        tasksize = 0;
        task_unlock(p);

        rcu_read_unlock();

        if (gckKERNEL_QueryProcessDB(Kernel, p->pid, gcvFALSE, gcvDB_VIDEO_MEMORY, &info) == gcvSTATUS_OK) {
            tasksize += info.counters.bytes / PAGE_SIZE;
        }

        rcu_read_lock();

        if (tasksize <= 0)
            continue;

        printk("<gpu> pid %d (%s), adj %d, size %d \n", p->pid, p->comm, oom_adj, tasksize);

        if (selected) {
            if (oom_adj < selected_oom_adj)
                continue;
            if (oom_adj == selected_oom_adj &&
                tasksize <= selected_tasksize)
                continue;
        }
        selected = p;
        selected_tasksize = tasksize;
        selected_oom_adj = oom_adj;
    }

    if (selected && selected_oom_adj > 0) {
        printk("<gpu> send sigkill to %d (%s), adj %d, size %d\n",
                 selected->pid, selected->comm,
                 selected_oom_adj, selected_tasksize);
        oom_crashpending = selected;
        oom_crashpending_timeout = jiffies + HZ;
        force_sig(SIGKILL, selected);
        ret = 0;
    }

    rcu_read_unlock();
    return ret;
}

extern gckKERNEL
_GetValidKernel(
  gckGALDEVICE Device
  );

static gceSTATUS
_ShrinkMemory(
    IN gcsPLATFORM * Platform
    )
{
    struct platform_device *pdev;
    gckGALDEVICE galDevice;
    gckKERNEL kernel;
    gceSTATUS status = gcvSTATUS_OK;

    pdev = Platform->device;

    galDevice = platform_get_drvdata(pdev);

    kernel = _GetValidKernel(galDevice);

    if (kernel != gcvNULL)
    {
        if (force_contiguous_lowmem_shrink(kernel) != 0)
            status = gcvSTATUS_OUT_OF_MEMORY;
    }
    else
    {
        printk("%s: can't find kernel!\n", __FUNCTION__);
    }

    return status;
}
#endif

#if gcdENABLE_FSCALE_VAL_ADJUST && (defined(CONFIG_DEVICE_THERMAL) || defined(CONFIG_DEVICE_THERMAL_MODULE))
static int devfreq_cooling_handle_event_change(unsigned long event)
{
    static gctUINT orgFscale;
    static unsigned long prev_event = 0xffffffff;
    gctUINT curFscale, minFscale, maxFscale;
    gckHARDWARE hardware;
    gckGALDEVICE galDevice;
    gckDEVICE device;
    gctUINT FscaleVal = orgFscale;
    gctUINT core = gcvCORE_MAJOR;

    galDevice = platform_get_drvdata(pdevice);
    if (!galDevice)
    {
        /* GPU is not ready, so it is meaningless to change GPU freq. */
        return NOTIFY_OK;
    }

    device = galDevice->devices[0];
    if (!device->kernels[gcvCORE_MAJOR])
    {
        return NOTIFY_OK;
    }

    hardware = device->kernels[gcvCORE_MAJOR]->hardware;

    if (!hardware)
    {
        return NOTIFY_OK;
    }

    gckHARDWARE_GetFscaleValue(hardware, &curFscale, &minFscale, &maxFscale);
    if (prev_event == 0xffffffff) /* get initial value of Fscale */
        orgFscale = curFscale;
    else if (prev_event == event)
        return NOTIFY_OK;

    prev_event = event;

    switch (event) {
        case 0:
            FscaleVal = orgFscale;
            printk("Hot alarm is canceled. GPU3D clock will return to %d/64\n", orgFscale);
            break;
        case 1:
#if defined(CONFIG_ANDROID)
            if (of_find_compatible_node(NULL, NULL, "fsl,imx8mq-gpu")) {
                FscaleVal = maxFscale >> 1; /* switch to 1/2 of max frequency */
                printk("System is a little hot. GPU3D clock will work at %d/64\n", maxFscale >> 1);
                break;
            }
#endif
<<<<<<< HEAD
        fallthrough;
=======
        gcmkFALLTHRU;
>>>>>>> 8e1392e2
        case 2:
            FscaleVal = minFscale;
            printk("System is too hot. GPU3D will work at %d/64 clock.\n", minFscale);
            break;
        default:
            FscaleVal = orgFscale;
            printk("System don't support such event: %ld.\n", event);
            break;
    }

    while (device->kernels[core] && core <= gcvCORE_3D_MAX)
    {
        gckHARDWARE_SetFscaleValue(device->kernels[core++]->hardware, FscaleVal, ~0U);
    }

    return NOTIFY_OK;
}

static int thermal_hot_pm_notify(struct notifier_block *nb, unsigned long event, void *dummy) {
    int ret = devfreq_cooling_handle_event_change(event);
    return ret;
}

static struct notifier_block thermal_hot_pm_notifier =
{
    .notifier_call = thermal_hot_pm_notify,
};

#if defined(CONFIG_ANDROID)
static int devfreq_set_cur_state(struct thermal_cooling_device *cdev,
                                 unsigned long state)
{
    // Only when GPU is ready, will start to change GPU freq.
    if (gcdENABLE_GPU_THERMAL == 1) {
        struct devfreq_cooling_device *devfreq_device = cdev->devdata;
        int ret;
        ret = devfreq_cooling_handle_event_change(state);
        if (ret)
            return -EINVAL;
        devfreq_device->devfreq_state = state;
    }
    return 0;
}

static int devfreq_get_max_state(struct thermal_cooling_device *cdev,
                                 unsigned long *state)
{
    struct devfreq_cooling_device *devfreq_device = cdev->devdata;
    *state = devfreq_device->max_state;

    return 0;
}

static int devfreq_get_cur_state(struct thermal_cooling_device *cdev,
                                 unsigned long *state)
{
    struct devfreq_cooling_device *devfreq_device = cdev->devdata;
    *state = devfreq_device->devfreq_state;

    return 0;
}

static struct thermal_cooling_device_ops const devfreq_cooling_ops = {
    .get_max_state = devfreq_get_max_state,
    .get_cur_state = devfreq_get_cur_state,
    .set_cur_state = devfreq_set_cur_state,
};

static int get_idr(struct idr *idr, int *id)
{
    int ret;

    mutex_lock(&devfreq_cooling_lock);
    ret = idr_alloc(idr, NULL, 0, 0, GFP_KERNEL);
    mutex_unlock(&devfreq_cooling_lock);
    if (unlikely(ret < 0))
        return ret;
    *id = ret;

    return 0;
}

static void release_idr(struct idr *idr, int id)
{
    mutex_lock(&devfreq_cooling_lock);
    idr_remove(idr, id);
    mutex_unlock(&devfreq_cooling_lock);
}

struct thermal_cooling_device *device_gpu_cooling_register(struct device_node *np,
                                                           unsigned long states)
{
    struct thermal_cooling_device *cool_dev;
    struct devfreq_cooling_device *devfreq_dev = NULL;
    char dev_name[THERMAL_NAME_LENGTH];
    int ret = 0;

    devfreq_dev = kzalloc(sizeof(struct devfreq_cooling_device),
                                 GFP_KERNEL);
    if (!devfreq_dev)
        return ERR_PTR(-ENOMEM);

    ret = get_idr(&devfreq_idr, &devfreq_dev->id);
    if (ret) {
        kfree(devfreq_dev);
        return ERR_PTR(-EINVAL);
    }

    snprintf(dev_name, sizeof(dev_name), "thermal-gpufreq-%d",
              devfreq_dev->id);

    devfreq_dev->max_state = states;
    cool_dev = thermal_of_cooling_device_register(np, dev_name, devfreq_dev,
                                         &devfreq_cooling_ops);
    if (!cool_dev) {
        release_idr(&devfreq_idr, devfreq_dev->id);
        kfree(devfreq_dev);
        return ERR_PTR(-EINVAL);
    }
    devfreq_dev->cool_dev = cool_dev;
    devfreq_dev->devfreq_state = 0;

    return cool_dev;
}
EXPORT_SYMBOL_GPL(device_gpu_cooling_register);

void device_gpu_cooling_unregister(struct thermal_cooling_device *cdev)
{
    struct devfreq_cooling_device *devfreq_dev = cdev->devdata;

    thermal_cooling_device_unregister(devfreq_dev->cool_dev);
    release_idr(&devfreq_idr, devfreq_dev->id);
    kfree(devfreq_dev);
}
EXPORT_SYMBOL_GPL(device_gpu_cooling_unregister);
#endif

static ssize_t gpu3DMinClock_show(struct device_driver *dev, char *buf)
{
    gctUINT currentf = 0, minf = 0, maxf = 0;
    gckGALDEVICE galDevice;
    gckDEVICE device;

    galDevice = platform_get_drvdata(pdevice);

    device = galDevice->devices[0];
    if (device->kernels[gcvCORE_MAJOR])
    {
         gckHARDWARE_GetFscaleValue(device->kernels[gcvCORE_MAJOR]->hardware,
            &currentf, &minf, &maxf);
    }

    snprintf(buf, PAGE_SIZE, "%d\n", minf);
    return strlen(buf);
}

static ssize_t gpu3DMinClock_store(struct device_driver *dev, const char *buf, size_t count)
{

    gctINT fields;
    gctUINT MinFscaleValue;
    gckGALDEVICE galDevice;
    gckDEVICE device;
    gctUINT core = gcvCORE_MAJOR;

    galDevice = platform_get_drvdata(pdevice);
    if (!galDevice)
         return -EINVAL;

    device = galDevice->devices[0];

    fields = sscanf(buf, "%d", &MinFscaleValue);

    if (fields < 1)
         return -EINVAL;

    while (device->kernels[core] && core <= gcvCORE_3D_MAX)
    {
         gckHARDWARE_SetMinFscaleValue(device->kernels[core++]->hardware,MinFscaleValue);
    }

    return count;
}

#if LINUX_VERSION_CODE >= KERNEL_VERSION(3,11,0)
static DRIVER_ATTR_RW(gpu3DMinClock);
#else
static DRIVER_ATTR(gpu3DMinClock, S_IRUGO | S_IWUSR, gpu3DMinClock_show, gpu3DMinClock_store);
#endif

static ssize_t gpu3DClockScale_show(struct device_driver *dev, char *buf)
{
    gctUINT currentf = 0, minf = 0, maxf = 0;
    gckGALDEVICE galDevice;
    gckDEVICE device;

    galDevice = platform_get_drvdata(pdevice);

    device = galDevice->devices[0];
    if (device->kernels[gcvCORE_MAJOR])
    {
         gckHARDWARE_GetFscaleValue(device->kernels[gcvCORE_MAJOR]->hardware,
            &currentf, &minf, &maxf);
    }

    snprintf(buf, PAGE_SIZE, "%d\n", currentf);
    return strlen(buf);
}

static ssize_t gpu3DClockScale_store(struct device_driver *dev, const char *buf, size_t count)
{

    gctINT fields;
    gctUINT FscaleValue;
    gckGALDEVICE galDevice;
    gckDEVICE device;
    gctUINT core = gcvCORE_MAJOR;

    galDevice = platform_get_drvdata(pdevice);
    if (!galDevice)
         return -EINVAL;

    device = galDevice->devices[0];

    fields = sscanf(buf, "%d", &FscaleValue);

    if (fields < 1)
         return -EINVAL;

    while (device->kernels[core] && core <= gcvCORE_3D_MAX)
    {
         gckHARDWARE_SetFscaleValue(device->kernels[core++]->hardware,FscaleValue,FscaleValue);
    }

    return count;
}

#if LINUX_VERSION_CODE >= KERNEL_VERSION(3,11,0)
static DRIVER_ATTR_RW(gpu3DClockScale);
#else
static DRIVER_ATTR(gpu3DClockScale, S_IRUGO | S_IWUSR, gpu3DClockScale_show, gpu3DClockScale_store);
#endif

#endif

#if LINUX_VERSION_CODE >= KERNEL_VERSION(3,5,0)
static const struct of_device_id mxs_gpu_dt_ids[] = {
#ifdef IMX_GPU_SUBSYSTEM
    { .compatible = "fsl,imx8-gpu-ss", },
#endif
    { .compatible = "fsl,imx6q-gpu", }, /*Backward Compatiblity */
    {/* sentinel */}
};
MODULE_DEVICE_TABLE(of, mxs_gpu_dt_ids);
#endif

struct gpu_clk
{
    struct clk *clk_core;
    struct clk *clk_shader;
    struct clk *clk_axi;
    struct clk *clk_ahb;
};

#if defined(CONFIG_PM_OPP)
typedef enum _GOVERN_MODE
{
    OVERDRIVE,
    NOMINAL,
    UNDERDRIVE,
    GOVERN_COUNT
}
GOVERN_MODE;

static const char *govern_modes[] =
{
    "overdrive",
    "nominal",
    "underdrive"
};

struct gpu_govern
{
    unsigned long core_clk_freq[GOVERN_COUNT];
    unsigned long shader_clk_freq[GOVERN_COUNT];
    struct device* dev;
    int num_modes;
    int current_mode;
};
#endif

struct imx_priv
{
    struct gpu_clk imx_gpu_clks[gcdMAX_GPU_COUNT];

#if LINUX_VERSION_CODE < KERNEL_VERSION(3,14,0)
#if LINUX_VERSION_CODE < KERNEL_VERSION(3,5,0) || LINUX_VERSION_CODE >= KERNEL_VERSION(3,10,0)
    /*Power management.*/
    struct regulator *gpu_regulator;
#  endif
#endif
    /*Run time pm*/
    struct device *pmdev[gcdMAX_GPU_COUNT];

#if LINUX_VERSION_CODE >= KERNEL_VERSION(3,10,0)
    struct reset_control *rstc[gcdMAX_GPU_COUNT];
#endif

    uint32_t sc_gpu_pid[gcdMAX_GPU_COUNT];

    int gpu3dCount;

#ifdef CONFIG_PM
    int pm_qos_core;
    struct pm_qos_request pm_qos;
#endif

#if defined(CONFIG_PM_OPP)
    struct gpu_govern imx_gpu_govern;
#endif
};

static struct imx_priv imxPriv;

#if defined(CONFIG_PM_OPP)
static ssize_t gpu_govern_show(struct device_driver *dev, char *buf)
{
    struct imx_priv *priv = &imxPriv;
    int i;
    ssize_t len;
    int max_modes;

    unsigned long core_freq;
    unsigned long shader_freq;

    if (priv->imx_gpu_govern.num_modes == GOVERN_COUNT)
        max_modes = priv->imx_gpu_govern.num_modes - 1;
    else
        max_modes = priv->imx_gpu_govern.num_modes;

    len = sprintf(buf, "GPU support %d modes\n", priv->imx_gpu_govern.num_modes);


    for (i = priv->imx_gpu_govern.current_mode; i <= max_modes; i++)
    {
        core_freq   = priv->imx_gpu_govern.core_clk_freq[i];
        shader_freq = priv->imx_gpu_govern.shader_clk_freq[i];

        len += sprintf(buf + len,
                "%s:\tcore_clk frequency: %lu\tshader_clk frequency: %lu\n",
                govern_modes[i], core_freq, shader_freq);
    }

    len += sprintf(buf + len, "Currently GPU runs on mode %s\n",
        govern_modes[priv->imx_gpu_govern.current_mode]);

    return len;
}

static ssize_t gpu_govern_store(struct device_driver *dev, const char *buf, size_t count)
{
    unsigned long core_freq = 0;
    unsigned long shader_freq = 0;
    struct imx_priv *priv = &imxPriv;
    int core = gcvCORE_MAJOR;
    int i;

    for (i = 0; i < GOVERN_COUNT; i++)
    {
        if (strstr(buf, govern_modes[i]))
        {
            break;
        }
    }

    if (i == GOVERN_COUNT)
    {
        return count;
    }

    core_freq   = priv->imx_gpu_govern.core_clk_freq[i];
    shader_freq = priv->imx_gpu_govern.shader_clk_freq[i];
    priv->imx_gpu_govern.current_mode = i;

    for (core = gcvCORE_MAJOR; core <= gcvCORE_3D_MAX; core++)
    {
        struct clk* clk_core   = priv->imx_gpu_clks[core].clk_core;
        struct clk* clk_shader = priv->imx_gpu_clks[core].clk_shader;

        if (clk_core != NULL && clk_shader != NULL &&
            core_freq != 0 && shader_freq != 0)
        {
#ifdef CONFIG_PM
            pm_runtime_get_sync(priv->pmdev[core]);
#endif
            clk_set_rate(clk_core, core_freq);
            clk_set_rate(clk_shader, shader_freq);
#ifdef CONFIG_PM
            pm_runtime_put_sync(priv->pmdev[core]);
#endif
        }
    }

    return count;
}

#if LINUX_VERSION_CODE >= KERNEL_VERSION(3,11,0)
static DRIVER_ATTR_RW(gpu_govern);
#else
static DRIVER_ATTR(gpu_govern, S_IRUGO | S_IWUSR, gpu_govern_show, gpu_govern_store);
#endif

int init_gpu_opp_table(struct device *dev)
{
    const struct property *prop;
    const __be32 *val;
    int nr;
    int ret = 0;
    int i, p;
    struct imx_priv *priv = &imxPriv;

    priv->imx_gpu_govern.num_modes = 0;

    prop = of_find_property(dev->of_node, "operating-points", NULL);
    if (!prop) {
        return 0;
    }

    if (!prop->value) {
        dev_err(dev, "operating-points invalid. Frequency scaling will not work\n");
        return -ENODATA;
    }

    /*
     * Each OPP is a set of tuples consisting of frequency and
     * voltage like <freq-kHz vol-uV>.
     */
    nr = prop->length / sizeof(u32);
    if (nr % 2) {
        dev_err(dev, "%s: Invalid OPP list\n", __func__);
        return -EINVAL;
    }

    /*
     * We handle both cases where UNDERDRIVE is represented by a single tuple
     * or when it is represented by two. More than 4 tuples means that we have
     * the current mode defaulting to OVERDRIVE, while less than 3 means only
     * nominal. Lastly just two tuples means UNDERDRIVE. Note that the tuples
     * are divisible by 2 (X Y) hence there's no need to test for odd values.
     */
    if (nr < 6)
        priv->imx_gpu_govern.current_mode = UNDERDRIVE;
    else if (nr == 6 || nr == 8)
        priv->imx_gpu_govern.current_mode = NOMINAL;
    else
        priv->imx_gpu_govern.current_mode = OVERDRIVE;

    val = prop->value;

    for (p = 0, i = priv->imx_gpu_govern.current_mode; nr > 0 && i < GOVERN_COUNT; nr -= 4)
    {
        unsigned long core_freq, core_volt, shader_freq, shader_volt;

        core_freq = be32_to_cpup(val++) * 1000;
        core_volt = be32_to_cpup(val++);

        if (nr == 2)
        {
            shader_freq = core_freq;
            shader_volt = core_volt;
        }
        else
        {
            shader_freq = be32_to_cpup(val++) * 1000;
            shader_volt = be32_to_cpup(val++);
        }

        /* We only register core_clk frequency */
        if (dev_pm_opp_add(dev, core_freq, core_volt))
        {
            dev_warn(dev, "%s: Failed to add OPP %ld\n",
                 __func__, core_freq);
            continue;
        }

        priv->imx_gpu_govern.core_clk_freq[i]   = core_freq;
        priv->imx_gpu_govern.shader_clk_freq[i] = shader_freq;

        p++;
    i++;
    }

    priv->imx_gpu_govern.num_modes = p;
    priv->imx_gpu_govern.dev = dev;

    if (priv->imx_gpu_govern.num_modes > 0)
    {
        ret = driver_create_file(dev->driver, &driver_attr_gpu_govern);
        if (ret) {
            dev_err(dev, "create gpu_govern attr failed (%d)\n", ret);
        return ret;
    }
    }

    return ret;
}

int remove_gpu_opp_table(void)
{
    struct imx_priv *priv = &imxPriv;
    struct device* dev = priv->imx_gpu_govern.dev;
    int i = 0;
    int max_modes;

    if (priv->imx_gpu_govern.num_modes == GOVERN_COUNT)
        max_modes = priv->imx_gpu_govern.num_modes - 1;
    else
        max_modes = priv->imx_gpu_govern.num_modes;

    /* if we don't have any modes available we don't have OPP */
    if (max_modes == 0)
        return 0;

    for (i = priv->imx_gpu_govern.current_mode; i <= max_modes; i++)
    {
        unsigned long core_freq;

        core_freq = priv->imx_gpu_govern.core_clk_freq[i];
        dev_pm_opp_remove(dev, core_freq);
    }

    if (i > 0)
    {
        driver_remove_file(dev->driver, &driver_attr_gpu_govern);
    }

    return 0;
}
#endif

#ifdef IMX_GPU_SUBSYSTEM

static int use_imx_gpu_subsystem;

/* sub device component ops. */
static int mxc_gpu_sub_bind(struct device *dev,
                struct device *master, void *data)
{
    return 0;
}

static void mxc_gpu_sub_unbind(struct device *dev, struct device *master, void *data)
{
}

static const struct component_ops mxc_gpu_sub_ops =
{
    .bind   = mxc_gpu_sub_bind,
    .unbind = mxc_gpu_sub_unbind,
};

/* sub device driver. */
static const struct of_device_id mxc_gpu_sub_match[] =
{
    { .compatible = "fsl,imx8-gpu"},
    { .compatible = "vivante,gc"},
    { /* sentinel */ }
};

static int mxc_gpu_sub_probe(struct platform_device *pdev)
{
    return component_add(&pdev->dev, &mxc_gpu_sub_ops);
}

static int mxc_gpu_sub_remove(struct platform_device *pdev)
{
    component_del(&pdev->dev, &mxc_gpu_sub_ops);
    return 0;
}

struct platform_driver mxc_gpu_sub_driver =
{
    .driver = {
        .name  = "mxc-gpu",
        .owner = THIS_MODULE,
        .of_match_table = mxc_gpu_sub_match,
    },

    .probe  = mxc_gpu_sub_probe,
    .remove = mxc_gpu_sub_remove,
};

static int register_mxc_gpu_sub_driver(void)
{
    return use_imx_gpu_subsystem ? platform_driver_register(&mxc_gpu_sub_driver) : 0;
}

static void unregister_mxc_gpu_sub_driver(void)
{
    if (use_imx_gpu_subsystem) {
        platform_driver_unregister(&mxc_gpu_sub_driver);
    }
}

static int patch_param_imx8_subsystem(struct platform_device *pdev,
                gcsMODULE_PARAMETERS *args)
{
    int i = 0;
    struct resource* res;
    struct imx_priv *priv = &imxPriv;
    struct device_node *node = pdev->dev.of_node;
    struct device_node *core_node;
    int core = gcvCORE_MAJOR;

    while ((core_node = of_parse_phandle(node, "cores", i++)) != NULL &&
            core < gcvCORE_COUNT) {
        struct platform_device *pdev_gpu;
        int irqLine = -1;

        if (!of_device_is_available(core_node)) {
            of_node_put(core_node);
            continue;
        }

        pdev_gpu = of_find_device_by_node(core_node);

        if (!pdev_gpu)
            break;

#ifdef CONFIG_PM
        if(of_device_is_compatible(core_node,"fsl,imx8-vipsi")) {
            priv->pm_qos_core = core;
        }
#endif

        irqLine = platform_get_irq(pdev_gpu, 0);

        if (irqLine < 0)
            break;

        res = platform_get_resource(pdev_gpu, IORESOURCE_MEM, 0);

        if (!res)
            break;

        while(!priv->pmdev[core] && core < (gcvCORE_COUNT-1))
            core++;

        if (core == gcvCORE_2D) {
            args->irq2Ds[0] = irqLine;
            args->register2DBases[0] = res->start;
            args->register2DSizes[0] = res->end - res->start + 1;
        } else {
            args->irqs[core] = irqLine;
            args->registerBases[core] = res->start;
            args->registerSizes[core] = res->end - res->start + 1;
        }

        of_node_put(core_node);
        ++core;
    }

    if (core_node)
        of_node_put(core_node);

    return 0;
}

static inline int get_power_imx8_subsystem(struct device *pdev)
{
    struct imx_priv *priv = &imxPriv;
    struct clk *clk_core = NULL;
    struct clk *clk_shader = NULL;
    struct clk *clk_axi = NULL;
    struct clk *clk_ahb = NULL;

    /* Initialize the clock structure */
    int i = 0;
    struct device_node *node = pdev->of_node;
    struct device_node *core_node;
    int core = gcvCORE_MAJOR;

    while ((core_node = of_parse_phandle(node, "cores", i++)) != NULL) {
        struct platform_device *pdev_gpu = NULL;
        clk_shader = NULL;
        clk_core = NULL;
        clk_axi = NULL;
        clk_ahb = NULL;

        if (!of_device_is_available(core_node)) {
            of_node_put(core_node);
            continue;
        }

        pdev_gpu = of_find_device_by_node(core_node);

        if (!pdev_gpu)
            break;

        clk_core = clk_get(&pdev_gpu->dev, "core");

        if (IS_ERR(clk_core)) {
            printk("galcore: clk_get clk_core failed\n");
            break;
        }

        clk_axi = clk_get(&pdev_gpu->dev, "axi");

        if (IS_ERR(clk_axi)) {
            clk_axi = clk_get(&pdev_gpu->dev, "bus");
            if (IS_ERR(clk_axi))
                clk_axi = NULL;
        }

        clk_ahb = clk_get(&pdev_gpu->dev, "ahb");

        if (IS_ERR(clk_ahb)) {
            clk_ahb = clk_get(&pdev_gpu->dev, "reg");
            if (IS_ERR(clk_ahb))
                clk_ahb = NULL;
        }

        clk_shader = clk_get(&pdev_gpu->dev, "shader");

        if (IS_ERR(clk_shader)) {
            priv->gpu3dCount = core;
            core = gcvCORE_2D;
            clk_shader = NULL;
        }

#if defined(CONFIG_ANDROID) && LINUX_VERSION_CODE < KERNEL_VERSION(4,9,0)
        clk_prepare(clk_core);
        clk_set_rate(clk_core, 800000000);
        clk_unprepare(clk_core);

        clk_prepare(clk_shader);
        clk_set_rate(clk_shader, 800000000);
        clk_unprepare(clk_shader);
#endif

        priv->imx_gpu_clks[core].clk_shader = clk_shader;
        priv->imx_gpu_clks[core].clk_core   = clk_core;
        priv->imx_gpu_clks[core].clk_axi    = clk_axi;
        priv->imx_gpu_clks[core].clk_ahb    = clk_ahb;

        if (of_property_read_u32(core_node, "fsl,sc_gpu_pid", &priv->sc_gpu_pid[core])) {
            priv->sc_gpu_pid[core] = 0;
        }
#if LINUX_VERSION_CODE >= KERNEL_VERSION(5,0,0)
        else if (!gpu_ipcHandle) {
            uint32_t ret = imx_scu_get_handle(&gpu_ipcHandle);
            if (ret != 0) {
                printk("galcore: cannot open MU channel to SCU\n");
                return ret;
            }
    }
#elif defined(IMX8_SCU_CONTROL)
        else if (!gpu_ipcHandle) {
            sc_err_t sciErr;
            uint32_t mu_id;
            sciErr = sc_ipc_getMuID(&mu_id);

            if (sciErr != SC_ERR_NONE) {
                printk("galcore; cannot obtain mu id\n");
                return -EINVAL;
            }

            sciErr = sc_ipc_open(&gpu_ipcHandle, mu_id);

            if (sciErr != SC_ERR_NONE) {
                printk("galcore: cannot open MU channel to SCU\n");
                return -EINVAL;
            }
        }
#endif

#ifdef CONFIG_PM
        pm_runtime_get_noresume(&pdev_gpu->dev);
        pm_runtime_set_active(&pdev_gpu->dev);
        pm_runtime_enable(&pdev_gpu->dev);
        pm_runtime_put_sync(&pdev_gpu->dev);
        priv->pmdev[core] = &pdev_gpu->dev;
#endif
        of_node_put(core_node);
        ++core;
    }

    if (core <= gcvCORE_3D_MAX)
        priv->gpu3dCount = core;

    if (core_node)
        of_node_put(core_node);

    return 0;
}

#endif

static int patch_param_imx6(struct platform_device *pdev,
                gcsMODULE_PARAMETERS *args)
{
    struct resource* res;
    int irqLine = -1;

    irqLine = platform_get_irq_byname(pdev, "irq_3d");

    if (irqLine > 0)
        args->irqs[gcvCORE_MAJOR] = irqLine;
    else
        dev_dbg(&pdev->dev, "no irq_3d ret=%d", irqLine);

    res = platform_get_resource_byname(pdev, IORESOURCE_MEM, "iobase_3d");

    if (res) {
        args->registerBases[gcvCORE_MAJOR] = res->start;
        args->registerSizes[gcvCORE_MAJOR] = res->end - res->start + 1;
    }

#if LINUX_VERSION_CODE >= KERNEL_VERSION(5, 18, 0)
    irqLine = platform_get_irq_byname_optional(pdev, "irq_2d");
#else
    irqLine = platform_get_irq_byname(pdev, "irq_2d");
#endif

    if (irqLine > 0)
        args->irq2Ds[0] = irqLine;
    else
        dev_dbg(&pdev->dev, "no irq_2d ret=%d", irqLine);

    res = platform_get_resource_byname(pdev, IORESOURCE_MEM, "iobase_2d");

    if (res) {
        args->register2DBases[0] = res->start;
        args->register2DSizes[0] = res->end - res->start + 1;
    }

#if LINUX_VERSION_CODE >= KERNEL_VERSION(5, 18, 0)
    irqLine = platform_get_irq_byname_optional(pdev, "irq_vg");
#else
    irqLine = platform_get_irq_byname(pdev, "irq_vg");
#endif

    if (irqLine > 0)
        args->irqVG = irqLine;
    else
        dev_dbg(&pdev->dev, "no irq_vg ret=%d", irqLine);

    res = platform_get_resource_byname(pdev, IORESOURCE_MEM, "iobase_vg");

    if (res) {
        args->registerVGBase = res->start;
        args->registerVGSize = res->end - res->start + 1;
    }

    return 0;
}

static bool is_layerscape;

static int patch_param_ls(struct platform_device *pdev,
        gcsMODULE_PARAMETERS *args)
{
    struct device_node *node = pdev->dev.of_node;
    struct resource *res;
    int core = gcvCORE_MAJOR;
    struct platform_device *pdev_gpu;
    int irqLine = -1;

    pdev_gpu = of_find_device_by_node(node);
    if (!pdev_gpu)
        return gcvSTATUS_DEVICE;

    of_node_put(node);

    irqLine = platform_get_irq(pdev_gpu, 0);
    if (irqLine < 0)
        return gcvSTATUS_NOT_FOUND;

    res = platform_get_resource(pdev_gpu, IORESOURCE_MEM, 0);
    if (!res)
        return gcvSTATUS_NOT_FOUND;

    args->irqs[core] = irqLine;
    args->registerBases[core] = res->start;
    args->registerSizes[core] = res->end - res->start + 1;

    return 0;
}

static int patch_param(struct platform_device *pdev,
                gcsMODULE_PARAMETERS *args)
{
    struct resource* res;

#if LINUX_VERSION_CODE >= KERNEL_VERSION(4,1,0)
    struct device_node *node;
    struct resource res_mem;
#elif LINUX_VERSION_CODE >= KERNEL_VERSION(3,10,0)
#elif LINUX_VERSION_CODE >= KERNEL_VERSION(3,5,0)
    struct device_node *dn =pdev->dev.of_node;
    const u32 *prop;
#else
    struct viv_gpu_platform_data *pdata;
#endif

    pdevice = pdev;

    if (is_layerscape) {
        patch_param_ls(pdev, args);
    } else {
#ifdef IMX_GPU_SUBSYSTEM
        if (pdev->dev.of_node && use_imx_gpu_subsystem)
            patch_param_imx8_subsystem(pdev, args);
        else
#endif
            patch_param_imx6(pdev, args);
    }

#if LINUX_VERSION_CODE >= KERNEL_VERSION(3,5,0)
    if(args->compression == gcvCOMPRESSION_OPTION_DEFAULT)
    {
        const u32 *property;

        property = of_get_property(pdev->dev.of_node, "depth-compression", NULL);
        if (property && *property == 0)
        {
            args->compression &= ~gcvCOMPRESSION_OPTION_DEPTH;
        }
    }
#endif

    res = platform_get_resource_byname(pdev, IORESOURCE_MEM, "phys_baseaddr");

    if (res && !args->baseAddress && !args->physSize) {
        args->baseAddress = res->start;
        args->physSize = res->end - res->start + 1;
    }

#if LINUX_VERSION_CODE >= KERNEL_VERSION(4,1,0)
    node = of_parse_phandle(pdev->dev.of_node, "memory-region", 0);

    if (node && !of_address_to_resource(node, 0, &res_mem))
    {
        res = &res_mem;
    }
    else
    {
        res = platform_get_resource_byname(pdev, IORESOURCE_MEM, "contiguous_mem");
    }

    if (node)
    {
        of_node_put(node);
    }

    if (res) {
        if (args->contiguousBase == 0)
            args->contiguousBase = res->start;

        if  (args->contiguousSize == ~0U)
            args->contiguousSize = res->end - res->start + 1;
    }

#elif LINUX_VERSION_CODE >= KERNEL_VERSION(3,10,0)
    args->contiguousBase = 0;
#elif LINUX_VERSION_CODE >= KERNEL_VERSION(3,5,0)
    prop = of_get_property(dn, "contiguousbase", NULL);

    if (prop)
        args->contiguousBase = *prop;

    of_property_read_u32(dn,"contiguoussize", (u32 *)&contiguousSize);
#else

    pdata = pdev->dev.platform_data;

    if (pdata) {
        args->contiguousBase = pdata->reserved_mem_base;
        args->contiguousSize = pdata->reserved_mem_size;
    }

#endif

    if (args->contiguousSize == ~0U) {
       printk("Warning: No contiguous memory is reserverd for gpu.!\n");
       printk("Warning: Will use default value(%d) for the reserved memory!\n", gcdFSL_CONTIGUOUS_SIZE);

       args->contiguousSize = gcdFSL_CONTIGUOUS_SIZE;
    }

    args->gpu3DMinClock = initgpu3DMinClock;

    if (args->physSize == 0) {
#if defined(IMX8_PHYS_BASE)
        args->baseAddress = IMX8_PHYS_BASE;
#endif

#if defined(IMX8_PHYS_SIZE)
        args->physSize = IMX8_PHYS_SIZE;
#elif defined(CONFIG_SOC_IMX6Q)
        args->physSize = 0x80000000;
#endif
    }

    return 0;
}

int init_priv(void)
{
    memset(&imxPriv, 0, sizeof(imxPriv));

#ifdef CONFIG_PM
    imxPriv.pm_qos_core = -1;
#endif

#ifdef CONFIG_GPU_LOW_MEMORY_KILLER
#if LINUX_VERSION_CODE < KERNEL_VERSION(4,1,0)
    task_free_register(&task_nb);
#  else
    task_handoff_register(&task_nb);
#  endif
#endif

    return 0;
}

void
free_priv(void)
{
#ifdef CONFIG_GPU_LOW_MEMORY_KILLER
#if LINUX_VERSION_CODE < KERNEL_VERSION(4,1,0)
     task_free_unregister(&task_nb);
#  else
    task_handoff_unregister(&task_nb);
#  endif
#endif
}

static int set_clock(int gpu, int enable);
static int set_power(int gpu, int enable);

#if LINUX_VERSION_CODE >= KERNEL_VERSION(3,10,0)
static void imx6sx_optimize_qosc_for_GPU(void)
{
    struct device_node *np;
    void __iomem *src_base;

    np = of_find_compatible_node(NULL, NULL, "fsl,imx6sx-qosc");
    if (!np)
        return;

    src_base = of_iomap(np, 0);
    WARN_ON(!src_base);

    set_power(gcvCORE_MAJOR, 1);
    set_clock(gcvCORE_MAJOR, 1);

    writel_relaxed(0, src_base); /* Disable clkgate & soft_rst */
    writel_relaxed(0, src_base+0x60); /* Enable all masters */
    writel_relaxed(0, src_base+0x1400); /* Disable clkgate & soft_rst for gpu */
    writel_relaxed(0x0f000222, src_base+0x1400+0xd0); /* Set Write QoS 2 for gpu */
    writel_relaxed(0x0f000822, src_base+0x1400+0xe0); /* Set Read QoS 8 for gpu */

    set_clock(gcvCORE_MAJOR, 0);
    set_power(gcvCORE_MAJOR, 0);

    return;
}
#endif

static inline int get_power_imx6(struct device *pdev)
{
    struct imx_priv *priv = &imxPriv;
    struct clk *clk_core = NULL;
    struct clk *clk_shader = NULL;
    struct clk *clk_axi = NULL;
    struct clk *clk_ahb = NULL;

#ifdef CONFIG_RESET_CONTROLLER
#if LINUX_VERSION_CODE >= KERNEL_VERSION(3,10,0)
    struct reset_control *rstc;

    rstc = devm_reset_control_get(pdev, "gpu3d");
    priv->rstc[gcvCORE_MAJOR] = IS_ERR(rstc) ? NULL : rstc;
#if LINUX_VERSION_CODE >= KERNEL_VERSION(4,9,0)
    rstc = devm_reset_control_get_shared(pdev, "gpu2d");
    priv->rstc[gcvCORE_2D] = IS_ERR(rstc) ? NULL : rstc;
    rstc = devm_reset_control_get_shared(pdev, "gpuvg");
#    else
    rstc = devm_reset_control_get(pdev, "gpu2d");
    priv->rstc[gcvCORE_2D] = IS_ERR(rstc) ? NULL : rstc;
    rstc = devm_reset_control_get(pdev, "gpuvg");
#    endif
    priv->rstc[gcvCORE_VG] = IS_ERR(rstc) ? NULL : rstc;
#  endif
#endif

#if LINUX_VERSION_CODE < KERNEL_VERSION(3,14,0)
#if LINUX_VERSION_CODE < KERNEL_VERSION(3,5,0)
    /* Get gpu regulator */
    priv->gpu_regulator = regulator_get(pdev, "cpu_vddgpu");
#  elif LINUX_VERSION_CODE >= KERNEL_VERSION(3,10,0)
    priv->gpu_regulator = devm_regulator_get(pdev, "pu");
#  endif

#if LINUX_VERSION_CODE < KERNEL_VERSION(3,5,0) || LINUX_VERSION_CODE >= KERNEL_VERSION(3,10,0)
    if (IS_ERR(priv->gpu_regulator)) {
       printk("%s: Failed to get gpu regulator\n", __FUNCTION__);
       return -ENXIO;
    }
#  endif
#endif

    clk_core = clk_get(pdev, "gpu3d_clk");

    if (!IS_ERR(clk_core)) {
        clk_axi = clk_get(pdev, "gpu3d_axi_clk");
        clk_shader = clk_get(pdev, "gpu3d_shader_clk");

        if (IS_ERR(clk_shader)) {
            clk_put(clk_core);
            clk_core = NULL;
            clk_shader = NULL;
            printk("galcore: clk_get gpu3d_shader_clk failed, disable 3d!\n");
        }

        clk_ahb = clk_get(pdev, "gpu3d_ahb_clk");
        if (IS_ERR(clk_ahb)) {
            clk_ahb = NULL;
        }
    } else {
        clk_core = NULL;
        printk("galcore: clk_get gpu3d_clk failed, disable 3d!\n");
    }

    priv->imx_gpu_clks[gcvCORE_MAJOR].clk_core = clk_core;
    priv->imx_gpu_clks[gcvCORE_MAJOR].clk_shader = clk_shader;
    priv->imx_gpu_clks[gcvCORE_MAJOR].clk_axi = clk_axi;
    priv->imx_gpu_clks[gcvCORE_MAJOR].clk_ahb = clk_ahb;

    clk_core = clk_get(pdev, "gpu2d_clk");

    if (IS_ERR(clk_core)) {
        clk_core = NULL;
        printk("galcore: clk_get 2d core clock failed, disable 2d/vg!\n");
    } else {
        clk_axi = clk_get(pdev, "gpu2d_axi_clk");
        if (IS_ERR(clk_axi)) {
            clk_axi = NULL;
            printk("galcore: clk_get 2d axi clock failed, disable 2d\n");
        }
        clk_ahb = clk_get(pdev, "gpu2d_ahb_clk");
        if (IS_ERR(clk_ahb)) {
            clk_ahb = NULL;
        }

        priv->imx_gpu_clks[gcvCORE_2D].clk_ahb = clk_ahb;
        priv->imx_gpu_clks[gcvCORE_2D].clk_core = clk_core;
        priv->imx_gpu_clks[gcvCORE_2D].clk_axi = clk_axi;

        clk_axi = clk_get(pdev, "openvg_axi_clk");

        if (IS_ERR(clk_axi)) {
            clk_axi = NULL;
            printk("galcore: clk_get vg clock failed, disable vg!\n");
        }

        priv->imx_gpu_clks[gcvCORE_VG].clk_core = clk_core;
        priv->imx_gpu_clks[gcvCORE_VG].clk_axi = clk_axi;
    }

#ifdef CONFIG_PM
    pm_runtime_enable(pdev);

    priv->pmdev[gcvCORE_MAJOR] = pdev;
    priv->pmdev[gcvCORE_2D]    = pdev;
    priv->pmdev[gcvCORE_VG]    = pdev;
#endif

    return 0;
}

static inline int get_power(struct device *pdev)
{
    int ret;

    /*Initialize the clock structure*/
#ifdef IMX_GPU_SUBSYSTEM
    if (pdev->of_node && use_imx_gpu_subsystem)
        ret = get_power_imx8_subsystem(pdev);
    else
#endif
        ret = get_power_imx6(pdev);

    if (ret)
        return ret;

#if gcdENABLE_FSCALE_VAL_ADJUST && (defined(CONFIG_DEVICE_THERMAL) || defined(CONFIG_DEVICE_THERMAL_MODULE))
    REG_THERMAL_NOTIFIER(&thermal_hot_pm_notifier);

    ret = driver_create_file(pdev->driver, &driver_attr_gpu3DMinClock);

    if (ret)
        dev_err(pdev, "create gpu3DMinClock attr failed (%d)\n", ret);

    ret = driver_create_file(pdev->driver, &driver_attr_gpu3DClockScale);

    if (ret)
        dev_err(pdev, "create gpu3DClockScale attr failed (%d)\n", ret);

#if defined(CONFIG_ANDROID)
    gcdENABLE_GPU_THERMAL = 1;
#endif

#endif

#if defined(CONFIG_PM_OPP)
    ret = init_gpu_opp_table(pdev);
    if (ret)
        dev_err(pdev, "OPP init failed!\n");
#endif

#if LINUX_VERSION_CODE >= KERNEL_VERSION(3,10,0)
    imx6sx_optimize_qosc_for_GPU();
#endif

    return 0;
}

static inline int get_power_ls(struct device *pdev)
{
#if gcdENABLE_FSCALE_VAL_ADJUST && (defined(CONFIG_DEVICE_THERMAL) || defined(CONFIG_DEVICE_THERMAL_MODULE))
    int ret;

    REG_THERMAL_NOTIFIER(&thermal_hot_pm_notifier);

    ret = driver_create_file(pdev->driver, &driver_attr_gpu3DMinClock);

    if (ret)
        dev_err(pdev, "create gpu3DMinClock attr failed (%d)\n", ret);

    ret = driver_create_file(pdev->driver, &driver_attr_gpu3DClockScale);

    if (ret)
        dev_err(pdev, "create gpu3DClockScale attr failed (%d)\n", ret);
#endif

    return 0;
}

static inline void put_power(void)
{
    int core = 0;
    struct gpu_clk *imx_clk = NULL;
    struct imx_priv *priv = &imxPriv;
    struct device *pmdev_last = NULL;/*legacy gpu device entry for imx6*/
    struct clk *clk_core_last = NULL;/*vg has same core clk as 2d */

    for (core = 0; core < gcdMAX_GPU_COUNT; core++) {
        imx_clk = &priv->imx_gpu_clks[core];

        if (imx_clk->clk_core && imx_clk->clk_core != clk_core_last) {
             clk_put(imx_clk->clk_core);
             clk_core_last = imx_clk->clk_core;
             imx_clk->clk_core = NULL;
        }

        if (imx_clk->clk_shader) {
             clk_put(imx_clk->clk_shader);
             imx_clk->clk_shader = NULL;
        }

        if (imx_clk->clk_axi) {
             clk_put(imx_clk->clk_axi);
             imx_clk->clk_axi = NULL;
        }

        if (imx_clk->clk_ahb) {
             clk_put(imx_clk->clk_ahb);
             imx_clk->clk_ahb = NULL;
        }

#ifdef CONFIG_PM
        if (priv->pmdev[core] && priv->pmdev[core] != pmdev_last){
            pm_runtime_disable(priv->pmdev[core]);
            pmdev_last = priv->pmdev[core];
        }
#endif
    }

#if LINUX_VERSION_CODE < KERNEL_VERSION(3,5,0)
    if (priv->gpu_regulator) {
       regulator_put(priv->gpu_regulator);
       priv->gpu_regulator = NULL;
    }
#endif

#if gcdENABLE_FSCALE_VAL_ADJUST && (defined(CONFIG_DEVICE_THERMAL) || defined(CONFIG_DEVICE_THERMAL_MODULE))
#if defined(CONFIG_ANDROID)
    gcdENABLE_GPU_THERMAL = 0;
#endif

    UNREG_THERMAL_NOTIFIER(&thermal_hot_pm_notifier);

    driver_remove_file(pdevice->dev.driver, &driver_attr_gpu3DMinClock);

    driver_remove_file(pdevice->dev.driver, &driver_attr_gpu3DClockScale);
#endif

#if defined(CONFIG_PM_OPP)
    remove_gpu_opp_table();
#endif

#if (LINUX_VERSION_CODE < KERNEL_VERSION(5,0,0)) && defined(IMX8_SCU_CONTROL)
    if (gpu_ipcHandle)
        sc_ipc_close(gpu_ipcHandle);
#endif
}

static inline void put_power_ls(void)
{
#if gcdENABLE_FSCALE_VAL_ADJUST && (defined(CONFIG_DEVICE_THERMAL) || defined(CONFIG_DEVICE_THERMAL_MODULE))
    UNREG_THERMAL_NOTIFIER(&thermal_hot_pm_notifier);

    driver_remove_file(pdevice->dev.driver, &driver_attr_gpu3DMinClock);

    driver_remove_file(pdevice->dev.driver, &driver_attr_gpu3DClockScale);
#endif
}

static inline int set_power(int gpu, int enable)
{
#ifdef CONFIG_PM
    struct imx_priv* priv = &imxPriv;
#endif

    struct clk *clk_core = priv->imx_gpu_clks[gpu].clk_core;
    struct clk *clk_shader = priv->imx_gpu_clks[gpu].clk_shader;
    struct clk *clk_axi = priv->imx_gpu_clks[gpu].clk_axi;
    struct clk *clk_ahb = priv->imx_gpu_clks[gpu].clk_ahb;

    if (enable) {
#if LINUX_VERSION_CODE < KERNEL_VERSION(3,14,0)
#if LINUX_VERSION_CODE < KERNEL_VERSION(3,5,0) || LINUX_VERSION_CODE >= KERNEL_VERSION(3,10,0)
        if (!IS_ERR(priv->gpu_regulator)) {
            int ret = regulator_enable(priv->gpu_regulator);

            if (ret)
                printk("%s: fail to enable pu regulator %d!\n", __FUNCTION__, ret);
        }
#  else
        imx_gpc_power_up_pu(true);
#  endif
#endif

#ifdef CONFIG_PM
        pm_runtime_get_sync(priv->pmdev[gpu]);
        if(priv->pm_qos_core == gpu) {
#if LINUX_VERSION_CODE >= KERNEL_VERSION(5,7,0)
            cpu_latency_qos_add_request(&priv->pm_qos, 0);
#else
            pm_qos_add_request(&(priv->pm_qos), PM_QOS_CPU_DMA_LATENCY, 0);
#endif
        }
#endif

#if LINUX_VERSION_CODE >= KERNEL_VERSION(5,0,0)
        if (priv->sc_gpu_pid[gpu]) {
            uint32_t ret = imx_sc_misc_set_control(gpu_ipcHandle, priv->sc_gpu_pid[gpu], IMX_SC_C_ID, gpu);
            if (ret) {
                printk("galcore: failed to set gpu id for 3d_%d\n", gpu);
                return ret;
            }
            if (priv->gpu3dCount > 1) {
                ret = imx_sc_misc_set_control(gpu_ipcHandle, priv->sc_gpu_pid[gpu], IMX_SC_C_SINGLE_MODE, 0);
                if (ret) {
                    printk("galcore: failed to set gpu dual mode for 3d_%d\n", gpu);
                    return ret;
                }
            } else {
                ret = imx_sc_misc_set_control(gpu_ipcHandle, priv->sc_gpu_pid[gpu], IMX_SC_C_SINGLE_MODE, 1);
                if (ret) {
                printk("galcore: failed to set gpu single mode for 3d_%d\n", gpu);
                return ret;
                }
            }
        }
#elif defined(IMX8_SCU_CONTROL)
        if (priv->sc_gpu_pid[gpu]) {
            sc_err_t sciErr = sc_misc_set_control(gpu_ipcHandle, priv->sc_gpu_pid[gpu], SC_C_ID, gpu);
            if (sciErr != SC_ERR_NONE)
                printk("galcore: failed to set gpu id for 3d_%d\n", gpu);

            if (priv->gpu3dCount > 1) {
                sciErr = sc_misc_set_control(gpu_ipcHandle, priv->sc_gpu_pid[gpu], SC_C_SINGLE_MODE, 0);
                if (sciErr != SC_ERR_NONE)
                    printk("galcore: failed to set gpu dual mode for 3d_%d\n", gpu);
            } else {
                sciErr = sc_misc_set_control(gpu_ipcHandle, priv->sc_gpu_pid[gpu], SC_C_SINGLE_MODE, 1);
                if (sciErr != SC_ERR_NONE)
                    printk("galcore: failed to set gpu single mode for 3d_%d\n", gpu);
            }
        }
#endif
        if (clk_core)
            clk_prepare(clk_core);

        if (clk_shader)
            clk_prepare(clk_shader);

        if (clk_axi)
            clk_prepare(clk_axi);

        if (clk_ahb)
            clk_prepare(clk_ahb);
    } else {
        if (clk_core)
            clk_unprepare(clk_core);

        if (clk_shader)
            clk_unprepare(clk_shader);

        if (clk_axi)
            clk_unprepare(clk_axi);

        if (clk_ahb)
            clk_unprepare(clk_ahb);
#ifdef CONFIG_PM
        pm_runtime_put_sync(priv->pmdev[gpu]);
        if(priv->pm_qos_core == gpu) {
#if LINUX_VERSION_CODE >= KERNEL_VERSION(5,7,0)
            cpu_latency_qos_remove_request(&priv->pm_qos);
#else
            pm_qos_remove_request(&(priv->pm_qos));
#endif
        }
#endif

#if LINUX_VERSION_CODE < KERNEL_VERSION(3,14,0)
#if LINUX_VERSION_CODE < KERNEL_VERSION(3,5,0) || LINUX_VERSION_CODE >= KERNEL_VERSION(3,10,0)
        if (!IS_ERR(priv->gpu_regulator))
            regulator_disable(priv->gpu_regulator);
#  else
        imx_gpc_power_up_pu(false);
#  endif
#endif
    }

    return 0;
}

int set_clock(int gpu, int enable)
{
    struct imx_priv* priv = &imxPriv;
    struct clk *clk_core = priv->imx_gpu_clks[gpu].clk_core;
    struct clk *clk_shader = priv->imx_gpu_clks[gpu].clk_shader;
    struct clk *clk_axi = priv->imx_gpu_clks[gpu].clk_axi;
    struct clk *clk_ahb = priv->imx_gpu_clks[gpu].clk_ahb;

    if (enable) {
        if (clk_core)
            clk_enable(clk_core);

        if (clk_shader)
            clk_enable(clk_shader);

        if (clk_axi)
            clk_enable(clk_axi);

        if (clk_ahb)
            clk_enable(clk_ahb);
    } else {
        if (clk_core)
            clk_disable(clk_core);

        if (clk_shader)
            clk_disable(clk_shader);

        if (clk_axi)
            clk_disable(clk_axi);

        if (clk_ahb)
            clk_disable(clk_ahb);
    }

    return gcvSTATUS_OK;
}

#if LINUX_VERSION_CODE >= KERNEL_VERSION(3,5,0)
#ifdef CONFIG_PM
#ifdef CONFIG_PM_RUNTIME
static int gpu_runtime_suspend(struct device *dev)
{
    release_bus_freq(BUS_FREQ_HIGH);
    return 0;
}

static int gpu_runtime_resume(struct device *dev)
{
    request_bus_freq(BUS_FREQ_HIGH);
    return 0;
}
#endif

static struct dev_pm_ops gpu_pm_ops;
#endif
#endif


static int adjust_platform_driver(struct platform_driver *driver)
{
#if LINUX_VERSION_CODE >= KERNEL_VERSION(3,5,0)
    driver->driver.of_match_table = mxs_gpu_dt_ids;
#endif

#ifdef CONFIG_PM
    /* Override PM callbacks to add runtime PM callbacks. */
#if LINUX_VERSION_CODE >= KERNEL_VERSION(3,5,0)
    /* Fill local structure with original value. */
    memcpy(&gpu_pm_ops, driver->driver.pm, sizeof(struct dev_pm_ops));

    /* Add runtime PM callback. */
#ifdef CONFIG_PM_RUNTIME
    gpu_pm_ops.runtime_suspend = gpu_runtime_suspend;
    gpu_pm_ops.runtime_resume = gpu_runtime_resume;
    gpu_pm_ops.runtime_idle = NULL;
#endif

    /* Replace callbacks. */
    driver->driver.pm = &gpu_pm_ops;
#endif
#endif

    return 0;
}

#define SRC_SCR_OFFSET 0
#define BP_SRC_SCR_GPU3D_RST 1
#define BP_SRC_SCR_GPU2D_RST 4

static inline int reset_gpu(int gpu)
{
#if LINUX_VERSION_CODE < KERNEL_VERSION(3,5,0)
    void __iomem *src_base = IO_ADDRESS(SRC_BASE_ADDR);
    uint32_t bit_offset, val;

    if (gpu == gcvCORE_MAJOR)
        bit_offset = BP_SRC_SCR_GPU3D_RST;
    else if ((gpu == gcvCORE_VG) ||(gpu == gcvCORE_2D))
        bit_offset = BP_SRC_SCR_GPU2D_RST;
    else
        return -ENXIO;

    val = __raw_readl(src_base + SRC_SCR_OFFSET);
    val &= ~(1 << (bit_offset));
    val |= (1 << (bit_offset));
    __raw_writel(val, src_base + SRC_SCR_OFFSET);

    while ((__raw_readl(src_base + SRC_SCR_OFFSET) & (1 << (bit_offset))) != 0);

    return -ENODEV;

#elif LINUX_VERSION_CODE >= KERNEL_VERSION(3,10,0)
    struct imx_priv* priv = &imxPriv;
    struct reset_control *rstc = priv->rstc[gpu];

    if (rstc)
        reset_control_reset(rstc);
#else
    imx_src_reset_gpu((int)gpu);
#endif

    return 0;
}

static gceSTATUS
_AdjustParam(
    gcsPLATFORM * Platform,
    gcsMODULE_PARAMETERS *Args
    )
{
    patch_param(Platform->device, Args);

    if ((of_find_compatible_node(NULL, NULL, "fsl,imx8mq-gpu") ||
    of_find_compatible_node(NULL, NULL, "fsl,imx8mm-gpu") ||
    of_find_compatible_node(NULL, NULL, "fsl,imx8mn-gpu")))
    {
        Platform->flagBits |= gcvPLATFORM_FLAG_LIMIT_4G_ADDRESS;
    }

    if (of_find_compatible_node(NULL, NULL, "fsl,imx8mm-gpu"))
    {
        Platform->flagBits |= gcvPLATFORM_FLAG_IMX_MM;
    }
    return gcvSTATUS_OK;
}

static gceSTATUS
_GetPower(
    gcsPLATFORM * Platform
    )
{
    int ret;

    if (is_layerscape)
        ret = get_power_ls(&Platform->device->dev);
    else
        ret = get_power(&Platform->device->dev);

    if (ret)
        return gcvSTATUS_GENERIC_IO;

    return gcvSTATUS_OK;
}

static gceSTATUS
_PutPower(
    gcsPLATFORM * Platform
    )
{
    if (is_layerscape)
        put_power_ls();
    else
        put_power();

    return gcvSTATUS_OK;
}


static gceSTATUS
_SetPower(
    gcsPLATFORM * Platform,
    gctUINT32 DevIndex,
    gceCORE GPU,
    gctBOOL Enable
    )
{
    return set_power((int)GPU, Enable) ? gcvSTATUS_GENERIC_IO
                : gcvSTATUS_OK;
}

static gceSTATUS
_SetClock(
    gcsPLATFORM * Platform,
    gctUINT32 DevIndex,
    gceCORE GPU,
    gctBOOL Enable
    )
{
    set_clock((int)GPU, Enable);
    return gcvSTATUS_OK;
}

static gceSTATUS
_Reset(
    gcsPLATFORM * Platform,
    gctUINT32 DevIndex,
    gceCORE GPU
    )
{
    int ret;

    ret = reset_gpu((int)GPU);

    if (!ret)
        return gcvSTATUS_OK;
    else if (ret == -ENODEV)
        return gcvSTATUS_NOT_SUPPORTED;
    else
        return gcvSTATUS_INVALID_CONFIG;
}

struct _gcsPLATFORM_OPERATIONS imx_platform_ops =
{
    .adjustParam  = _AdjustParam,
    .getPower     = _GetPower,
    .putPower     = _PutPower,
    .setPower     = _SetPower,
    .setClock     = _SetClock,
    .reset        = _Reset,
#ifdef CONFIG_GPU_LOW_MEMORY_KILLER
    .shrinkMemory = _ShrinkMemory,
#endif
};

static struct _gcsPLATFORM imx_platform =
{
    .name = __FILE__,
    .ops  = &imx_platform_ops,
};

static const struct of_device_id gpu_match[] = {
    { .compatible = "fsl,ls1028a-gpu"},
    { /* sentinel */ }
};

struct _gcsPLATFORM_OPERATIONS ls_platform_ops = {
    .adjustParam  = _AdjustParam,
    .getPower     = _GetPower,
    .putPower     = _PutPower,
};

static struct _gcsPLATFORM ls_platform = {
    .name = __FILE__,
    .ops  = &ls_platform_ops,
};

int gckPLATFORM_Init(struct platform_driver *pdrv,
            struct _gcsPLATFORM **platform)
{
#ifdef IMX_GPU_SUBSYSTEM
    if (of_find_compatible_node(NULL, NULL, "fsl,imx8-gpu-ss")) {
        use_imx_gpu_subsystem = 1;
    }
#endif

    if (of_find_compatible_node(NULL, NULL, "fsl,ls1028a-gpu")) {
        is_layerscape = 1;
        pdrv->driver.of_match_table = gpu_match;
        *platform = &ls_platform;

        return 0;
    }

    adjust_platform_driver(pdrv);
    init_priv();

#ifdef IMX_GPU_SUBSYSTEM
    register_mxc_gpu_sub_driver();
#endif

    *platform = &imx_platform;
#ifdef GALCORE_BUILD_BY
    printk("module built by %s at %s", GALCORE_BUILD_BY, GALCORE_BUILD_TM);
#endif
    return 0;
}

int gckPLATFORM_Terminate(struct _gcsPLATFORM *platform)
{
    if (is_layerscape)
        return 0;

#ifdef IMX_GPU_SUBSYSTEM
    unregister_mxc_gpu_sub_driver();
#endif
    free_priv();
    return 0;
}
<|MERGE_RESOLUTION|>--- conflicted
+++ resolved
@@ -354,11 +354,7 @@
                 break;
             }
 #endif
-<<<<<<< HEAD
-        fallthrough;
-=======
         gcmkFALLTHRU;
->>>>>>> 8e1392e2
         case 2:
             FscaleVal = minFscale;
             printk("System is too hot. GPU3D will work at %d/64 clock.\n", minFscale);
