--- conflicted
+++ resolved
@@ -164,11 +164,7 @@
 
 int rtw_init_cmd_priv(struct	cmd_priv *pcmdpriv)
 {
-<<<<<<< HEAD
-	sint res = _SUCCESS;
-=======
 	int res = 0;
->>>>>>> 0ecfebd2
 
 	init_completion(&pcmdpriv->cmd_queue_comp);
 	init_completion(&pcmdpriv->terminate_cmdthread_comp);
@@ -2104,11 +2100,7 @@
 
 		rtw_indicate_connect(padapter);
 	} else {
-<<<<<<< HEAD
-		pwlan = _rtw_alloc_network(pmlmepriv);
-=======
 		pwlan = rtw_alloc_network(pmlmepriv);
->>>>>>> 0ecfebd2
 		spin_lock_bh(&(pmlmepriv->scanned_queue.lock));
 		if (pwlan == NULL) {
 			pwlan = rtw_get_oldest_wlan_network(&pmlmepriv->scanned_queue);
