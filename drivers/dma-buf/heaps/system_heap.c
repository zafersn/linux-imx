// SPDX-License-Identifier: GPL-2.0
/*
 * DMABUF System heap exporter
 *
 * Copyright (C) 2011 Google, Inc.
 * Copyright (C) 2019, 2020 Linaro Ltd.
 *
 * Portions based off of Andrew Davis' SRAM heap:
 * Copyright (C) 2019 Texas Instruments Incorporated - http://www.ti.com/
 *	Andrew F. Davis <afd@ti.com>
 */

#include <linux/dma-buf.h>
#include <linux/dma-mapping.h>
#include <linux/dma-heap.h>
#include <linux/err.h>
#include <linux/genalloc.h>
#include <linux/highmem.h>
#include <linux/mm.h>
#include <linux/module.h>
#include <linux/of_reserved_mem.h>
#include <linux/scatterlist.h>
#include <linux/slab.h>
#include <linux/vmalloc.h>

#include "page_pool.h"

static struct dma_heap *sys_heap;
static struct dma_heap *sys_uncached_heap;
<<<<<<< HEAD
static struct dma_heap *secure_heap;
static struct gen_pool *secure_heap_pool;
=======
>>>>>>> 93e4fc4c

struct system_heap_buffer {
	struct dma_heap *heap;
	struct list_head attachments;
	struct mutex lock;
	unsigned long len;
	struct sg_table sg_table;
	int vmap_cnt;
	void *vaddr;

	bool uncached;
};

struct dma_heap_attachment {
	struct device *dev;
	struct sg_table *table;
	struct list_head list;
	bool mapped;

	bool uncached;
};

#define LOW_ORDER_GFP (GFP_HIGHUSER | __GFP_ZERO | __GFP_COMP)
#define MID_ORDER_GFP (LOW_ORDER_GFP | __GFP_NOWARN)
#define HIGH_ORDER_GFP  (((GFP_HIGHUSER | __GFP_ZERO | __GFP_NOWARN \
				| __GFP_NORETRY) & ~__GFP_RECLAIM) \
				| __GFP_COMP)
static gfp_t order_flags[] = {HIGH_ORDER_GFP, MID_ORDER_GFP, LOW_ORDER_GFP};
/*
 * The selection of the orders used for allocation (1MB, 64K, 4K) is designed
 * to match with the sizes often found in IOMMUs. Using order 4 pages instead
 * of order 0 pages can significantly improve the performance of many IOMMUs
 * by reducing TLB pressure and time spent updating page tables.
 */
static const unsigned int orders[] = {8, 4, 0};
#define NUM_ORDERS ARRAY_SIZE(orders)
struct dmabuf_page_pool *pools[NUM_ORDERS];

static struct sg_table *dup_sg_table(struct sg_table *table)
{
	struct sg_table *new_table;
	int ret, i;
	struct scatterlist *sg, *new_sg;

	new_table = kzalloc(sizeof(*new_table), GFP_KERNEL);
	if (!new_table)
		return ERR_PTR(-ENOMEM);

	ret = sg_alloc_table(new_table, table->orig_nents, GFP_KERNEL);
	if (ret) {
		kfree(new_table);
		return ERR_PTR(-ENOMEM);
	}

	new_sg = new_table->sgl;
	for_each_sgtable_sg(table, sg, i) {
		sg_set_page(new_sg, sg_page(sg), sg->length, sg->offset);
		new_sg = sg_next(new_sg);
	}

	return new_table;
}

static int system_heap_attach(struct dma_buf *dmabuf,
			      struct dma_buf_attachment *attachment)
{
	struct system_heap_buffer *buffer = dmabuf->priv;
	struct dma_heap_attachment *a;
	struct sg_table *table;

	a = kzalloc(sizeof(*a), GFP_KERNEL);
	if (!a)
		return -ENOMEM;

	table = dup_sg_table(&buffer->sg_table);
	if (IS_ERR(table)) {
		kfree(a);
		return -ENOMEM;
	}

	a->table = table;
	a->dev = attachment->dev;
	INIT_LIST_HEAD(&a->list);
	a->mapped = false;
	a->uncached = buffer->uncached;
	attachment->priv = a;

	mutex_lock(&buffer->lock);
	list_add(&a->list, &buffer->attachments);
	mutex_unlock(&buffer->lock);

	return 0;
}

static void system_heap_detach(struct dma_buf *dmabuf,
			       struct dma_buf_attachment *attachment)
{
	struct system_heap_buffer *buffer = dmabuf->priv;
	struct dma_heap_attachment *a = attachment->priv;

	mutex_lock(&buffer->lock);
	list_del(&a->list);
	mutex_unlock(&buffer->lock);

	sg_free_table(a->table);
	kfree(a->table);
	kfree(a);
}

static struct sg_table *system_heap_map_dma_buf(struct dma_buf_attachment *attachment,
						enum dma_data_direction direction)
{
	struct dma_heap_attachment *a = attachment->priv;
	struct sg_table *table = a->table;
	int attr = attachment->dma_map_attrs;
	int ret;

	if (a->uncached)
		attr |= DMA_ATTR_SKIP_CPU_SYNC;

	ret = dma_map_sgtable(attachment->dev, table, direction, attr);
	if (ret)
		return ERR_PTR(ret);

	a->mapped = true;
	return table;
}

static void system_heap_unmap_dma_buf(struct dma_buf_attachment *attachment,
				      struct sg_table *table,
				      enum dma_data_direction direction)
{
	struct dma_heap_attachment *a = attachment->priv;
	int attr = attachment->dma_map_attrs;

	if (a->uncached)
		attr |= DMA_ATTR_SKIP_CPU_SYNC;
	a->mapped = false;
	dma_unmap_sgtable(attachment->dev, table, direction, attr);
}

static int system_heap_dma_buf_begin_cpu_access(struct dma_buf *dmabuf,
						enum dma_data_direction direction)
{
	struct system_heap_buffer *buffer = dmabuf->priv;
	struct dma_heap_attachment *a;

	mutex_lock(&buffer->lock);

	if (buffer->vmap_cnt)
		invalidate_kernel_vmap_range(buffer->vaddr, buffer->len);

	if (!buffer->uncached) {
		list_for_each_entry(a, &buffer->attachments, list) {
			if (!a->mapped)
				continue;
			dma_sync_sgtable_for_cpu(a->dev, a->table, direction);
		}
	}
	mutex_unlock(&buffer->lock);

	return 0;
}

static int system_heap_dma_buf_end_cpu_access(struct dma_buf *dmabuf,
					      enum dma_data_direction direction)
{
	struct system_heap_buffer *buffer = dmabuf->priv;
	struct dma_heap_attachment *a;

	mutex_lock(&buffer->lock);

	if (buffer->vmap_cnt)
		flush_kernel_vmap_range(buffer->vaddr, buffer->len);

	if (!buffer->uncached) {
		list_for_each_entry(a, &buffer->attachments, list) {
			if (!a->mapped)
				continue;
			dma_sync_sgtable_for_device(a->dev, a->table, direction);
		}
	}
	mutex_unlock(&buffer->lock);

	return 0;
}

static int system_heap_mmap(struct dma_buf *dmabuf, struct vm_area_struct *vma)
{
	struct system_heap_buffer *buffer = dmabuf->priv;
	struct sg_table *table = &buffer->sg_table;
	unsigned long addr = vma->vm_start;
	struct sg_page_iter piter;
	int ret;

	if (buffer->uncached)
		vma->vm_page_prot = pgprot_writecombine(vma->vm_page_prot);

	for_each_sgtable_page(table, &piter, vma->vm_pgoff) {
		struct page *page = sg_page_iter_page(&piter);

		ret = remap_pfn_range(vma, addr, page_to_pfn(page), PAGE_SIZE,
				      vma->vm_page_prot);
		if (ret)
			return ret;
		addr += PAGE_SIZE;
		if (addr >= vma->vm_end)
			return 0;
	}
	return 0;
}

static void *system_heap_do_vmap(struct system_heap_buffer *buffer)
{
	struct sg_table *table = &buffer->sg_table;
	int npages = PAGE_ALIGN(buffer->len) / PAGE_SIZE;
	struct page **pages = vmalloc(sizeof(struct page *) * npages);
	struct page **tmp = pages;
	struct sg_page_iter piter;
	pgprot_t pgprot = PAGE_KERNEL;
	void *vaddr;

	if (!pages)
		return ERR_PTR(-ENOMEM);

	if (buffer->uncached)
		pgprot = pgprot_writecombine(PAGE_KERNEL);

	for_each_sgtable_page(table, &piter, 0) {
		WARN_ON(tmp - pages >= npages);
		*tmp++ = sg_page_iter_page(&piter);
	}

	vaddr = vmap(pages, npages, VM_MAP, pgprot);
	vfree(pages);

	if (!vaddr)
		return ERR_PTR(-ENOMEM);

	return vaddr;
}

static int system_heap_vmap(struct dma_buf *dmabuf, struct iosys_map *map)
{
	struct system_heap_buffer *buffer = dmabuf->priv;
	void *vaddr;
	int ret = 0;

	mutex_lock(&buffer->lock);
	if (buffer->vmap_cnt) {
		buffer->vmap_cnt++;
		iosys_map_set_vaddr(map, buffer->vaddr);
		goto out;
	}

	vaddr = system_heap_do_vmap(buffer);
	if (IS_ERR(vaddr)) {
		ret = PTR_ERR(vaddr);
		goto out;
	}

	buffer->vaddr = vaddr;
	buffer->vmap_cnt++;
	iosys_map_set_vaddr(map, buffer->vaddr);
out:
	mutex_unlock(&buffer->lock);

	return ret;
}

static void system_heap_vunmap(struct dma_buf *dmabuf, struct iosys_map *map)
{
	struct system_heap_buffer *buffer = dmabuf->priv;

	mutex_lock(&buffer->lock);
	if (!--buffer->vmap_cnt) {
		vunmap(buffer->vaddr);
		buffer->vaddr = NULL;
	}
	mutex_unlock(&buffer->lock);
	iosys_map_clear(map);
}

static int system_heap_zero_buffer(struct system_heap_buffer *buffer)
{
	struct sg_table *sgt = &buffer->sg_table;
	struct sg_page_iter piter;
	struct page *p;
	void *vaddr;
	int ret = 0;

	for_each_sgtable_page(sgt, &piter, 0) {
		p = sg_page_iter_page(&piter);
		vaddr = kmap_local_page(p);
		memset(vaddr, 0, PAGE_SIZE);
		kunmap_local(vaddr);
	}

	return ret;
}

static void system_heap_dma_buf_release(struct dma_buf *dmabuf)
{
	struct system_heap_buffer *buffer = dmabuf->priv;
	struct sg_table *table;
	struct scatterlist *sg;
	int i, j;

	/* Zero the buffer pages before adding back to the pool */
	system_heap_zero_buffer(buffer);

	table = &buffer->sg_table;
	for_each_sgtable_sg(table, sg, i) {
		struct page *page = sg_page(sg);

		for (j = 0; j < NUM_ORDERS; j++) {
			if (compound_order(page) == orders[j])
				break;
		}
		dmabuf_page_pool_free(pools[j], page);
	}
	sg_free_table(table);
	kfree(buffer);
}

static const struct dma_buf_ops system_heap_buf_ops = {
	.attach = system_heap_attach,
	.detach = system_heap_detach,
	.map_dma_buf = system_heap_map_dma_buf,
	.unmap_dma_buf = system_heap_unmap_dma_buf,
	.begin_cpu_access = system_heap_dma_buf_begin_cpu_access,
	.end_cpu_access = system_heap_dma_buf_end_cpu_access,
	.mmap = system_heap_mmap,
	.vmap = system_heap_vmap,
	.vunmap = system_heap_vunmap,
	.release = system_heap_dma_buf_release,
};

static struct page *alloc_largest_available(unsigned long size,
					    unsigned int max_order)
{
	struct page *page;
	int i;

	for (i = 0; i < NUM_ORDERS; i++) {
		if (size <  (PAGE_SIZE << orders[i]))
			continue;
		if (max_order < orders[i])
			continue;
		page = dmabuf_page_pool_alloc(pools[i]);
		if (!page)
			continue;
		return page;
	}
	return NULL;
}

static struct dma_buf *system_heap_do_allocate(struct dma_heap *heap,
					       unsigned long len,
					       unsigned long fd_flags,
					       unsigned long heap_flags,
					       bool uncached)
{
	struct system_heap_buffer *buffer;
	DEFINE_DMA_BUF_EXPORT_INFO(exp_info);
	unsigned long size_remaining = len;
	unsigned int max_order = orders[0];
	struct dma_buf *dmabuf;
	struct sg_table *table;
	struct scatterlist *sg;
	struct list_head pages;
	struct page *page, *tmp_page;
	int i, ret = -ENOMEM;

	buffer = kzalloc(sizeof(*buffer), GFP_KERNEL);
	if (!buffer)
		return ERR_PTR(-ENOMEM);

	INIT_LIST_HEAD(&buffer->attachments);
	mutex_init(&buffer->lock);
	buffer->heap = heap;
	buffer->len = len;
	buffer->uncached = uncached;

	INIT_LIST_HEAD(&pages);
	i = 0;
	while (size_remaining > 0) {
		/*
		 * Avoid trying to allocate memory if the process
		 * has been killed by SIGKILL
		 */
		if (fatal_signal_pending(current)) {
			ret = -EINTR;
			goto free_buffer;
		}

		page = alloc_largest_available(size_remaining, max_order);
		if (!page)
			goto free_buffer;

		list_add_tail(&page->lru, &pages);
		size_remaining -= page_size(page);
		max_order = compound_order(page);
		i++;
	}

	table = &buffer->sg_table;
	if (sg_alloc_table(table, i, GFP_KERNEL))
		goto free_buffer;

	sg = table->sgl;
	list_for_each_entry_safe(page, tmp_page, &pages, lru) {
		sg_set_page(sg, page, page_size(page), 0);
		sg = sg_next(sg);
		list_del(&page->lru);
	}

	/* create the dmabuf */
	exp_info.exp_name = dma_heap_get_name(heap);
	exp_info.ops = &system_heap_buf_ops;
	exp_info.size = buffer->len;
	exp_info.flags = fd_flags;
	exp_info.priv = buffer;
	dmabuf = dma_buf_export(&exp_info);
	if (IS_ERR(dmabuf)) {
		ret = PTR_ERR(dmabuf);
		goto free_pages;
	}

	/*
	 * For uncached buffers, we need to initially flush cpu cache, since
	 * the __GFP_ZERO on the allocation means the zeroing was done by the
	 * cpu and thus it is likely cached. Map (and implicitly flush) and
	 * unmap it now so we don't get corruption later on.
	 */
	if (buffer->uncached) {
		dma_map_sgtable(dma_heap_get_dev(heap), table, DMA_BIDIRECTIONAL, 0);
		dma_unmap_sgtable(dma_heap_get_dev(heap), table, DMA_BIDIRECTIONAL, 0);
	}

	return dmabuf;

free_pages:
	for_each_sgtable_sg(table, sg, i) {
		struct page *p = sg_page(sg);

		__free_pages(p, compound_order(p));
	}
	sg_free_table(table);
free_buffer:
	list_for_each_entry_safe(page, tmp_page, &pages, lru)
		__free_pages(page, compound_order(page));
	kfree(buffer);

	return ERR_PTR(ret);
}

static struct dma_buf *system_heap_allocate(struct dma_heap *heap,
					    unsigned long len,
					    unsigned long fd_flags,
					    unsigned long heap_flags)
{
	return system_heap_do_allocate(heap, len, fd_flags, heap_flags, false);
}

static const struct dma_heap_ops system_heap_ops = {
	.allocate = system_heap_allocate,
};

static struct dma_buf *system_uncached_heap_allocate(struct dma_heap *heap,
						     unsigned long len,
						     unsigned long fd_flags,
						     unsigned long heap_flags)
{
	return system_heap_do_allocate(heap, len, fd_flags, heap_flags, true);
}

/* Dummy function to be used until we can call coerce_mask_and_coherent */
static struct dma_buf *system_uncached_heap_not_initialized(struct dma_heap *heap,
							    unsigned long len,
							    unsigned long fd_flags,
							    unsigned long heap_flags)
{
	return ERR_PTR(-EBUSY);
}

static struct dma_heap_ops system_uncached_heap_ops = {
	/* After system_heap_create is complete, we will swap this */
	.allocate = system_uncached_heap_not_initialized,
};

<<<<<<< HEAD
static int secure_heap_zero_buffer(struct system_heap_buffer *buffer)
{
	struct sg_table *sgt = &buffer->sg_table;
	struct sg_page_iter piter;
	struct page *p;
	void *vaddr;
	int ret = 0;

	for_each_sgtable_page(sgt, &piter, 0) {
		p = sg_page_iter_page(&piter);
		vaddr = kmap_atomic(p);
		memset(vaddr, 0, PAGE_SIZE);
		kunmap_atomic(vaddr);
	}

	return ret;
}

static void secure_heap_dma_buf_release(struct dma_buf *dmabuf)
{
	struct system_heap_buffer *buffer = dmabuf->priv;
	struct sg_table *table;
	struct scatterlist *sg;
	int i;

	secure_heap_zero_buffer(buffer);
	table = &buffer->sg_table;
	for_each_sg(table->sgl, sg, table->nents, i) {
		gen_pool_free(secure_heap_pool,
						sg_dma_address(sg),
						sg_dma_len(sg));
	}

	sg_free_table(table);
	kfree(buffer);
}

static const struct dma_buf_ops secure_heap_buf_ops = {
	.attach = system_heap_attach,
	.detach = system_heap_detach,
	.map_dma_buf = system_heap_map_dma_buf,
	.unmap_dma_buf = system_heap_unmap_dma_buf,
	.begin_cpu_access = system_heap_dma_buf_begin_cpu_access,
	.end_cpu_access = system_heap_dma_buf_end_cpu_access,
	.mmap = system_heap_mmap,
	.vmap = system_heap_vmap,
	.vunmap = system_heap_vunmap,
	.release = secure_heap_dma_buf_release,
};

static struct dma_buf *secure_heap_do_allocate(struct dma_heap *heap,
					       unsigned long len,
					       unsigned long fd_flags,
					       unsigned long heap_flags,
					       bool uncached)
{
	struct system_heap_buffer *buffer;
	DEFINE_DMA_BUF_EXPORT_INFO(exp_info);
	unsigned long size = roundup(len,  PAGE_SIZE);
	struct dma_buf *dmabuf;
	struct sg_table *table;
	int ret = -ENOMEM;
	unsigned long phy_addr;

	buffer = kzalloc(sizeof(*buffer), GFP_KERNEL);
	if (!buffer)
		return ERR_PTR(-ENOMEM);

	INIT_LIST_HEAD(&buffer->attachments);
	mutex_init(&buffer->lock);
	buffer->heap = heap;
	buffer->len = size;
	buffer->uncached = uncached;

	phy_addr = gen_pool_alloc(secure_heap_pool, size);
	if (!phy_addr)
		goto free_buffer;

	table = &buffer->sg_table;
	if (sg_alloc_table(table, 1, GFP_KERNEL))
		goto free_buffer;

	sg_set_page(table->sgl,
			phys_to_page(phy_addr),
			size, 0);
	sg_dma_address(table->sgl) = phy_addr;
	sg_dma_len(table->sgl) = size;

	/* create the dmabuf */
	exp_info.exp_name = dma_heap_get_name(heap);
	exp_info.ops = &secure_heap_buf_ops;
	exp_info.size = buffer->len;
	exp_info.flags = fd_flags;
	exp_info.priv = buffer;
	dmabuf = dma_buf_export(&exp_info);
	if (IS_ERR(dmabuf)) {
		ret = PTR_ERR(dmabuf);
		goto free_pages;
	}

	return dmabuf;

free_pages:
	sg_free_table(table);

free_buffer:
	kfree(buffer);

	return ERR_PTR(ret);
}

static struct dma_buf *secure_heap_allocate(struct dma_heap *heap,
					    unsigned long len,
					    unsigned long fd_flags,
					    unsigned long heap_flags)
{
	/* Use uncached buffer by default */
	return secure_heap_do_allocate(heap, len, fd_flags, heap_flags, true);
}

static struct dma_heap_ops secure_heap_ops = {
	.allocate = secure_heap_allocate,
};

static int secure_heap_create(void)
{
	struct dma_heap_export_info exp_info;
	struct device_node np;
	struct reserved_mem *rmem;
	int ret = -EINVAL;

	/* Add secure memory which reserved in dts into pool of genallocater */
	np.full_name = "secure";
	rmem = of_reserved_mem_lookup(&np);
	if (!rmem || !rmem->base || !rmem->size)
		return 0;

	/* All allocations should be a multiple of 64K bytes */
	secure_heap_pool = gen_pool_create(PAGE_SHIFT + 4, -1);
	if (!secure_heap_pool)
		return -ENOMEM;

	ret = gen_pool_add(secure_heap_pool, rmem->base, rmem->size, -1);
	if (ret)
		goto fail;

	exp_info.name = "secure";
	exp_info.ops = &secure_heap_ops;
	exp_info.priv = NULL;

	secure_heap = dma_heap_add(&exp_info);
	if (IS_ERR(secure_heap)) {
		ret = PTR_ERR(secure_heap);
		goto fail;
	}

	return 0;

fail:
	gen_pool_destroy(secure_heap_pool);
	return ret;
}

=======
>>>>>>> 93e4fc4c
static int system_heap_create(void)
{
	struct dma_heap_export_info exp_info;
	int i;

	for (i = 0; i < NUM_ORDERS; i++) {
		pools[i] = dmabuf_page_pool_create(order_flags[i], orders[i]);

		if (IS_ERR(pools[i])) {
			int j;

			pr_err("%s: page pool creation failed!\n", __func__);
			for (j = 0; j < i; j++)
				dmabuf_page_pool_destroy(pools[j]);
			return PTR_ERR(pools[i]);
		}
	}

	exp_info.name = "system";
	exp_info.ops = &system_heap_ops;
	exp_info.priv = NULL;

	sys_heap = dma_heap_add(&exp_info);
	if (IS_ERR(sys_heap))
		return PTR_ERR(sys_heap);

	exp_info.name = "system-uncached";
	exp_info.ops = &system_uncached_heap_ops;
	exp_info.priv = NULL;

	sys_uncached_heap = dma_heap_add(&exp_info);
	if (IS_ERR(sys_uncached_heap))
		return PTR_ERR(sys_uncached_heap);

	dma_coerce_mask_and_coherent(dma_heap_get_dev(sys_uncached_heap), DMA_BIT_MASK(64));
	mb(); /* make sure we only set allocate after dma_mask is set */
	system_uncached_heap_ops.allocate = system_uncached_heap_allocate;

<<<<<<< HEAD
	return secure_heap_create();
=======
	return 0;
>>>>>>> 93e4fc4c
}
module_init(system_heap_create);
MODULE_LICENSE("GPL v2");
MODULE_IMPORT_NS(DMA_BUF);<|MERGE_RESOLUTION|>--- conflicted
+++ resolved
@@ -27,11 +27,8 @@
 
 static struct dma_heap *sys_heap;
 static struct dma_heap *sys_uncached_heap;
-<<<<<<< HEAD
 static struct dma_heap *secure_heap;
 static struct gen_pool *secure_heap_pool;
-=======
->>>>>>> 93e4fc4c
 
 struct system_heap_buffer {
 	struct dma_heap *heap;
@@ -523,7 +520,6 @@
 	.allocate = system_uncached_heap_not_initialized,
 };
 
-<<<<<<< HEAD
 static int secure_heap_zero_buffer(struct system_heap_buffer *buffer)
 {
 	struct sg_table *sgt = &buffer->sg_table;
@@ -687,8 +683,6 @@
 	return ret;
 }
 
-=======
->>>>>>> 93e4fc4c
 static int system_heap_create(void)
 {
 	struct dma_heap_export_info exp_info;
@@ -727,11 +721,7 @@
 	mb(); /* make sure we only set allocate after dma_mask is set */
 	system_uncached_heap_ops.allocate = system_uncached_heap_allocate;
 
-<<<<<<< HEAD
 	return secure_heap_create();
-=======
-	return 0;
->>>>>>> 93e4fc4c
 }
 module_init(system_heap_create);
 MODULE_LICENSE("GPL v2");
