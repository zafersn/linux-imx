--- conflicted
+++ resolved
@@ -681,11 +681,7 @@
 		goto out;
 	}
 
-<<<<<<< HEAD
-	if (gadget->deactivated || !gadget->udc->started) {
-=======
 	if (gadget->deactivated || !gadget->udc->allow_connect || !gadget->udc->started) {
->>>>>>> d73b3af2
 		/*
 		 * If the gadget isn't usable (because it is deactivated,
 		 * unbound, or not yet started), we only save the new state.
