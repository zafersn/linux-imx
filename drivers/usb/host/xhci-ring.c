// SPDX-License-Identifier: GPL-2.0
/*
 * xHCI host controller driver
 *
 * Copyright (C) 2008 Intel Corp.
 *
 * Author: Sarah Sharp
 * Some code borrowed from the Linux EHCI driver.
 */

/*
 * Ring initialization rules:
 * 1. Each segment is initialized to zero, except for link TRBs.
 * 2. Ring cycle state = 0.  This represents Producer Cycle State (PCS) or
 *    Consumer Cycle State (CCS), depending on ring function.
 * 3. Enqueue pointer = dequeue pointer = address of first TRB in the segment.
 *
 * Ring behavior rules:
 * 1. A ring is empty if enqueue == dequeue.  This means there will always be at
 *    least one free TRB in the ring.  This is useful if you want to turn that
 *    into a link TRB and expand the ring.
 * 2. When incrementing an enqueue or dequeue pointer, if the next TRB is a
 *    link TRB, then load the pointer with the address in the link TRB.  If the
 *    link TRB had its toggle bit set, you may need to update the ring cycle
 *    state (see cycle bit rules).  You may have to do this multiple times
 *    until you reach a non-link TRB.
 * 3. A ring is full if enqueue++ (for the definition of increment above)
 *    equals the dequeue pointer.
 *
 * Cycle bit rules:
 * 1. When a consumer increments a dequeue pointer and encounters a toggle bit
 *    in a link TRB, it must toggle the ring cycle state.
 * 2. When a producer increments an enqueue pointer and encounters a toggle bit
 *    in a link TRB, it must toggle the ring cycle state.
 *
 * Producer rules:
 * 1. Check if ring is full before you enqueue.
 * 2. Write the ring cycle state to the cycle bit in the TRB you're enqueuing.
 *    Update enqueue pointer between each write (which may update the ring
 *    cycle state).
 * 3. Notify consumer.  If SW is producer, it rings the doorbell for command
 *    and endpoint rings.  If HC is the producer for the event ring,
 *    and it generates an interrupt according to interrupt modulation rules.
 *
 * Consumer rules:
 * 1. Check if TRB belongs to you.  If the cycle bit == your ring cycle state,
 *    the TRB is owned by the consumer.
 * 2. Update dequeue pointer (which may update the ring cycle state) and
 *    continue processing TRBs until you reach a TRB which is not owned by you.
 * 3. Notify the producer.  SW is the consumer for the event ring, and it
 *   updates event ring dequeue pointer.  HC is the consumer for the command and
 *   endpoint rings; it generates events on the event ring for these.
 */

#include <linux/scatterlist.h>
#include <linux/slab.h>
#include <linux/dma-mapping.h>
#include "xhci.h"
#include "xhci-trace.h"

static int queue_command(struct xhci_hcd *xhci, struct xhci_command *cmd,
			 u32 field1, u32 field2,
			 u32 field3, u32 field4, bool command_must_succeed);

/*
 * Returns zero if the TRB isn't in this segment, otherwise it returns the DMA
 * address of the TRB.
 */
dma_addr_t xhci_trb_virt_to_dma(struct xhci_segment *seg,
		union xhci_trb *trb)
{
	unsigned long segment_offset;

	if (!seg || !trb || trb < seg->trbs)
		return 0;
	/* offset in TRBs */
	segment_offset = trb - seg->trbs;
	if (segment_offset >= TRBS_PER_SEGMENT)
		return 0;
	return seg->dma + (segment_offset * sizeof(*trb));
}
EXPORT_SYMBOL_GPL(xhci_trb_virt_to_dma);

static bool trb_is_noop(union xhci_trb *trb)
{
	return TRB_TYPE_NOOP_LE32(trb->generic.field[3]);
}

static bool trb_is_link(union xhci_trb *trb)
{
	return TRB_TYPE_LINK_LE32(trb->link.control);
}

static bool last_trb_on_seg(struct xhci_segment *seg, union xhci_trb *trb)
{
	return trb == &seg->trbs[TRBS_PER_SEGMENT - 1];
}

static bool last_trb_on_ring(struct xhci_ring *ring,
			struct xhci_segment *seg, union xhci_trb *trb)
{
	return last_trb_on_seg(seg, trb) && (seg->next == ring->first_seg);
}

static bool link_trb_toggles_cycle(union xhci_trb *trb)
{
	return le32_to_cpu(trb->link.control) & LINK_TOGGLE;
}

static bool last_td_in_urb(struct xhci_td *td)
{
	struct urb_priv *urb_priv = td->urb->hcpriv;

	return urb_priv->num_tds_done == urb_priv->num_tds;
}

static void inc_td_cnt(struct urb *urb)
{
	struct urb_priv *urb_priv = urb->hcpriv;

	urb_priv->num_tds_done++;
}

static void trb_to_noop(union xhci_trb *trb, u32 noop_type)
{
	if (trb_is_link(trb)) {
		/* unchain chained link TRBs */
		trb->link.control &= cpu_to_le32(~TRB_CHAIN);
	} else {
		trb->generic.field[0] = 0;
		trb->generic.field[1] = 0;
		trb->generic.field[2] = 0;
		/* Preserve only the cycle bit of this TRB */
		trb->generic.field[3] &= cpu_to_le32(TRB_CYCLE);
		trb->generic.field[3] |= cpu_to_le32(TRB_TYPE(noop_type));
	}
}

/* Updates trb to point to the next TRB in the ring, and updates seg if the next
 * TRB is in a new segment.  This does not skip over link TRBs, and it does not
 * effect the ring dequeue or enqueue pointers.
 */
static void next_trb(struct xhci_hcd *xhci,
		struct xhci_ring *ring,
		struct xhci_segment **seg,
		union xhci_trb **trb)
{
	if (trb_is_link(*trb)) {
		*seg = (*seg)->next;
		*trb = ((*seg)->trbs);
	} else {
		(*trb)++;
	}
}

/*
 * See Cycle bit rules. SW is the consumer for the event ring only.
 */
void inc_deq(struct xhci_hcd *xhci, struct xhci_ring *ring)
{
	unsigned int link_trb_count = 0;

	/* event ring doesn't have link trbs, check for last trb */
	if (ring->type == TYPE_EVENT) {
		if (!last_trb_on_seg(ring->deq_seg, ring->dequeue)) {
			ring->dequeue++;
			goto out;
		}
		if (last_trb_on_ring(ring, ring->deq_seg, ring->dequeue))
			ring->cycle_state ^= 1;
		ring->deq_seg = ring->deq_seg->next;
		ring->dequeue = ring->deq_seg->trbs;
		goto out;
	}

	/* All other rings have link trbs */
	if (!trb_is_link(ring->dequeue)) {
		if (last_trb_on_seg(ring->deq_seg, ring->dequeue)) {
			xhci_warn(xhci, "Missing link TRB at end of segment\n");
		} else {
			ring->dequeue++;
			ring->num_trbs_free++;
		}
	}

	while (trb_is_link(ring->dequeue)) {
		ring->deq_seg = ring->deq_seg->next;
		ring->dequeue = ring->deq_seg->trbs;

		if (link_trb_count++ > ring->num_segs) {
			xhci_warn(xhci, "Ring is an endless link TRB loop\n");
			break;
		}
	}
out:
	trace_xhci_inc_deq(ring);

	return;
}

/*
 * See Cycle bit rules. SW is the consumer for the event ring only.
 *
 * If we've just enqueued a TRB that is in the middle of a TD (meaning the
 * chain bit is set), then set the chain bit in all the following link TRBs.
 * If we've enqueued the last TRB in a TD, make sure the following link TRBs
 * have their chain bit cleared (so that each Link TRB is a separate TD).
 *
 * Section 6.4.4.1 of the 0.95 spec says link TRBs cannot have the chain bit
 * set, but other sections talk about dealing with the chain bit set.  This was
 * fixed in the 0.96 specification errata, but we have to assume that all 0.95
 * xHCI hardware can't handle the chain bit being cleared on a link TRB.
 *
 * @more_trbs_coming:	Will you enqueue more TRBs before calling
 *			prepare_transfer()?
 */
static void inc_enq(struct xhci_hcd *xhci, struct xhci_ring *ring,
			bool more_trbs_coming)
{
	u32 chain;
	union xhci_trb *next;
	unsigned int link_trb_count = 0;

	chain = le32_to_cpu(ring->enqueue->generic.field[3]) & TRB_CHAIN;
	/* If this is not event ring, there is one less usable TRB */
	if (!trb_is_link(ring->enqueue))
		ring->num_trbs_free--;

	if (last_trb_on_seg(ring->enq_seg, ring->enqueue)) {
		xhci_err(xhci, "Tried to move enqueue past ring segment\n");
		return;
	}

	next = ++(ring->enqueue);

	/* Update the dequeue pointer further if that was a link TRB */
	while (trb_is_link(next)) {

		/*
		 * If the caller doesn't plan on enqueueing more TDs before
		 * ringing the doorbell, then we don't want to give the link TRB
		 * to the hardware just yet. We'll give the link TRB back in
		 * prepare_ring() just before we enqueue the TD at the top of
		 * the ring.
		 */
		if (!chain && !more_trbs_coming)
			break;

		/* If we're not dealing with 0.95 hardware or isoc rings on
		 * AMD 0.96 host, carry over the chain bit of the previous TRB
		 * (which may mean the chain bit is cleared).
		 */
		if (!(ring->type == TYPE_ISOC &&
		      (xhci->quirks & XHCI_AMD_0x96_HOST)) &&
		    !xhci_link_trb_quirk(xhci)) {
			next->link.control &= cpu_to_le32(~TRB_CHAIN);
			next->link.control |= cpu_to_le32(chain);
		}
		/* Give this link TRB to the hardware */
		wmb();
		next->link.control ^= cpu_to_le32(TRB_CYCLE);

		/* Toggle the cycle bit after the last ring segment. */
		if (link_trb_toggles_cycle(next))
			ring->cycle_state ^= 1;

		ring->enq_seg = ring->enq_seg->next;
		ring->enqueue = ring->enq_seg->trbs;
		next = ring->enqueue;

		if (link_trb_count++ > ring->num_segs) {
			xhci_warn(xhci, "%s: Ring link TRB loop\n", __func__);
			break;
		}
	}

	trace_xhci_inc_enq(ring);
}

static int xhci_num_trbs_to(struct xhci_segment *start_seg, union xhci_trb *start,
			    struct xhci_segment *end_seg, union xhci_trb *end,
			    unsigned int num_segs)
{
	union xhci_trb *last_on_seg;
	int num = 0;
	int i = 0;

	do {
		if (start_seg == end_seg && end >= start)
			return num + (end - start);
		last_on_seg = &start_seg->trbs[TRBS_PER_SEGMENT - 1];
		num += last_on_seg - start;
		start_seg = start_seg->next;
		start = start_seg->trbs;
	} while (i++ <= num_segs);

	return -EINVAL;
}

/*
 * Check to see if there's room to enqueue num_trbs on the ring and make sure
 * enqueue pointer will not advance into dequeue segment. See rules above.
 */
static inline int room_on_ring(struct xhci_hcd *xhci, struct xhci_ring *ring,
		unsigned int num_trbs)
{
	int num_trbs_in_deq_seg;

	if (ring->num_trbs_free < num_trbs)
		return 0;

	if (ring->type != TYPE_COMMAND && ring->type != TYPE_EVENT) {
		num_trbs_in_deq_seg = ring->dequeue - ring->deq_seg->trbs;
		if (ring->num_trbs_free < num_trbs + num_trbs_in_deq_seg)
			return 0;
	}

	return 1;
}

/* Ring the host controller doorbell after placing a command on the ring */
void xhci_ring_cmd_db(struct xhci_hcd *xhci)
{
	if (!(xhci->cmd_ring_state & CMD_RING_STATE_RUNNING))
		return;

	xhci_dbg(xhci, "// Ding dong!\n");

	trace_xhci_ring_host_doorbell(0, DB_VALUE_HOST);

	writel(DB_VALUE_HOST, &xhci->dba->doorbell[0]);
	/* Flush PCI posted writes */
	readl(&xhci->dba->doorbell[0]);
}
EXPORT_SYMBOL_GPL(xhci_ring_cmd_db);

static bool xhci_mod_cmd_timer(struct xhci_hcd *xhci, unsigned long delay)
{
	return mod_delayed_work(system_wq, &xhci->cmd_timer, delay);
}

static struct xhci_command *xhci_next_queued_cmd(struct xhci_hcd *xhci)
{
	return list_first_entry_or_null(&xhci->cmd_list, struct xhci_command,
					cmd_list);
}

/*
 * Turn all commands on command ring with status set to "aborted" to no-op trbs.
 * If there are other commands waiting then restart the ring and kick the timer.
 * This must be called with command ring stopped and xhci->lock held.
 */
static void xhci_handle_stopped_cmd_ring(struct xhci_hcd *xhci,
					 struct xhci_command *cur_cmd)
{
	struct xhci_command *i_cmd;

	/* Turn all aborted commands in list to no-ops, then restart */
	list_for_each_entry(i_cmd, &xhci->cmd_list, cmd_list) {

		if (i_cmd->status != COMP_COMMAND_ABORTED)
			continue;

		i_cmd->status = COMP_COMMAND_RING_STOPPED;

		xhci_dbg(xhci, "Turn aborted command %p to no-op\n",
			 i_cmd->command_trb);

		trb_to_noop(i_cmd->command_trb, TRB_CMD_NOOP);

		/*
		 * caller waiting for completion is called when command
		 *  completion event is received for these no-op commands
		 */
	}

	xhci->cmd_ring_state = CMD_RING_STATE_RUNNING;

	/* ring command ring doorbell to restart the command ring */
	if ((xhci->cmd_ring->dequeue != xhci->cmd_ring->enqueue) &&
	    !(xhci->xhc_state & XHCI_STATE_DYING)) {
		xhci->current_cmd = cur_cmd;
		xhci_mod_cmd_timer(xhci, XHCI_CMD_DEFAULT_TIMEOUT);
		xhci_ring_cmd_db(xhci);
	}
}

/* Must be called with xhci->lock held, releases and aquires lock back */
static int xhci_abort_cmd_ring(struct xhci_hcd *xhci, unsigned long flags)
{
	struct xhci_segment *new_seg	= xhci->cmd_ring->deq_seg;
	union xhci_trb *new_deq		= xhci->cmd_ring->dequeue;
	u64 crcr;
	int ret;

	xhci_dbg(xhci, "Abort command ring\n");

	reinit_completion(&xhci->cmd_ring_stop_completion);

	/*
	 * The control bits like command stop, abort are located in lower
	 * dword of the command ring control register.
	 * Some controllers require all 64 bits to be written to abort the ring.
	 * Make sure the upper dword is valid, pointing to the next command,
	 * avoiding corrupting the command ring pointer in case the command ring
	 * is stopped by the time the upper dword is written.
	 */
	next_trb(xhci, NULL, &new_seg, &new_deq);
	if (trb_is_link(new_deq))
		next_trb(xhci, NULL, &new_seg, &new_deq);

	crcr = xhci_trb_virt_to_dma(new_seg, new_deq);
	xhci_write_64(xhci, crcr | CMD_RING_ABORT, &xhci->op_regs->cmd_ring);

	/* Section 4.6.1.2 of xHCI 1.0 spec says software should also time the
	 * completion of the Command Abort operation. If CRR is not negated in 5
	 * seconds then driver handles it as if host died (-ENODEV).
	 * In the future we should distinguish between -ENODEV and -ETIMEDOUT
	 * and try to recover a -ETIMEDOUT with a host controller reset.
	 */
	ret = xhci_handshake(&xhci->op_regs->cmd_ring,
			CMD_RING_RUNNING, 0, 5 * 1000 * 1000);
	if (ret < 0) {
		xhci_err(xhci, "Abort failed to stop command ring: %d\n", ret);
		xhci_halt(xhci);
		xhci_hc_died(xhci);
		return ret;
	}
	/*
	 * Writing the CMD_RING_ABORT bit should cause a cmd completion event,
	 * however on some host hw the CMD_RING_RUNNING bit is correctly cleared
	 * but the completion event in never sent. Wait 2 secs (arbitrary
	 * number) to handle those cases after negation of CMD_RING_RUNNING.
	 */
	spin_unlock_irqrestore(&xhci->lock, flags);
	ret = wait_for_completion_timeout(&xhci->cmd_ring_stop_completion,
					  msecs_to_jiffies(2000));
	spin_lock_irqsave(&xhci->lock, flags);
	if (!ret) {
		xhci_dbg(xhci, "No stop event for abort, ring start fail?\n");
		xhci_cleanup_command_queue(xhci);
	} else {
		xhci_handle_stopped_cmd_ring(xhci, xhci_next_queued_cmd(xhci));
	}
	return 0;
}

void xhci_ring_ep_doorbell(struct xhci_hcd *xhci,
		unsigned int slot_id,
		unsigned int ep_index,
		unsigned int stream_id)
{
	__le32 __iomem *db_addr = &xhci->dba->doorbell[slot_id];
	struct xhci_virt_ep *ep = &xhci->devs[slot_id]->eps[ep_index];
	unsigned int ep_state = ep->ep_state;

	/* Don't ring the doorbell for this endpoint if there are pending
	 * cancellations because we don't want to interrupt processing.
	 * We don't want to restart any stream rings if there's a set dequeue
	 * pointer command pending because the device can choose to start any
	 * stream once the endpoint is on the HW schedule.
	 */
	if ((ep_state & EP_STOP_CMD_PENDING) || (ep_state & SET_DEQ_PENDING) ||
	    (ep_state & EP_HALTED) || (ep_state & EP_CLEARING_TT))
		return;

	trace_xhci_ring_ep_doorbell(slot_id, DB_VALUE(ep_index, stream_id));

	writel(DB_VALUE(ep_index, stream_id), db_addr);
	/* flush the write */
	readl(db_addr);
}

/* Ring the doorbell for any rings with pending URBs */
static void ring_doorbell_for_active_rings(struct xhci_hcd *xhci,
		unsigned int slot_id,
		unsigned int ep_index)
{
	unsigned int stream_id;
	struct xhci_virt_ep *ep;

	ep = &xhci->devs[slot_id]->eps[ep_index];

	/* A ring has pending URBs if its TD list is not empty */
	if (!(ep->ep_state & EP_HAS_STREAMS)) {
		if (ep->ring && !(list_empty(&ep->ring->td_list)))
			xhci_ring_ep_doorbell(xhci, slot_id, ep_index, 0);
		return;
	}

	for (stream_id = 1; stream_id < ep->stream_info->num_streams;
			stream_id++) {
		struct xhci_stream_info *stream_info = ep->stream_info;
		if (!list_empty(&stream_info->stream_rings[stream_id]->td_list))
			xhci_ring_ep_doorbell(xhci, slot_id, ep_index,
						stream_id);
	}
}

void xhci_ring_doorbell_for_active_rings(struct xhci_hcd *xhci,
		unsigned int slot_id,
		unsigned int ep_index)
{
	ring_doorbell_for_active_rings(xhci, slot_id, ep_index);
}

static struct xhci_virt_ep *xhci_get_virt_ep(struct xhci_hcd *xhci,
					     unsigned int slot_id,
					     unsigned int ep_index)
{
	if (slot_id == 0 || slot_id >= MAX_HC_SLOTS) {
		xhci_warn(xhci, "Invalid slot_id %u\n", slot_id);
		return NULL;
	}
	if (ep_index >= EP_CTX_PER_DEV) {
		xhci_warn(xhci, "Invalid endpoint index %u\n", ep_index);
		return NULL;
	}
	if (!xhci->devs[slot_id]) {
		xhci_warn(xhci, "No xhci virt device for slot_id %u\n", slot_id);
		return NULL;
	}

	return &xhci->devs[slot_id]->eps[ep_index];
}

static struct xhci_ring *xhci_virt_ep_to_ring(struct xhci_hcd *xhci,
					      struct xhci_virt_ep *ep,
					      unsigned int stream_id)
{
	/* common case, no streams */
	if (!(ep->ep_state & EP_HAS_STREAMS))
		return ep->ring;

	if (!ep->stream_info)
		return NULL;

	if (stream_id == 0 || stream_id >= ep->stream_info->num_streams) {
		xhci_warn(xhci, "Invalid stream_id %u request for slot_id %u ep_index %u\n",
			  stream_id, ep->vdev->slot_id, ep->ep_index);
		return NULL;
	}

	return ep->stream_info->stream_rings[stream_id];
}

/* Get the right ring for the given slot_id, ep_index and stream_id.
 * If the endpoint supports streams, boundary check the URB's stream ID.
 * If the endpoint doesn't support streams, return the singular endpoint ring.
 */
struct xhci_ring *xhci_triad_to_transfer_ring(struct xhci_hcd *xhci,
		unsigned int slot_id, unsigned int ep_index,
		unsigned int stream_id)
{
	struct xhci_virt_ep *ep;

	ep = xhci_get_virt_ep(xhci, slot_id, ep_index);
	if (!ep)
		return NULL;

	return xhci_virt_ep_to_ring(xhci, ep, stream_id);
}


/*
 * Get the hw dequeue pointer xHC stopped on, either directly from the
 * endpoint context, or if streams are in use from the stream context.
 * The returned hw_dequeue contains the lowest four bits with cycle state
 * and possbile stream context type.
 */
static u64 xhci_get_hw_deq(struct xhci_hcd *xhci, struct xhci_virt_device *vdev,
			   unsigned int ep_index, unsigned int stream_id)
{
	struct xhci_ep_ctx *ep_ctx;
	struct xhci_stream_ctx *st_ctx;
	struct xhci_virt_ep *ep;

	ep = &vdev->eps[ep_index];

	if (ep->ep_state & EP_HAS_STREAMS) {
		st_ctx = &ep->stream_info->stream_ctx_array[stream_id];
		return le64_to_cpu(st_ctx->stream_ring);
	}
	ep_ctx = xhci_get_ep_ctx(xhci, vdev->out_ctx, ep_index);
	return le64_to_cpu(ep_ctx->deq);
}

static int xhci_move_dequeue_past_td(struct xhci_hcd *xhci,
				unsigned int slot_id, unsigned int ep_index,
				unsigned int stream_id, struct xhci_td *td)
{
	struct xhci_virt_device *dev = xhci->devs[slot_id];
	struct xhci_virt_ep *ep = &dev->eps[ep_index];
	struct xhci_ring *ep_ring;
	struct xhci_command *cmd;
	struct xhci_segment *new_seg;
	struct xhci_segment *halted_seg = NULL;
	union xhci_trb *new_deq;
	int new_cycle;
	union xhci_trb *halted_trb;
	int index = 0;
	dma_addr_t addr;
	u64 hw_dequeue;
	bool cycle_found = false;
	bool td_last_trb_found = false;
	u32 trb_sct = 0;
	int ret;

	ep_ring = xhci_triad_to_transfer_ring(xhci, slot_id,
			ep_index, stream_id);
	if (!ep_ring) {
		xhci_warn(xhci, "WARN can't find new dequeue, invalid stream ID %u\n",
			  stream_id);
		return -ENODEV;
	}
	/*
	 * A cancelled TD can complete with a stall if HW cached the trb.
	 * In this case driver can't find td, but if the ring is empty we
	 * can move the dequeue pointer to the current enqueue position.
	 * We shouldn't hit this anymore as cached cancelled TRBs are given back
	 * after clearing the cache, but be on the safe side and keep it anyway
	 */
	if (!td) {
		if (list_empty(&ep_ring->td_list)) {
			new_seg = ep_ring->enq_seg;
			new_deq = ep_ring->enqueue;
			new_cycle = ep_ring->cycle_state;
			xhci_dbg(xhci, "ep ring empty, Set new dequeue = enqueue");
			goto deq_found;
		} else {
			xhci_warn(xhci, "Can't find new dequeue state, missing td\n");
			return -EINVAL;
		}
	}

	hw_dequeue = xhci_get_hw_deq(xhci, dev, ep_index, stream_id);
	new_seg = ep_ring->deq_seg;
	new_deq = ep_ring->dequeue;

	/*
	 * Quirk: xHC write-back of the DCS field in the hardware dequeue
	 * pointer is wrong - use the cycle state of the TRB pointed to by
	 * the dequeue pointer.
	 */
	if (xhci->quirks & XHCI_EP_CTX_BROKEN_DCS &&
	    !(ep->ep_state & EP_HAS_STREAMS))
		halted_seg = trb_in_td(xhci, td->start_seg,
				       td->first_trb, td->last_trb,
				       hw_dequeue & ~0xf, false);
	if (halted_seg) {
		index = ((dma_addr_t)(hw_dequeue & ~0xf) - halted_seg->dma) /
			 sizeof(*halted_trb);
		halted_trb = &halted_seg->trbs[index];
		new_cycle = halted_trb->generic.field[3] & 0x1;
		xhci_dbg(xhci, "Endpoint DCS = %d TRB index = %d cycle = %d\n",
			 (u8)(hw_dequeue & 0x1), index, new_cycle);
	} else {
		new_cycle = hw_dequeue & 0x1;
	}

	/*
	 * We want to find the pointer, segment and cycle state of the new trb
	 * (the one after current TD's last_trb). We know the cycle state at
	 * hw_dequeue, so walk the ring until both hw_dequeue and last_trb are
	 * found.
	 */
	do {
		if (!cycle_found && xhci_trb_virt_to_dma(new_seg, new_deq)
		    == (dma_addr_t)(hw_dequeue & ~0xf)) {
			cycle_found = true;
			if (td_last_trb_found)
				break;
		}
		if (new_deq == td->last_trb)
			td_last_trb_found = true;

		if (cycle_found && trb_is_link(new_deq) &&
		    link_trb_toggles_cycle(new_deq))
			new_cycle ^= 0x1;

		next_trb(xhci, ep_ring, &new_seg, &new_deq);

		/* Search wrapped around, bail out */
		if (new_deq == ep->ring->dequeue) {
			xhci_err(xhci, "Error: Failed finding new dequeue state\n");
			return -EINVAL;
		}

	} while (!cycle_found || !td_last_trb_found);

deq_found:

	/* Don't update the ring cycle state for the producer (us). */
	addr = xhci_trb_virt_to_dma(new_seg, new_deq);
	if (addr == 0) {
		xhci_warn(xhci, "Can't find dma of new dequeue ptr\n");
		xhci_warn(xhci, "deq seg = %p, deq ptr = %p\n", new_seg, new_deq);
		return -EINVAL;
	}

	if ((ep->ep_state & SET_DEQ_PENDING)) {
		xhci_warn(xhci, "Set TR Deq already pending, don't submit for 0x%pad\n",
			  &addr);
		return -EBUSY;
	}

	/* This function gets called from contexts where it cannot sleep */
	cmd = xhci_alloc_command(xhci, false, GFP_ATOMIC);
	if (!cmd) {
		xhci_warn(xhci, "Can't alloc Set TR Deq cmd 0x%pad\n", &addr);
		return -ENOMEM;
	}

	if (stream_id)
		trb_sct = SCT_FOR_TRB(SCT_PRI_TR);
	ret = queue_command(xhci, cmd,
		lower_32_bits(addr) | trb_sct | new_cycle,
		upper_32_bits((u64) addr),
		STREAM_ID_FOR_TRB(stream_id), SLOT_ID_FOR_TRB(slot_id) |
		EP_ID_FOR_TRB(ep_index) | TRB_TYPE(TRB_SET_DEQ), false);
	if (ret < 0) {
		xhci_free_command(xhci, cmd);
		return ret;
	}
	ep->queued_deq_seg = new_seg;
	ep->queued_deq_ptr = new_deq;

	xhci_dbg_trace(xhci, trace_xhci_dbg_cancel_urb,
		       "Set TR Deq ptr 0x%llx, cycle %u\n", addr, new_cycle);

	/* Stop the TD queueing code from ringing the doorbell until
	 * this command completes.  The HC won't set the dequeue pointer
	 * if the ring is running, and ringing the doorbell starts the
	 * ring running.
	 */
	ep->ep_state |= SET_DEQ_PENDING;
	xhci_ring_cmd_db(xhci);
	return 0;
}

/* flip_cycle means flip the cycle bit of all but the first and last TRB.
 * (The last TRB actually points to the ring enqueue pointer, which is not part
 * of this TD.)  This is used to remove partially enqueued isoc TDs from a ring.
 */
static void td_to_noop(struct xhci_hcd *xhci, struct xhci_ring *ep_ring,
		       struct xhci_td *td, bool flip_cycle)
{
	struct xhci_segment *seg	= td->start_seg;
	union xhci_trb *trb		= td->first_trb;

	while (1) {
		trb_to_noop(trb, TRB_TR_NOOP);

		/* flip cycle if asked to */
		if (flip_cycle && trb != td->first_trb && trb != td->last_trb)
			trb->generic.field[3] ^= cpu_to_le32(TRB_CYCLE);

		if (trb == td->last_trb)
			break;

		next_trb(xhci, ep_ring, &seg, &trb);
	}
}

/*
 * Must be called with xhci->lock held in interrupt context,
 * releases and re-acquires xhci->lock
 */
static void xhci_giveback_urb_in_irq(struct xhci_hcd *xhci,
				     struct xhci_td *cur_td, int status)
{
	struct urb	*urb		= cur_td->urb;
	struct urb_priv	*urb_priv	= urb->hcpriv;
	struct usb_hcd	*hcd		= bus_to_hcd(urb->dev->bus);

	if (usb_pipetype(urb->pipe) == PIPE_ISOCHRONOUS) {
		xhci_to_hcd(xhci)->self.bandwidth_isoc_reqs--;
		if (xhci_to_hcd(xhci)->self.bandwidth_isoc_reqs	== 0) {
			if (xhci->quirks & XHCI_AMD_PLL_FIX)
				usb_amd_quirk_pll_enable();
		}
	}
	xhci_urb_free_priv(urb_priv);
	usb_hcd_unlink_urb_from_ep(hcd, urb);
	trace_xhci_urb_giveback(urb);
	usb_hcd_giveback_urb(hcd, urb, status);
}

static void xhci_unmap_td_bounce_buffer(struct xhci_hcd *xhci,
		struct xhci_ring *ring, struct xhci_td *td)
{
	struct device *dev = xhci_to_hcd(xhci)->self.controller;
	struct xhci_segment *seg = td->bounce_seg;
	struct urb *urb = td->urb;
	size_t len;

	if (!ring || !seg || !urb)
		return;

	if (usb_urb_dir_out(urb)) {
		dma_unmap_single(dev, seg->bounce_dma, ring->bounce_buf_len,
				 DMA_TO_DEVICE);
		return;
	}

	dma_unmap_single(dev, seg->bounce_dma, ring->bounce_buf_len,
			 DMA_FROM_DEVICE);
	/* for in tranfers we need to copy the data from bounce to sg */
	if (urb->num_sgs) {
		len = sg_pcopy_from_buffer(urb->sg, urb->num_sgs, seg->bounce_buf,
					   seg->bounce_len, seg->bounce_offs);
		if (len != seg->bounce_len)
			xhci_warn(xhci, "WARN Wrong bounce buffer read length: %zu != %d\n",
				  len, seg->bounce_len);
	} else {
		memcpy(urb->transfer_buffer + seg->bounce_offs, seg->bounce_buf,
		       seg->bounce_len);
	}
	seg->bounce_len = 0;
	seg->bounce_offs = 0;
}

static int xhci_td_cleanup(struct xhci_hcd *xhci, struct xhci_td *td,
			   struct xhci_ring *ep_ring, int status)
{
	struct urb *urb = NULL;

	/* Clean up the endpoint's TD list */
	urb = td->urb;

	/* if a bounce buffer was used to align this td then unmap it */
	xhci_unmap_td_bounce_buffer(xhci, ep_ring, td);

	/* Do one last check of the actual transfer length.
	 * If the host controller said we transferred more data than the buffer
	 * length, urb->actual_length will be a very big number (since it's
	 * unsigned).  Play it safe and say we didn't transfer anything.
	 */
	if (urb->actual_length > urb->transfer_buffer_length) {
		xhci_warn(xhci, "URB req %u and actual %u transfer length mismatch\n",
			  urb->transfer_buffer_length, urb->actual_length);
		urb->actual_length = 0;
		status = 0;
	}
	/* TD might be removed from td_list if we are giving back a cancelled URB */
	if (!list_empty(&td->td_list))
		list_del_init(&td->td_list);
	/* Giving back a cancelled URB, or if a slated TD completed anyway */
	if (!list_empty(&td->cancelled_td_list))
		list_del_init(&td->cancelled_td_list);

	inc_td_cnt(urb);
	/* Giveback the urb when all the tds are completed */
	if (last_td_in_urb(td)) {
		if ((urb->actual_length != urb->transfer_buffer_length &&
		     (urb->transfer_flags & URB_SHORT_NOT_OK)) ||
		    (status != 0 && !usb_endpoint_xfer_isoc(&urb->ep->desc)))
			xhci_dbg(xhci, "Giveback URB %p, len = %d, expected = %d, status = %d\n",
				 urb, urb->actual_length,
				 urb->transfer_buffer_length, status);

		/* set isoc urb status to 0 just as EHCI, UHCI, and OHCI */
		if (usb_pipetype(urb->pipe) == PIPE_ISOCHRONOUS)
			status = 0;
		xhci_giveback_urb_in_irq(xhci, td, status);
	}

	return 0;
}


/* Complete the cancelled URBs we unlinked from td_list. */
static void xhci_giveback_invalidated_tds(struct xhci_virt_ep *ep)
{
	struct xhci_ring *ring;
	struct xhci_td *td, *tmp_td;

	list_for_each_entry_safe(td, tmp_td, &ep->cancelled_td_list,
				 cancelled_td_list) {

		ring = xhci_urb_to_transfer_ring(ep->xhci, td->urb);

		if (td->cancel_status == TD_CLEARED) {
			xhci_dbg(ep->xhci, "%s: Giveback cancelled URB %p TD\n",
				 __func__, td->urb);
			xhci_td_cleanup(ep->xhci, td, ring, td->status);
		} else {
			xhci_dbg(ep->xhci, "%s: Keep cancelled URB %p TD as cancel_status is %d\n",
				 __func__, td->urb, td->cancel_status);
		}
		if (ep->xhci->xhc_state & XHCI_STATE_DYING)
			return;
	}
}

static int xhci_reset_halted_ep(struct xhci_hcd *xhci, unsigned int slot_id,
				unsigned int ep_index, enum xhci_ep_reset_type reset_type)
{
	struct xhci_command *command;
	int ret = 0;

	command = xhci_alloc_command(xhci, false, GFP_ATOMIC);
	if (!command) {
		ret = -ENOMEM;
		goto done;
	}

	xhci_dbg(xhci, "%s-reset ep %u, slot %u\n",
		 (reset_type == EP_HARD_RESET) ? "Hard" : "Soft",
		 ep_index, slot_id);

	ret = xhci_queue_reset_ep(xhci, command, slot_id, ep_index, reset_type);
done:
	if (ret)
		xhci_err(xhci, "ERROR queuing reset endpoint for slot %d ep_index %d, %d\n",
			 slot_id, ep_index, ret);
	return ret;
}

static int xhci_handle_halted_endpoint(struct xhci_hcd *xhci,
				struct xhci_virt_ep *ep, unsigned int stream_id,
				struct xhci_td *td,
				enum xhci_ep_reset_type reset_type)
{
	unsigned int slot_id = ep->vdev->slot_id;
	int err;

	/*
	 * Avoid resetting endpoint if link is inactive. Can cause host hang.
	 * Device will be reset soon to recover the link so don't do anything
	 */
	if (ep->vdev->flags & VDEV_PORT_ERROR)
		return -ENODEV;

	/* add td to cancelled list and let reset ep handler take care of it */
	if (reset_type == EP_HARD_RESET) {
		ep->ep_state |= EP_HARD_CLEAR_TOGGLE;
		if (td && list_empty(&td->cancelled_td_list)) {
			list_add_tail(&td->cancelled_td_list, &ep->cancelled_td_list);
			td->cancel_status = TD_HALTED;
		}
	}

	if (ep->ep_state & EP_HALTED) {
		xhci_dbg(xhci, "Reset ep command for ep_index %d already pending\n",
			 ep->ep_index);
		return 0;
	}

	err = xhci_reset_halted_ep(xhci, slot_id, ep->ep_index, reset_type);
	if (err)
		return err;

	ep->ep_state |= EP_HALTED;

	xhci_ring_cmd_db(xhci);

	return 0;
}

/*
 * Fix up the ep ring first, so HW stops executing cancelled TDs.
 * We have the xHCI lock, so nothing can modify this list until we drop it.
 * We're also in the event handler, so we can't get re-interrupted if another
 * Stop Endpoint command completes.
 *
 * only call this when ring is not in a running state
 */

static int xhci_invalidate_cancelled_tds(struct xhci_virt_ep *ep)
{
	struct xhci_hcd		*xhci;
	struct xhci_td		*td = NULL;
	struct xhci_td		*tmp_td = NULL;
	struct xhci_td		*cached_td = NULL;
	struct xhci_ring	*ring;
	u64			hw_deq;
	unsigned int		slot_id = ep->vdev->slot_id;
	int			err;

	xhci = ep->xhci;

	list_for_each_entry_safe(td, tmp_td, &ep->cancelled_td_list, cancelled_td_list) {
		xhci_dbg_trace(xhci, trace_xhci_dbg_cancel_urb,
			       "Removing canceled TD starting at 0x%llx (dma) in stream %u URB %p",
			       (unsigned long long)xhci_trb_virt_to_dma(
				       td->start_seg, td->first_trb),
			       td->urb->stream_id, td->urb);
		list_del_init(&td->td_list);
		ring = xhci_urb_to_transfer_ring(xhci, td->urb);
		if (!ring) {
			xhci_warn(xhci, "WARN Cancelled URB %p has invalid stream ID %u.\n",
				  td->urb, td->urb->stream_id);
			continue;
		}
		/*
		 * If a ring stopped on the TD we need to cancel then we have to
		 * move the xHC endpoint ring dequeue pointer past this TD.
		 * Rings halted due to STALL may show hw_deq is past the stalled
		 * TD, but still require a set TR Deq command to flush xHC cache.
		 */
		hw_deq = xhci_get_hw_deq(xhci, ep->vdev, ep->ep_index,
					 td->urb->stream_id);
		hw_deq &= ~0xf;

		if (td->cancel_status == TD_HALTED ||
		    trb_in_td(xhci, td->start_seg, td->first_trb, td->last_trb, hw_deq, false)) {
			switch (td->cancel_status) {
			case TD_CLEARED: /* TD is already no-op */
			case TD_CLEARING_CACHE: /* set TR deq command already queued */
				break;
			case TD_DIRTY: /* TD is cached, clear it */
			case TD_HALTED:
				td->cancel_status = TD_CLEARING_CACHE;
				if (cached_td)
					/* FIXME  stream case, several stopped rings */
					xhci_dbg(xhci,
						 "Move dq past stream %u URB %p instead of stream %u URB %p\n",
						 td->urb->stream_id, td->urb,
						 cached_td->urb->stream_id, cached_td->urb);
				cached_td = td;
				break;
			}
		} else {
			td_to_noop(xhci, ring, td, false);
			td->cancel_status = TD_CLEARED;
		}
	}

	/* If there's no need to move the dequeue pointer then we're done */
	if (!cached_td)
		return 0;

	err = xhci_move_dequeue_past_td(xhci, slot_id, ep->ep_index,
					cached_td->urb->stream_id,
					cached_td);
	if (err) {
		/* Failed to move past cached td, just set cached TDs to no-op */
		list_for_each_entry_safe(td, tmp_td, &ep->cancelled_td_list, cancelled_td_list) {
			if (td->cancel_status != TD_CLEARING_CACHE)
				continue;
			xhci_dbg(xhci, "Failed to clear cancelled cached URB %p, mark clear anyway\n",
				 td->urb);
			td_to_noop(xhci, ring, td, false);
			td->cancel_status = TD_CLEARED;
		}
	}
	return 0;
}

/*
 * Returns the TD the endpoint ring halted on.
 * Only call for non-running rings without streams.
 */
static struct xhci_td *find_halted_td(struct xhci_virt_ep *ep)
{
	struct xhci_td	*td;
	u64		hw_deq;

	if (!list_empty(&ep->ring->td_list)) { /* Not streams compatible */
		hw_deq = xhci_get_hw_deq(ep->xhci, ep->vdev, ep->ep_index, 0);
		hw_deq &= ~0xf;
		td = list_first_entry(&ep->ring->td_list, struct xhci_td, td_list);
		if (trb_in_td(ep->xhci, td->start_seg, td->first_trb,
				td->last_trb, hw_deq, false))
			return td;
	}
	return NULL;
}

/*
 * When we get a command completion for a Stop Endpoint Command, we need to
 * unlink any cancelled TDs from the ring.  There are two ways to do that:
 *
 *  1. If the HW was in the middle of processing the TD that needs to be
 *     cancelled, then we must move the ring's dequeue pointer past the last TRB
 *     in the TD with a Set Dequeue Pointer Command.
 *  2. Otherwise, we turn all the TRBs in the TD into No-op TRBs (with the chain
 *     bit cleared) so that the HW will skip over them.
 */
static void xhci_handle_cmd_stop_ep(struct xhci_hcd *xhci, int slot_id,
				    union xhci_trb *trb, u32 comp_code)
{
	unsigned int ep_index;
	struct xhci_virt_ep *ep;
	struct xhci_ep_ctx *ep_ctx;
	struct xhci_td *td = NULL;
	enum xhci_ep_reset_type reset_type;
	struct xhci_command *command;
	int err;

	if (unlikely(TRB_TO_SUSPEND_PORT(le32_to_cpu(trb->generic.field[3])))) {
		if (!xhci->devs[slot_id])
			xhci_warn(xhci, "Stop endpoint command completion for disabled slot %u\n",
				  slot_id);
		return;
	}

	ep_index = TRB_TO_EP_INDEX(le32_to_cpu(trb->generic.field[3]));
	ep = xhci_get_virt_ep(xhci, slot_id, ep_index);
	if (!ep)
		return;

	ep_ctx = xhci_get_ep_ctx(xhci, ep->vdev->out_ctx, ep_index);

	trace_xhci_handle_cmd_stop_ep(ep_ctx);

	if (comp_code == COMP_CONTEXT_STATE_ERROR) {
	/*
	 * If stop endpoint command raced with a halting endpoint we need to
	 * reset the host side endpoint first.
	 * If the TD we halted on isn't cancelled the TD should be given back
	 * with a proper error code, and the ring dequeue moved past the TD.
	 * If streams case we can't find hw_deq, or the TD we halted on so do a
	 * soft reset.
	 *
	 * Proper error code is unknown here, it would be -EPIPE if device side
	 * of enadpoit halted (aka STALL), and -EPROTO if not (transaction error)
	 * We use -EPROTO, if device is stalled it should return a stall error on
	 * next transfer, which then will return -EPIPE, and device side stall is
	 * noted and cleared by class driver.
	 */
		switch (GET_EP_CTX_STATE(ep_ctx)) {
		case EP_STATE_HALTED:
			xhci_dbg(xhci, "Stop ep completion raced with stall, reset ep\n");
			if (ep->ep_state & EP_HAS_STREAMS) {
				reset_type = EP_SOFT_RESET;
			} else {
				reset_type = EP_HARD_RESET;
				td = find_halted_td(ep);
				if (td)
					td->status = -EPROTO;
			}
			/* reset ep, reset handler cleans up cancelled tds */
			err = xhci_handle_halted_endpoint(xhci, ep, 0, td,
							  reset_type);
			if (err)
				break;
			ep->ep_state &= ~EP_STOP_CMD_PENDING;
			return;
		case EP_STATE_RUNNING:
			/* Race, HW handled stop ep cmd before ep was running */
			xhci_dbg(xhci, "Stop ep completion ctx error, ep is running\n");

			command = xhci_alloc_command(xhci, false, GFP_ATOMIC);
			if (!command) {
				ep->ep_state &= ~EP_STOP_CMD_PENDING;
				return;
			}
			xhci_queue_stop_endpoint(xhci, command, slot_id, ep_index, 0);
			xhci_ring_cmd_db(xhci);

			return;
		default:
			break;
		}
	}

	/* will queue a set TR deq if stopped on a cancelled, uncleared TD */
	xhci_invalidate_cancelled_tds(ep);
	ep->ep_state &= ~EP_STOP_CMD_PENDING;

	/* Otherwise ring the doorbell(s) to restart queued transfers */
	xhci_giveback_invalidated_tds(ep);
	ring_doorbell_for_active_rings(xhci, slot_id, ep_index);
}

static void xhci_kill_ring_urbs(struct xhci_hcd *xhci, struct xhci_ring *ring)
{
	struct xhci_td *cur_td;
	struct xhci_td *tmp;

	list_for_each_entry_safe(cur_td, tmp, &ring->td_list, td_list) {
		list_del_init(&cur_td->td_list);

		if (!list_empty(&cur_td->cancelled_td_list))
			list_del_init(&cur_td->cancelled_td_list);

		xhci_unmap_td_bounce_buffer(xhci, ring, cur_td);

		inc_td_cnt(cur_td->urb);
		if (last_td_in_urb(cur_td))
			xhci_giveback_urb_in_irq(xhci, cur_td, -ESHUTDOWN);
	}
}

static void xhci_kill_endpoint_urbs(struct xhci_hcd *xhci,
		int slot_id, int ep_index)
{
	struct xhci_td *cur_td;
	struct xhci_td *tmp;
	struct xhci_virt_ep *ep;
	struct xhci_ring *ring;

	ep = xhci_get_virt_ep(xhci, slot_id, ep_index);
	if (!ep)
		return;

	if ((ep->ep_state & EP_HAS_STREAMS) ||
			(ep->ep_state & EP_GETTING_NO_STREAMS)) {
		int stream_id;

		for (stream_id = 1; stream_id < ep->stream_info->num_streams;
				stream_id++) {
			ring = ep->stream_info->stream_rings[stream_id];
			if (!ring)
				continue;

			xhci_dbg_trace(xhci, trace_xhci_dbg_cancel_urb,
					"Killing URBs for slot ID %u, ep index %u, stream %u",
					slot_id, ep_index, stream_id);
			xhci_kill_ring_urbs(xhci, ring);
		}
	} else {
		ring = ep->ring;
		if (!ring)
			return;
		xhci_dbg_trace(xhci, trace_xhci_dbg_cancel_urb,
				"Killing URBs for slot ID %u, ep index %u",
				slot_id, ep_index);
		xhci_kill_ring_urbs(xhci, ring);
	}

	list_for_each_entry_safe(cur_td, tmp, &ep->cancelled_td_list,
			cancelled_td_list) {
		list_del_init(&cur_td->cancelled_td_list);
		inc_td_cnt(cur_td->urb);

		if (last_td_in_urb(cur_td))
			xhci_giveback_urb_in_irq(xhci, cur_td, -ESHUTDOWN);
	}
}

/*
 * host controller died, register read returns 0xffffffff
 * Complete pending commands, mark them ABORTED.
 * URBs need to be given back as usb core might be waiting with device locks
 * held for the URBs to finish during device disconnect, blocking host remove.
 *
 * Call with xhci->lock held.
 * lock is relased and re-acquired while giving back urb.
 */
void xhci_hc_died(struct xhci_hcd *xhci)
{
	int i, j;

	if (xhci->xhc_state & XHCI_STATE_DYING)
		return;

	xhci_err(xhci, "xHCI host controller not responding, assume dead\n");
	xhci->xhc_state |= XHCI_STATE_DYING;

	xhci_cleanup_command_queue(xhci);

	/* return any pending urbs, remove may be waiting for them */
	for (i = 0; i <= HCS_MAX_SLOTS(xhci->hcs_params1); i++) {
		if (!xhci->devs[i])
			continue;
		for (j = 0; j < 31; j++)
			xhci_kill_endpoint_urbs(xhci, i, j);
	}

	/* inform usb core hc died if PCI remove isn't already handling it */
	if (!(xhci->xhc_state & XHCI_STATE_REMOVING))
		usb_hc_died(xhci_to_hcd(xhci));
}

static void update_ring_for_set_deq_completion(struct xhci_hcd *xhci,
		struct xhci_virt_device *dev,
		struct xhci_ring *ep_ring,
		unsigned int ep_index)
{
	union xhci_trb *dequeue_temp;
	int num_trbs_free_temp;
	bool revert = false;

	num_trbs_free_temp = ep_ring->num_trbs_free;
	dequeue_temp = ep_ring->dequeue;

	/* If we get two back-to-back stalls, and the first stalled transfer
	 * ends just before a link TRB, the dequeue pointer will be left on
	 * the link TRB by the code in the while loop.  So we have to update
	 * the dequeue pointer one segment further, or we'll jump off
	 * the segment into la-la-land.
	 */
	if (trb_is_link(ep_ring->dequeue)) {
		ep_ring->deq_seg = ep_ring->deq_seg->next;
		ep_ring->dequeue = ep_ring->deq_seg->trbs;
	}

	while (ep_ring->dequeue != dev->eps[ep_index].queued_deq_ptr) {
		/* We have more usable TRBs */
		ep_ring->num_trbs_free++;
		ep_ring->dequeue++;
		if (trb_is_link(ep_ring->dequeue)) {
			if (ep_ring->dequeue ==
					dev->eps[ep_index].queued_deq_ptr)
				break;
			ep_ring->deq_seg = ep_ring->deq_seg->next;
			ep_ring->dequeue = ep_ring->deq_seg->trbs;
		}
		if (ep_ring->dequeue == dequeue_temp) {
			revert = true;
			break;
		}
	}

	if (revert) {
		xhci_dbg(xhci, "Unable to find new dequeue pointer\n");
		ep_ring->num_trbs_free = num_trbs_free_temp;
	}
}

/*
 * When we get a completion for a Set Transfer Ring Dequeue Pointer command,
 * we need to clear the set deq pending flag in the endpoint ring state, so that
 * the TD queueing code can ring the doorbell again.  We also need to ring the
 * endpoint doorbell to restart the ring, but only if there aren't more
 * cancellations pending.
 */
static void xhci_handle_cmd_set_deq(struct xhci_hcd *xhci, int slot_id,
		union xhci_trb *trb, u32 cmd_comp_code)
{
	unsigned int ep_index;
	unsigned int stream_id;
	struct xhci_ring *ep_ring;
	struct xhci_virt_ep *ep;
	struct xhci_ep_ctx *ep_ctx;
	struct xhci_slot_ctx *slot_ctx;
	struct xhci_td *td, *tmp_td;

	ep_index = TRB_TO_EP_INDEX(le32_to_cpu(trb->generic.field[3]));
	stream_id = TRB_TO_STREAM_ID(le32_to_cpu(trb->generic.field[2]));
	ep = xhci_get_virt_ep(xhci, slot_id, ep_index);
	if (!ep)
		return;

	ep_ring = xhci_virt_ep_to_ring(xhci, ep, stream_id);
	if (!ep_ring) {
		xhci_warn(xhci, "WARN Set TR deq ptr command for freed stream ID %u\n",
				stream_id);
		/* XXX: Harmless??? */
		goto cleanup;
	}

	ep_ctx = xhci_get_ep_ctx(xhci, ep->vdev->out_ctx, ep_index);
	slot_ctx = xhci_get_slot_ctx(xhci, ep->vdev->out_ctx);
	trace_xhci_handle_cmd_set_deq(slot_ctx);
	trace_xhci_handle_cmd_set_deq_ep(ep_ctx);

	if (cmd_comp_code != COMP_SUCCESS) {
		unsigned int ep_state;
		unsigned int slot_state;

		switch (cmd_comp_code) {
		case COMP_TRB_ERROR:
			xhci_warn(xhci, "WARN Set TR Deq Ptr cmd invalid because of stream ID configuration\n");
			break;
		case COMP_CONTEXT_STATE_ERROR:
			xhci_warn(xhci, "WARN Set TR Deq Ptr cmd failed due to incorrect slot or ep state.\n");
			ep_state = GET_EP_CTX_STATE(ep_ctx);
			slot_state = le32_to_cpu(slot_ctx->dev_state);
			slot_state = GET_SLOT_STATE(slot_state);
			xhci_dbg_trace(xhci, trace_xhci_dbg_cancel_urb,
					"Slot state = %u, EP state = %u",
					slot_state, ep_state);
			break;
		case COMP_SLOT_NOT_ENABLED_ERROR:
			xhci_warn(xhci, "WARN Set TR Deq Ptr cmd failed because slot %u was not enabled.\n",
					slot_id);
			break;
		default:
			xhci_warn(xhci, "WARN Set TR Deq Ptr cmd with unknown completion code of %u.\n",
					cmd_comp_code);
			break;
		}
		/* OK what do we do now?  The endpoint state is hosed, and we
		 * should never get to this point if the synchronization between
		 * queueing, and endpoint state are correct.  This might happen
		 * if the device gets disconnected after we've finished
		 * cancelling URBs, which might not be an error...
		 */
	} else {
		u64 deq;
		/* 4.6.10 deq ptr is written to the stream ctx for streams */
		if (ep->ep_state & EP_HAS_STREAMS) {
			struct xhci_stream_ctx *ctx =
				&ep->stream_info->stream_ctx_array[stream_id];
			deq = le64_to_cpu(ctx->stream_ring) & SCTX_DEQ_MASK;
		} else {
			deq = le64_to_cpu(ep_ctx->deq) & ~EP_CTX_CYCLE_MASK;
		}
		xhci_dbg_trace(xhci, trace_xhci_dbg_cancel_urb,
			"Successful Set TR Deq Ptr cmd, deq = @%08llx", deq);
		if (xhci_trb_virt_to_dma(ep->queued_deq_seg,
					 ep->queued_deq_ptr) == deq) {
			/* Update the ring's dequeue segment and dequeue pointer
			 * to reflect the new position.
			 */
			update_ring_for_set_deq_completion(xhci, ep->vdev,
				ep_ring, ep_index);
		} else {
			xhci_warn(xhci, "Mismatch between completed Set TR Deq Ptr command & xHCI internal state.\n");
			xhci_warn(xhci, "ep deq seg = %p, deq ptr = %p\n",
				  ep->queued_deq_seg, ep->queued_deq_ptr);
		}
	}
	/* HW cached TDs cleared from cache, give them back */
	list_for_each_entry_safe(td, tmp_td, &ep->cancelled_td_list,
				 cancelled_td_list) {
		ep_ring = xhci_urb_to_transfer_ring(ep->xhci, td->urb);
		if (td->cancel_status == TD_CLEARING_CACHE) {
			td->cancel_status = TD_CLEARED;
			xhci_dbg(ep->xhci, "%s: Giveback cancelled URB %p TD\n",
				 __func__, td->urb);
			xhci_td_cleanup(ep->xhci, td, ep_ring, td->status);
		} else {
			xhci_dbg(ep->xhci, "%s: Keep cancelled URB %p TD as cancel_status is %d\n",
				 __func__, td->urb, td->cancel_status);
		}
	}
cleanup:
	ep->ep_state &= ~SET_DEQ_PENDING;
	ep->queued_deq_seg = NULL;
	ep->queued_deq_ptr = NULL;
	/* Restart any rings with pending URBs */
	ring_doorbell_for_active_rings(xhci, slot_id, ep_index);
}

static void xhci_handle_cmd_reset_ep(struct xhci_hcd *xhci, int slot_id,
		union xhci_trb *trb, u32 cmd_comp_code)
{
	struct xhci_virt_ep *ep;
	struct xhci_ep_ctx *ep_ctx;
	unsigned int ep_index;

	ep_index = TRB_TO_EP_INDEX(le32_to_cpu(trb->generic.field[3]));
	ep = xhci_get_virt_ep(xhci, slot_id, ep_index);
	if (!ep)
		return;

	ep_ctx = xhci_get_ep_ctx(xhci, ep->vdev->out_ctx, ep_index);
	trace_xhci_handle_cmd_reset_ep(ep_ctx);

	/* This command will only fail if the endpoint wasn't halted,
	 * but we don't care.
	 */
	xhci_dbg_trace(xhci, trace_xhci_dbg_reset_ep,
		"Ignoring reset ep completion code of %u", cmd_comp_code);

	/* Cleanup cancelled TDs as ep is stopped. May queue a Set TR Deq cmd */
	xhci_invalidate_cancelled_tds(ep);

	/* Clear our internal halted state */
	ep->ep_state &= ~EP_HALTED;

	xhci_giveback_invalidated_tds(ep);

	/* if this was a soft reset, then restart */
	if ((le32_to_cpu(trb->generic.field[3])) & TRB_TSP)
		ring_doorbell_for_active_rings(xhci, slot_id, ep_index);
}

static void xhci_handle_cmd_enable_slot(struct xhci_hcd *xhci, int slot_id,
		struct xhci_command *command, u32 cmd_comp_code)
{
	if (cmd_comp_code == COMP_SUCCESS)
		command->slot_id = slot_id;
	else
		command->slot_id = 0;
}

static void xhci_handle_cmd_disable_slot(struct xhci_hcd *xhci, int slot_id)
{
	struct xhci_virt_device *virt_dev;
	struct xhci_slot_ctx *slot_ctx;

	virt_dev = xhci->devs[slot_id];
	if (!virt_dev)
		return;

	slot_ctx = xhci_get_slot_ctx(xhci, virt_dev->out_ctx);
	trace_xhci_handle_cmd_disable_slot(slot_ctx);

	if (xhci->quirks & XHCI_EP_LIMIT_QUIRK)
		/* Delete default control endpoint resources */
		xhci_free_device_endpoint_resources(xhci, virt_dev, true);
}

static void xhci_handle_cmd_config_ep(struct xhci_hcd *xhci, int slot_id,
		u32 cmd_comp_code)
{
	struct xhci_virt_device *virt_dev;
	struct xhci_input_control_ctx *ctrl_ctx;
	struct xhci_ep_ctx *ep_ctx;
	unsigned int ep_index;
	u32 add_flags;

	/*
	 * Configure endpoint commands can come from the USB core configuration
	 * or alt setting changes, or when streams were being configured.
	 */

	virt_dev = xhci->devs[slot_id];
	if (!virt_dev)
		return;
	ctrl_ctx = xhci_get_input_control_ctx(virt_dev->in_ctx);
	if (!ctrl_ctx) {
		xhci_warn(xhci, "Could not get input context, bad type.\n");
		return;
	}

	add_flags = le32_to_cpu(ctrl_ctx->add_flags);

	/* Input ctx add_flags are the endpoint index plus one */
	ep_index = xhci_last_valid_endpoint(add_flags) - 1;

	ep_ctx = xhci_get_ep_ctx(xhci, virt_dev->out_ctx, ep_index);
	trace_xhci_handle_cmd_config_ep(ep_ctx);

	return;
}

static void xhci_handle_cmd_addr_dev(struct xhci_hcd *xhci, int slot_id)
{
	struct xhci_virt_device *vdev;
	struct xhci_slot_ctx *slot_ctx;

	vdev = xhci->devs[slot_id];
	if (!vdev)
		return;
	slot_ctx = xhci_get_slot_ctx(xhci, vdev->out_ctx);
	trace_xhci_handle_cmd_addr_dev(slot_ctx);
}

static void xhci_handle_cmd_reset_dev(struct xhci_hcd *xhci, int slot_id)
{
	struct xhci_virt_device *vdev;
	struct xhci_slot_ctx *slot_ctx;

	vdev = xhci->devs[slot_id];
	if (!vdev) {
		xhci_warn(xhci, "Reset device command completion for disabled slot %u\n",
			  slot_id);
		return;
	}
	slot_ctx = xhci_get_slot_ctx(xhci, vdev->out_ctx);
	trace_xhci_handle_cmd_reset_dev(slot_ctx);

	xhci_dbg(xhci, "Completed reset device command.\n");
}

static void xhci_handle_cmd_nec_get_fw(struct xhci_hcd *xhci,
		struct xhci_event_cmd *event)
{
	if (!(xhci->quirks & XHCI_NEC_HOST)) {
		xhci_warn(xhci, "WARN NEC_GET_FW command on non-NEC host\n");
		return;
	}
	xhci_dbg_trace(xhci, trace_xhci_dbg_quirks,
			"NEC firmware version %2x.%02x",
			NEC_FW_MAJOR(le32_to_cpu(event->status)),
			NEC_FW_MINOR(le32_to_cpu(event->status)));
}

static void xhci_complete_del_and_free_cmd(struct xhci_command *cmd, u32 status)
{
	list_del(&cmd->cmd_list);

	if (cmd->completion) {
		cmd->status = status;
		complete(cmd->completion);
	} else {
		kfree(cmd);
	}
}

void xhci_cleanup_command_queue(struct xhci_hcd *xhci)
{
	struct xhci_command *cur_cmd, *tmp_cmd;
	xhci->current_cmd = NULL;
	list_for_each_entry_safe(cur_cmd, tmp_cmd, &xhci->cmd_list, cmd_list)
		xhci_complete_del_and_free_cmd(cur_cmd, COMP_COMMAND_ABORTED);
}

void xhci_handle_command_timeout(struct work_struct *work)
{
	struct xhci_hcd	*xhci;
	unsigned long	flags;
	char		str[XHCI_MSG_MAX];
	u64		hw_ring_state;
	u32		cmd_field3;
	u32		usbsts;

	xhci = container_of(to_delayed_work(work), struct xhci_hcd, cmd_timer);

	spin_lock_irqsave(&xhci->lock, flags);

	/*
	 * If timeout work is pending, or current_cmd is NULL, it means we
	 * raced with command completion. Command is handled so just return.
	 */
	if (!xhci->current_cmd || delayed_work_pending(&xhci->cmd_timer)) {
		spin_unlock_irqrestore(&xhci->lock, flags);
		return;
	}

	cmd_field3 = le32_to_cpu(xhci->current_cmd->command_trb->generic.field[3]);
	usbsts = readl(&xhci->op_regs->status);
	xhci_dbg(xhci, "Command timeout, USBSTS:%s\n", xhci_decode_usbsts(str, usbsts));

	/* Bail out and tear down xhci if a stop endpoint command failed */
	if (TRB_FIELD_TO_TYPE(cmd_field3) == TRB_STOP_RING) {
		struct xhci_virt_ep	*ep;

		xhci_warn(xhci, "xHCI host not responding to stop endpoint command\n");

		ep = xhci_get_virt_ep(xhci, TRB_TO_SLOT_ID(cmd_field3),
				      TRB_TO_EP_INDEX(cmd_field3));
		if (ep)
			ep->ep_state &= ~EP_STOP_CMD_PENDING;

		xhci_halt(xhci);
		xhci_hc_died(xhci);
		goto time_out_completed;
	}

	/* mark this command to be cancelled */
	xhci->current_cmd->status = COMP_COMMAND_ABORTED;

	/* Make sure command ring is running before aborting it */
	hw_ring_state = xhci_read_64(xhci, &xhci->op_regs->cmd_ring);
	if (hw_ring_state == ~(u64)0) {
		xhci_hc_died(xhci);
		goto time_out_completed;
	}

	if ((xhci->cmd_ring_state & CMD_RING_STATE_RUNNING) &&
	    (hw_ring_state & CMD_RING_RUNNING))  {
		/* Prevent new doorbell, and start command abort */
		xhci->cmd_ring_state = CMD_RING_STATE_ABORTED;
		xhci_dbg(xhci, "Command timeout\n");
		xhci_abort_cmd_ring(xhci, flags);
		goto time_out_completed;
	}

	/* host removed. Bail out */
	if (xhci->xhc_state & XHCI_STATE_REMOVING) {
		xhci_dbg(xhci, "host removed, ring start fail?\n");
		xhci_cleanup_command_queue(xhci);

		goto time_out_completed;
	}

	/* command timeout on stopped ring, ring can't be aborted */
	xhci_dbg(xhci, "Command timeout on stopped ring\n");
	xhci_handle_stopped_cmd_ring(xhci, xhci->current_cmd);

time_out_completed:
	spin_unlock_irqrestore(&xhci->lock, flags);
	return;
}

static void handle_cmd_completion(struct xhci_hcd *xhci,
		struct xhci_event_cmd *event)
{
	unsigned int slot_id = TRB_TO_SLOT_ID(le32_to_cpu(event->flags));
	u64 cmd_dma;
	dma_addr_t cmd_dequeue_dma;
	u32 cmd_comp_code;
	union xhci_trb *cmd_trb;
	struct xhci_command *cmd;
	u32 cmd_type;

	if (slot_id >= MAX_HC_SLOTS) {
		xhci_warn(xhci, "Invalid slot_id %u\n", slot_id);
		return;
	}

	cmd_dma = le64_to_cpu(event->cmd_trb);
	cmd_trb = xhci->cmd_ring->dequeue;

	trace_xhci_handle_command(xhci->cmd_ring, &cmd_trb->generic);

	cmd_dequeue_dma = xhci_trb_virt_to_dma(xhci->cmd_ring->deq_seg,
			cmd_trb);
	/*
	 * Check whether the completion event is for our internal kept
	 * command.
	 */
	if (!cmd_dequeue_dma || cmd_dma != (u64)cmd_dequeue_dma) {
		xhci_warn(xhci,
			  "ERROR mismatched command completion event\n");
		return;
	}

	cmd = list_first_entry(&xhci->cmd_list, struct xhci_command, cmd_list);

	cancel_delayed_work(&xhci->cmd_timer);

	cmd_comp_code = GET_COMP_CODE(le32_to_cpu(event->status));

	/* If CMD ring stopped we own the trbs between enqueue and dequeue */
	if (cmd_comp_code == COMP_COMMAND_RING_STOPPED) {
		complete_all(&xhci->cmd_ring_stop_completion);
		return;
	}

	if (cmd->command_trb != xhci->cmd_ring->dequeue) {
		xhci_err(xhci,
			 "Command completion event does not match command\n");
		return;
	}

	/*
	 * Host aborted the command ring, check if the current command was
	 * supposed to be aborted, otherwise continue normally.
	 * The command ring is stopped now, but the xHC will issue a Command
	 * Ring Stopped event which will cause us to restart it.
	 */
	if (cmd_comp_code == COMP_COMMAND_ABORTED) {
		xhci->cmd_ring_state = CMD_RING_STATE_STOPPED;
		if (cmd->status == COMP_COMMAND_ABORTED) {
			if (xhci->current_cmd == cmd)
				xhci->current_cmd = NULL;
			goto event_handled;
		}
	}

	cmd_type = TRB_FIELD_TO_TYPE(le32_to_cpu(cmd_trb->generic.field[3]));
	switch (cmd_type) {
	case TRB_ENABLE_SLOT:
		xhci_handle_cmd_enable_slot(xhci, slot_id, cmd, cmd_comp_code);
		break;
	case TRB_DISABLE_SLOT:
		xhci_handle_cmd_disable_slot(xhci, slot_id);
		break;
	case TRB_CONFIG_EP:
		if (!cmd->completion)
			xhci_handle_cmd_config_ep(xhci, slot_id, cmd_comp_code);
		break;
	case TRB_EVAL_CONTEXT:
		break;
	case TRB_ADDR_DEV:
		xhci_handle_cmd_addr_dev(xhci, slot_id);
		break;
	case TRB_STOP_RING:
		WARN_ON(slot_id != TRB_TO_SLOT_ID(
				le32_to_cpu(cmd_trb->generic.field[3])));
		if (!cmd->completion)
			xhci_handle_cmd_stop_ep(xhci, slot_id, cmd_trb,
						cmd_comp_code);
		break;
	case TRB_SET_DEQ:
		WARN_ON(slot_id != TRB_TO_SLOT_ID(
				le32_to_cpu(cmd_trb->generic.field[3])));
		xhci_handle_cmd_set_deq(xhci, slot_id, cmd_trb, cmd_comp_code);
		break;
	case TRB_CMD_NOOP:
		/* Is this an aborted command turned to NO-OP? */
		if (cmd->status == COMP_COMMAND_RING_STOPPED)
			cmd_comp_code = COMP_COMMAND_RING_STOPPED;
		break;
	case TRB_RESET_EP:
		WARN_ON(slot_id != TRB_TO_SLOT_ID(
				le32_to_cpu(cmd_trb->generic.field[3])));
		xhci_handle_cmd_reset_ep(xhci, slot_id, cmd_trb, cmd_comp_code);
		break;
	case TRB_RESET_DEV:
		/* SLOT_ID field in reset device cmd completion event TRB is 0.
		 * Use the SLOT_ID from the command TRB instead (xhci 4.6.11)
		 */
		slot_id = TRB_TO_SLOT_ID(
				le32_to_cpu(cmd_trb->generic.field[3]));
		xhci_handle_cmd_reset_dev(xhci, slot_id);
		break;
	case TRB_NEC_GET_FW:
		xhci_handle_cmd_nec_get_fw(xhci, event);
		break;
	default:
		/* Skip over unknown commands on the event ring */
		xhci_info(xhci, "INFO unknown command type %d\n", cmd_type);
		break;
	}

	/* restart timer if this wasn't the last command */
	if (!list_is_singular(&xhci->cmd_list)) {
		xhci->current_cmd = list_first_entry(&cmd->cmd_list,
						struct xhci_command, cmd_list);
		xhci_mod_cmd_timer(xhci, XHCI_CMD_DEFAULT_TIMEOUT);
	} else if (xhci->current_cmd == cmd) {
		xhci->current_cmd = NULL;
	}

event_handled:
	xhci_complete_del_and_free_cmd(cmd, cmd_comp_code);

	inc_deq(xhci, xhci->cmd_ring);
}

static void handle_vendor_event(struct xhci_hcd *xhci,
				union xhci_trb *event, u32 trb_type)
{
	xhci_dbg(xhci, "Vendor specific event TRB type = %u\n", trb_type);
	if (trb_type == TRB_NEC_CMD_COMP && (xhci->quirks & XHCI_NEC_HOST))
		handle_cmd_completion(xhci, &event->event_cmd);
}

static void handle_device_notification(struct xhci_hcd *xhci,
		union xhci_trb *event)
{
	u32 slot_id;
	struct usb_device *udev;

	slot_id = TRB_TO_SLOT_ID(le32_to_cpu(event->generic.field[3]));
	if (!xhci->devs[slot_id]) {
		xhci_warn(xhci, "Device Notification event for "
				"unused slot %u\n", slot_id);
		return;
	}

	xhci_dbg(xhci, "Device Wake Notification event for slot ID %u\n",
			slot_id);
	udev = xhci->devs[slot_id]->udev;
	if (udev && udev->parent)
		usb_wakeup_notification(udev->parent, udev->portnum);
}

/*
 * Quirk hanlder for errata seen on Cavium ThunderX2 processor XHCI
 * Controller.
 * As per ThunderX2errata-129 USB 2 device may come up as USB 1
 * If a connection to a USB 1 device is followed by another connection
 * to a USB 2 device.
 *
 * Reset the PHY after the USB device is disconnected if device speed
 * is less than HCD_USB3.
 * Retry the reset sequence max of 4 times checking the PLL lock status.
 *
 */
static void xhci_cavium_reset_phy_quirk(struct xhci_hcd *xhci)
{
	struct usb_hcd *hcd = xhci_to_hcd(xhci);
	u32 pll_lock_check;
	u32 retry_count = 4;

	do {
		/* Assert PHY reset */
		writel(0x6F, hcd->regs + 0x1048);
		udelay(10);
		/* De-assert the PHY reset */
		writel(0x7F, hcd->regs + 0x1048);
		udelay(200);
		pll_lock_check = readl(hcd->regs + 0x1070);
	} while (!(pll_lock_check & 0x1) && --retry_count);
}

static void handle_port_status(struct xhci_hcd *xhci,
		union xhci_trb *event)
{
	struct usb_hcd *hcd;
	u32 port_id;
	u32 portsc, cmd_reg;
	int max_ports;
	int slot_id;
	unsigned int hcd_portnum;
	struct xhci_bus_state *bus_state;
	bool bogus_port_status = false;
	struct xhci_port *port;

	/* Port status change events always have a successful completion code */
	if (GET_COMP_CODE(le32_to_cpu(event->generic.field[2])) != COMP_SUCCESS)
		xhci_warn(xhci,
			  "WARN: xHC returned failed port status event\n");

	port_id = GET_PORT_ID(le32_to_cpu(event->generic.field[0]));
	max_ports = HCS_MAX_PORTS(xhci->hcs_params1);

	if ((port_id <= 0) || (port_id > max_ports)) {
		xhci_warn(xhci, "Port change event with invalid port ID %d\n",
			  port_id);
		inc_deq(xhci, xhci->event_ring);
		return;
	}

	port = &xhci->hw_ports[port_id - 1];
	if (!port || !port->rhub || port->hcd_portnum == DUPLICATE_ENTRY) {
		xhci_warn(xhci, "Port change event, no port for port ID %u\n",
			  port_id);
		bogus_port_status = true;
		goto cleanup;
	}

	/* We might get interrupts after shared_hcd is removed */
	if (port->rhub == &xhci->usb3_rhub && xhci->shared_hcd == NULL) {
		xhci_dbg(xhci, "ignore port event for removed USB3 hcd\n");
		bogus_port_status = true;
		goto cleanup;
	}

	hcd = port->rhub->hcd;
	bus_state = &port->rhub->bus_state;
	hcd_portnum = port->hcd_portnum;
	portsc = readl(port->addr);

	xhci_dbg(xhci, "Port change event, %d-%d, id %d, portsc: 0x%x\n",
		 hcd->self.busnum, hcd_portnum + 1, port_id, portsc);

	trace_xhci_handle_port_status(hcd_portnum, portsc);

	if (hcd->state == HC_STATE_SUSPENDED) {
		xhci_dbg(xhci, "resume root hub\n");
		usb_hcd_resume_root_hub(hcd);
	}

	if (hcd->speed >= HCD_USB3 &&
	    (portsc & PORT_PLS_MASK) == XDEV_INACTIVE) {
		slot_id = xhci_find_slot_id_by_port(hcd, xhci, hcd_portnum + 1);
		if (slot_id && xhci->devs[slot_id])
			xhci->devs[slot_id]->flags |= VDEV_PORT_ERROR;
	}

	if ((portsc & PORT_PLC) && (portsc & PORT_PLS_MASK) == XDEV_RESUME) {
		xhci_dbg(xhci, "port resume event for port %d\n", port_id);

		cmd_reg = readl(&xhci->op_regs->command);
		if (!(cmd_reg & CMD_RUN)) {
			xhci_warn(xhci, "xHC is not running.\n");
			goto cleanup;
		}

		if (DEV_SUPERSPEED_ANY(portsc)) {
			xhci_dbg(xhci, "remote wake SS port %d\n", port_id);
			/* Set a flag to say the port signaled remote wakeup,
			 * so we can tell the difference between the end of
			 * device and host initiated resume.
			 */
			bus_state->port_remote_wakeup |= 1 << hcd_portnum;
			xhci_test_and_clear_bit(xhci, port, PORT_PLC);
			usb_hcd_start_port_resume(&hcd->self, hcd_portnum);
			xhci_set_link_state(xhci, port, XDEV_U0);
			/* Need to wait until the next link state change
			 * indicates the device is actually in U0.
			 */
			bogus_port_status = true;
			goto cleanup;
		} else if (!test_bit(hcd_portnum, &bus_state->resuming_ports)) {
			xhci_dbg(xhci, "resume HS port %d\n", port_id);
			bus_state->resume_done[hcd_portnum] = jiffies +
				msecs_to_jiffies(USB_RESUME_TIMEOUT);
			set_bit(hcd_portnum, &bus_state->resuming_ports);
			/* Do the rest in GetPortStatus after resume time delay.
			 * Avoid polling roothub status before that so that a
			 * usb device auto-resume latency around ~40ms.
			 */
			set_bit(HCD_FLAG_POLL_RH, &hcd->flags);
			mod_timer(&hcd->rh_timer,
				  bus_state->resume_done[hcd_portnum]);
			usb_hcd_start_port_resume(&hcd->self, hcd_portnum);
			bogus_port_status = true;
		}
	}

	if ((portsc & PORT_PLC) &&
	    DEV_SUPERSPEED_ANY(portsc) &&
	    ((portsc & PORT_PLS_MASK) == XDEV_U0 ||
	     (portsc & PORT_PLS_MASK) == XDEV_U1 ||
	     (portsc & PORT_PLS_MASK) == XDEV_U2)) {
		xhci_dbg(xhci, "resume SS port %d finished\n", port_id);
		complete(&bus_state->u3exit_done[hcd_portnum]);
		/* We've just brought the device into U0/1/2 through either the
		 * Resume state after a device remote wakeup, or through the
		 * U3Exit state after a host-initiated resume.  If it's a device
		 * initiated remote wake, don't pass up the link state change,
		 * so the roothub behavior is consistent with external
		 * USB 3.0 hub behavior.
		 */
		slot_id = xhci_find_slot_id_by_port(hcd, xhci, hcd_portnum + 1);
		if (slot_id && xhci->devs[slot_id])
			xhci_ring_device(xhci, slot_id);
		if (bus_state->port_remote_wakeup & (1 << hcd_portnum)) {
			xhci_test_and_clear_bit(xhci, port, PORT_PLC);
			usb_wakeup_notification(hcd->self.root_hub,
					hcd_portnum + 1);
			bogus_port_status = true;
			goto cleanup;
		}
	}

	/*
	 * Check to see if xhci-hub.c is waiting on RExit to U0 transition (or
	 * RExit to a disconnect state).  If so, let the driver know it's
	 * out of the RExit state.
	 */
	if (!DEV_SUPERSPEED_ANY(portsc) && hcd->speed < HCD_USB3 &&
			test_and_clear_bit(hcd_portnum,
				&bus_state->rexit_ports)) {
		complete(&bus_state->rexit_done[hcd_portnum]);
		bogus_port_status = true;
		goto cleanup;
	}

	if (hcd->speed < HCD_USB3) {
		xhci_test_and_clear_bit(xhci, port, PORT_PLC);
		if ((xhci->quirks & XHCI_RESET_PLL_ON_DISCONNECT) &&
		    (portsc & PORT_CSC) && !(portsc & PORT_CONNECT))
			xhci_cavium_reset_phy_quirk(xhci);
	}

cleanup:
	/* Update event ring dequeue pointer before dropping the lock */
	inc_deq(xhci, xhci->event_ring);

	/* Don't make the USB core poll the roothub if we got a bad port status
	 * change event.  Besides, at that point we can't tell which roothub
	 * (USB 2.0 or USB 3.0) to kick.
	 */
	if (bogus_port_status)
		return;

	/*
	 * xHCI port-status-change events occur when the "or" of all the
	 * status-change bits in the portsc register changes from 0 to 1.
	 * New status changes won't cause an event if any other change
	 * bits are still set.  When an event occurs, switch over to
	 * polling to avoid losing status changes.
	 */
	xhci_dbg(xhci, "%s: starting usb%d port polling.\n",
		 __func__, hcd->self.busnum);
	set_bit(HCD_FLAG_POLL_RH, &hcd->flags);
	spin_unlock(&xhci->lock);
	/* Pass this up to the core */
	usb_hcd_poll_rh_status(hcd);
	spin_lock(&xhci->lock);
}

/*
 * This TD is defined by the TRBs starting at start_trb in start_seg and ending
 * at end_trb, which may be in another segment.  If the suspect DMA address is a
 * TRB in this TD, this function returns that TRB's segment.  Otherwise it
 * returns 0.
 */
struct xhci_segment *trb_in_td(struct xhci_hcd *xhci,
		struct xhci_segment *start_seg,
		union xhci_trb	*start_trb,
		union xhci_trb	*end_trb,
		dma_addr_t	suspect_dma,
		bool		debug)
{
	dma_addr_t start_dma;
	dma_addr_t end_seg_dma;
	dma_addr_t end_trb_dma;
	struct xhci_segment *cur_seg;

	start_dma = xhci_trb_virt_to_dma(start_seg, start_trb);
	cur_seg = start_seg;

	do {
		if (start_dma == 0)
			return NULL;
		/* We may get an event for a Link TRB in the middle of a TD */
		end_seg_dma = xhci_trb_virt_to_dma(cur_seg,
				&cur_seg->trbs[TRBS_PER_SEGMENT - 1]);
		/* If the end TRB isn't in this segment, this is set to 0 */
		end_trb_dma = xhci_trb_virt_to_dma(cur_seg, end_trb);

		if (debug)
			xhci_warn(xhci,
				"Looking for event-dma %016llx trb-start %016llx trb-end %016llx seg-start %016llx seg-end %016llx\n",
				(unsigned long long)suspect_dma,
				(unsigned long long)start_dma,
				(unsigned long long)end_trb_dma,
				(unsigned long long)cur_seg->dma,
				(unsigned long long)end_seg_dma);

		if (end_trb_dma > 0) {
			/* The end TRB is in this segment, so suspect should be here */
			if (start_dma <= end_trb_dma) {
				if (suspect_dma >= start_dma && suspect_dma <= end_trb_dma)
					return cur_seg;
			} else {
				/* Case for one segment with
				 * a TD wrapped around to the top
				 */
				if ((suspect_dma >= start_dma &&
							suspect_dma <= end_seg_dma) ||
						(suspect_dma >= cur_seg->dma &&
						 suspect_dma <= end_trb_dma))
					return cur_seg;
			}
			return NULL;
		} else {
			/* Might still be somewhere in this segment */
			if (suspect_dma >= start_dma && suspect_dma <= end_seg_dma)
				return cur_seg;
		}
		cur_seg = cur_seg->next;
		start_dma = xhci_trb_virt_to_dma(cur_seg, &cur_seg->trbs[0]);
	} while (cur_seg != start_seg);

	return NULL;
}

static void xhci_clear_hub_tt_buffer(struct xhci_hcd *xhci, struct xhci_td *td,
		struct xhci_virt_ep *ep)
{
	/*
	 * As part of low/full-speed endpoint-halt processing
	 * we must clear the TT buffer (USB 2.0 specification 11.17.5).
	 */
	if (td->urb->dev->tt && !usb_pipeint(td->urb->pipe) &&
	    (td->urb->dev->tt->hub != xhci_to_hcd(xhci)->self.root_hub) &&
	    !(ep->ep_state & EP_CLEARING_TT)) {
		ep->ep_state |= EP_CLEARING_TT;
		td->urb->ep->hcpriv = td->urb->dev;
		if (usb_hub_clear_tt_buffer(td->urb))
			ep->ep_state &= ~EP_CLEARING_TT;
	}
}

/* Check if an error has halted the endpoint ring.  The class driver will
 * cleanup the halt for a non-default control endpoint if we indicate a stall.
 * However, a babble and other errors also halt the endpoint ring, and the class
 * driver won't clear the halt in that case, so we need to issue a Set Transfer
 * Ring Dequeue Pointer command manually.
 */
static int xhci_requires_manual_halt_cleanup(struct xhci_hcd *xhci,
		struct xhci_ep_ctx *ep_ctx,
		unsigned int trb_comp_code)
{
	/* TRB completion codes that may require a manual halt cleanup */
	if (trb_comp_code == COMP_USB_TRANSACTION_ERROR ||
			trb_comp_code == COMP_BABBLE_DETECTED_ERROR ||
			trb_comp_code == COMP_SPLIT_TRANSACTION_ERROR)
		/* The 0.95 spec says a babbling control endpoint
		 * is not halted. The 0.96 spec says it is.  Some HW
		 * claims to be 0.95 compliant, but it halts the control
		 * endpoint anyway.  Check if a babble halted the
		 * endpoint.
		 */
		if (GET_EP_CTX_STATE(ep_ctx) == EP_STATE_HALTED)
			return 1;

	return 0;
}

int xhci_is_vendor_info_code(struct xhci_hcd *xhci, unsigned int trb_comp_code)
{
	if (trb_comp_code >= 224 && trb_comp_code <= 255) {
		/* Vendor defined "informational" completion code,
		 * treat as not-an-error.
		 */
		xhci_dbg(xhci, "Vendor defined info completion code %u\n",
				trb_comp_code);
		xhci_dbg(xhci, "Treating code as success.\n");
		return 1;
	}
	return 0;
}

static int finish_td(struct xhci_hcd *xhci, struct xhci_virt_ep *ep,
		     struct xhci_ring *ep_ring, struct xhci_td *td,
		     u32 trb_comp_code)
{
	struct xhci_ep_ctx *ep_ctx;
	int trbs_freed;

	ep_ctx = xhci_get_ep_ctx(xhci, ep->vdev->out_ctx, ep->ep_index);

	switch (trb_comp_code) {
	case COMP_STOPPED_LENGTH_INVALID:
	case COMP_STOPPED_SHORT_PACKET:
	case COMP_STOPPED:
		/*
		 * The "Stop Endpoint" completion will take care of any
		 * stopped TDs. A stopped TD may be restarted, so don't update
		 * the ring dequeue pointer or take this TD off any lists yet.
		 */
		return 0;
	case COMP_USB_TRANSACTION_ERROR:
	case COMP_BABBLE_DETECTED_ERROR:
	case COMP_SPLIT_TRANSACTION_ERROR:
		/*
		 * If endpoint context state is not halted we might be
		 * racing with a reset endpoint command issued by a unsuccessful
		 * stop endpoint completion (context error). In that case the
		 * td should be on the cancelled list, and EP_HALTED flag set.
		 *
		 * Or then it's not halted due to the 0.95 spec stating that a
		 * babbling control endpoint should not halt. The 0.96 spec
		 * again says it should.  Some HW claims to be 0.95 compliant,
		 * but it halts the control endpoint anyway.
		 */
		if (GET_EP_CTX_STATE(ep_ctx) != EP_STATE_HALTED) {
			/*
			 * If EP_HALTED is set and TD is on the cancelled list
			 * the TD and dequeue pointer will be handled by reset
			 * ep command completion
			 */
			if ((ep->ep_state & EP_HALTED) &&
			    !list_empty(&td->cancelled_td_list)) {
				xhci_dbg(xhci, "Already resolving halted ep for 0x%llx\n",
					 (unsigned long long)xhci_trb_virt_to_dma(
						 td->start_seg, td->first_trb));
				return 0;
			}
			/* endpoint not halted, don't reset it */
			break;
		}
		/* Almost same procedure as for STALL_ERROR below */
		xhci_clear_hub_tt_buffer(xhci, td, ep);
		xhci_handle_halted_endpoint(xhci, ep, ep_ring->stream_id, td,
					    EP_HARD_RESET);
		return 0;
	case COMP_STALL_ERROR:
		/*
		 * xhci internal endpoint state will go to a "halt" state for
		 * any stall, including default control pipe protocol stall.
		 * To clear the host side halt we need to issue a reset endpoint
		 * command, followed by a set dequeue command to move past the
		 * TD.
		 * Class drivers clear the device side halt from a functional
		 * stall later. Hub TT buffer should only be cleared for FS/LS
		 * devices behind HS hubs for functional stalls.
		 */
		if (ep->ep_index != 0)
			xhci_clear_hub_tt_buffer(xhci, td, ep);

		xhci_handle_halted_endpoint(xhci, ep, ep_ring->stream_id, td,
					    EP_HARD_RESET);

		return 0; /* xhci_handle_halted_endpoint marked td cancelled */
	default:
		break;
	}

	/* Update ring dequeue pointer */
	trbs_freed = xhci_num_trbs_to(ep_ring->deq_seg, ep_ring->dequeue,
				      td->last_trb_seg, td->last_trb,
				      ep_ring->num_segs);
	if (trbs_freed < 0)
		xhci_dbg(xhci, "Failed to count freed trbs at TD finish\n");
	else
		ep_ring->num_trbs_free += trbs_freed;
	ep_ring->dequeue = td->last_trb;
	ep_ring->deq_seg = td->last_trb_seg;
	inc_deq(xhci, ep_ring);

	return xhci_td_cleanup(xhci, td, ep_ring, td->status);
}

/* sum trb lengths from ring dequeue up to stop_trb, _excluding_ stop_trb */
static int sum_trb_lengths(struct xhci_hcd *xhci, struct xhci_ring *ring,
			   union xhci_trb *stop_trb)
{
	u32 sum;
	union xhci_trb *trb = ring->dequeue;
	struct xhci_segment *seg = ring->deq_seg;

	for (sum = 0; trb != stop_trb; next_trb(xhci, ring, &seg, &trb)) {
		if (!trb_is_noop(trb) && !trb_is_link(trb))
			sum += TRB_LEN(le32_to_cpu(trb->generic.field[2]));
	}
	return sum;
}

/*
 * Process control tds, update urb status and actual_length.
 */
static int process_ctrl_td(struct xhci_hcd *xhci, struct xhci_virt_ep *ep,
		struct xhci_ring *ep_ring,  struct xhci_td *td,
			   union xhci_trb *ep_trb, struct xhci_transfer_event *event)
{
	struct xhci_ep_ctx *ep_ctx;
	u32 trb_comp_code;
	u32 remaining, requested;
	u32 trb_type;

	trb_type = TRB_FIELD_TO_TYPE(le32_to_cpu(ep_trb->generic.field[3]));
	ep_ctx = xhci_get_ep_ctx(xhci, ep->vdev->out_ctx, ep->ep_index);
	trb_comp_code = GET_COMP_CODE(le32_to_cpu(event->transfer_len));
	requested = td->urb->transfer_buffer_length;
	remaining = EVENT_TRB_LEN(le32_to_cpu(event->transfer_len));

	switch (trb_comp_code) {
	case COMP_SUCCESS:
		if (trb_type != TRB_STATUS)
			xhci_dbg(xhci, "Success on ctrl %s TRB without IOC set?\n",
				  (trb_type == TRB_DATA) ? "data" : "setup");
		td->status = 0;
		break;
	case COMP_SHORT_PACKET:
		td->status = 0;
		break;
	case COMP_STOPPED_SHORT_PACKET:
		if (trb_type == TRB_DATA || trb_type == TRB_NORMAL)
			td->urb->actual_length = remaining;
		else
			xhci_warn(xhci, "WARN: Stopped Short Packet on ctrl setup or status TRB\n");
		goto finish_td;
	case COMP_STOPPED:
		switch (trb_type) {
		case TRB_SETUP:
			td->urb->actual_length = 0;
			goto finish_td;
		case TRB_DATA:
		case TRB_NORMAL:
			td->urb->actual_length = requested - remaining;
			goto finish_td;
		case TRB_STATUS:
			td->urb->actual_length = requested;
			goto finish_td;
		default:
			xhci_warn(xhci, "WARN: unexpected TRB Type %d\n",
				  trb_type);
			goto finish_td;
		}
	case COMP_STOPPED_LENGTH_INVALID:
		goto finish_td;
	default:
		if (!xhci_requires_manual_halt_cleanup(xhci,
						       ep_ctx, trb_comp_code))
			break;
		xhci_dbg(xhci, "TRB error %u, halted endpoint index = %u\n",
			 trb_comp_code, ep->ep_index);
		fallthrough;
	case COMP_STALL_ERROR:
		/* Did we transfer part of the data (middle) phase? */
		if (trb_type == TRB_DATA || trb_type == TRB_NORMAL)
			td->urb->actual_length = requested - remaining;
		else if (!td->urb_length_set)
			td->urb->actual_length = 0;
		goto finish_td;
	}

	/* stopped at setup stage, no data transferred */
	if (trb_type == TRB_SETUP)
		goto finish_td;

	/*
	 * if on data stage then update the actual_length of the URB and flag it
	 * as set, so it won't be overwritten in the event for the last TRB.
	 */
	if (trb_type == TRB_DATA ||
		trb_type == TRB_NORMAL) {
		td->urb_length_set = true;
		td->urb->actual_length = requested - remaining;
		xhci_dbg(xhci, "Waiting for status stage event\n");
		return 0;
	}

	/* at status stage */
	if (!td->urb_length_set)
		td->urb->actual_length = requested;

finish_td:
	return finish_td(xhci, ep, ep_ring, td, trb_comp_code);
}

/*
 * Process isochronous tds, update urb packet status and actual_length.
 */
static int process_isoc_td(struct xhci_hcd *xhci, struct xhci_virt_ep *ep,
		struct xhci_ring *ep_ring, struct xhci_td *td,
		union xhci_trb *ep_trb, struct xhci_transfer_event *event)
{
	struct urb_priv *urb_priv;
	int idx;
	struct usb_iso_packet_descriptor *frame;
	u32 trb_comp_code;
	bool sum_trbs_for_length = false;
	u32 remaining, requested, ep_trb_len;
	int short_framestatus;

	trb_comp_code = GET_COMP_CODE(le32_to_cpu(event->transfer_len));
	urb_priv = td->urb->hcpriv;
	idx = urb_priv->num_tds_done;
	frame = &td->urb->iso_frame_desc[idx];
	requested = frame->length;
	remaining = EVENT_TRB_LEN(le32_to_cpu(event->transfer_len));
	ep_trb_len = TRB_LEN(le32_to_cpu(ep_trb->generic.field[2]));
	short_framestatus = td->urb->transfer_flags & URB_SHORT_NOT_OK ?
		-EREMOTEIO : 0;

	/* handle completion code */
	switch (trb_comp_code) {
	case COMP_SUCCESS:
		if (remaining) {
			frame->status = short_framestatus;
			if (xhci->quirks & XHCI_TRUST_TX_LENGTH)
				sum_trbs_for_length = true;
			break;
		}
		frame->status = 0;
		break;
	case COMP_SHORT_PACKET:
		frame->status = short_framestatus;
		sum_trbs_for_length = true;
		break;
	case COMP_BANDWIDTH_OVERRUN_ERROR:
		frame->status = -ECOMM;
		break;
	case COMP_ISOCH_BUFFER_OVERRUN:
	case COMP_BABBLE_DETECTED_ERROR:
		frame->status = -EOVERFLOW;
		break;
	case COMP_INCOMPATIBLE_DEVICE_ERROR:
	case COMP_STALL_ERROR:
		frame->status = -EPROTO;
		break;
	case COMP_USB_TRANSACTION_ERROR:
		frame->status = -EPROTO;
		if (ep_trb != td->last_trb)
			return 0;
		break;
	case COMP_STOPPED:
		sum_trbs_for_length = true;
		break;
	case COMP_STOPPED_SHORT_PACKET:
		/* field normally containing residue now contains tranferred */
		frame->status = short_framestatus;
		requested = remaining;
		break;
	case COMP_STOPPED_LENGTH_INVALID:
		requested = 0;
		remaining = 0;
		break;
	default:
		sum_trbs_for_length = true;
		frame->status = -1;
		break;
	}

	if (sum_trbs_for_length)
		frame->actual_length = sum_trb_lengths(xhci, ep->ring, ep_trb) +
			ep_trb_len - remaining;
	else
		frame->actual_length = requested;

	td->urb->actual_length += frame->actual_length;

	return finish_td(xhci, ep, ep_ring, td, trb_comp_code);
}

static int skip_isoc_td(struct xhci_hcd *xhci, struct xhci_td *td,
			struct xhci_virt_ep *ep, int status)
{
	struct urb_priv *urb_priv;
	struct usb_iso_packet_descriptor *frame;
	int idx;

	urb_priv = td->urb->hcpriv;
	idx = urb_priv->num_tds_done;
	frame = &td->urb->iso_frame_desc[idx];

	/* The transfer is partly done. */
	frame->status = -EXDEV;

	/* calc actual length */
	frame->actual_length = 0;

	/* Update ring dequeue pointer */
	ep->ring->dequeue = td->last_trb;
	ep->ring->deq_seg = td->last_trb_seg;
	ep->ring->num_trbs_free += td->num_trbs - 1;
	inc_deq(xhci, ep->ring);

	return xhci_td_cleanup(xhci, td, ep->ring, status);
}

/*
 * Process bulk and interrupt tds, update urb status and actual_length.
 */
static int process_bulk_intr_td(struct xhci_hcd *xhci, struct xhci_virt_ep *ep,
		struct xhci_ring *ep_ring, struct xhci_td *td,
		union xhci_trb *ep_trb, struct xhci_transfer_event *event)
{
	struct xhci_slot_ctx *slot_ctx;
	u32 trb_comp_code;
	u32 remaining, requested, ep_trb_len;

	slot_ctx = xhci_get_slot_ctx(xhci, ep->vdev->out_ctx);
	trb_comp_code = GET_COMP_CODE(le32_to_cpu(event->transfer_len));
	remaining = EVENT_TRB_LEN(le32_to_cpu(event->transfer_len));
	ep_trb_len = TRB_LEN(le32_to_cpu(ep_trb->generic.field[2]));
	requested = td->urb->transfer_buffer_length;

	switch (trb_comp_code) {
	case COMP_SUCCESS:
		ep->err_count = 0;
		/* handle success with untransferred data as short packet */
		if (ep_trb != td->last_trb || remaining) {
			xhci_warn(xhci, "WARN Successful completion on short TX\n");
			xhci_dbg(xhci, "ep %#x - asked for %d bytes, %d bytes untransferred\n",
				 td->urb->ep->desc.bEndpointAddress,
				 requested, remaining);
		}
		td->status = 0;
		break;
	case COMP_SHORT_PACKET:
		xhci_dbg(xhci, "ep %#x - asked for %d bytes, %d bytes untransferred\n",
			 td->urb->ep->desc.bEndpointAddress,
			 requested, remaining);
		td->status = 0;
		break;
	case COMP_STOPPED_SHORT_PACKET:
		td->urb->actual_length = remaining;
		goto finish_td;
	case COMP_STOPPED_LENGTH_INVALID:
		/* stopped on ep trb with invalid length, exclude it */
		ep_trb_len	= 0;
		remaining	= 0;
		break;
	case COMP_USB_TRANSACTION_ERROR:
		if (xhci->quirks & XHCI_NO_SOFT_RETRY ||
		    (ep->err_count++ > MAX_SOFT_RETRY) ||
		    le32_to_cpu(slot_ctx->tt_info) & TT_SLOT)
			break;

		td->status = 0;

		xhci_handle_halted_endpoint(xhci, ep, ep_ring->stream_id, td,
					    EP_SOFT_RESET);
		return 0;
	default:
		/* do nothing */
		break;
	}

	if (ep_trb == td->last_trb)
		td->urb->actual_length = requested - remaining;
	else
		td->urb->actual_length =
			sum_trb_lengths(xhci, ep_ring, ep_trb) +
			ep_trb_len - remaining;
finish_td:
	if (remaining > requested) {
		xhci_warn(xhci, "bad transfer trb length %d in event trb\n",
			  remaining);
		td->urb->actual_length = 0;
	}

	return finish_td(xhci, ep, ep_ring, td, trb_comp_code);
}

/*
 * If this function returns an error condition, it means it got a Transfer
 * event with a corrupted Slot ID, Endpoint ID, or TRB DMA address.
 * At this point, the host controller is probably hosed and should be reset.
 */
static int handle_tx_event(struct xhci_hcd *xhci,
		struct xhci_transfer_event *event)
{
	struct xhci_virt_ep *ep;
	struct xhci_ring *ep_ring;
	unsigned int slot_id;
	int ep_index;
	struct xhci_td *td = NULL;
	dma_addr_t ep_trb_dma;
	struct xhci_segment *ep_seg;
	union xhci_trb *ep_trb;
	int status = -EINPROGRESS;
	struct xhci_ep_ctx *ep_ctx;
	struct list_head *tmp;
	u32 trb_comp_code;
	int td_num = 0;
	bool handling_skipped_tds = false;

	slot_id = TRB_TO_SLOT_ID(le32_to_cpu(event->flags));
	ep_index = TRB_TO_EP_ID(le32_to_cpu(event->flags)) - 1;
	trb_comp_code = GET_COMP_CODE(le32_to_cpu(event->transfer_len));
	ep_trb_dma = le64_to_cpu(event->buffer);

	ep = xhci_get_virt_ep(xhci, slot_id, ep_index);
	if (!ep) {
		xhci_err(xhci, "ERROR Invalid Transfer event\n");
		goto err_out;
	}

	ep_ring = xhci_dma_to_transfer_ring(ep, ep_trb_dma);
	ep_ctx = xhci_get_ep_ctx(xhci, ep->vdev->out_ctx, ep_index);

	if (GET_EP_CTX_STATE(ep_ctx) == EP_STATE_DISABLED) {
		xhci_err(xhci,
			 "ERROR Transfer event for disabled endpoint slot %u ep %u\n",
			  slot_id, ep_index);
		goto err_out;
	}

	/* Some transfer events don't always point to a trb, see xhci 4.17.4 */
	if (!ep_ring) {
		switch (trb_comp_code) {
		case COMP_STALL_ERROR:
		case COMP_USB_TRANSACTION_ERROR:
		case COMP_INVALID_STREAM_TYPE_ERROR:
		case COMP_INVALID_STREAM_ID_ERROR:
			xhci_dbg(xhci, "Stream transaction error ep %u no id\n",
				 ep_index);
			if (ep->err_count++ > MAX_SOFT_RETRY)
				xhci_handle_halted_endpoint(xhci, ep, 0, NULL,
							    EP_HARD_RESET);
			else
				xhci_handle_halted_endpoint(xhci, ep, 0, NULL,
							    EP_SOFT_RESET);
			goto cleanup;
		case COMP_RING_UNDERRUN:
		case COMP_RING_OVERRUN:
		case COMP_STOPPED_LENGTH_INVALID:
			goto cleanup;
		default:
			xhci_err(xhci, "ERROR Transfer event for unknown stream ring slot %u ep %u\n",
				 slot_id, ep_index);
			goto err_out;
		}
	}

	/* Count current td numbers if ep->skip is set */
	if (ep->skip) {
		list_for_each(tmp, &ep_ring->td_list)
			td_num++;
	}

	/* Look for common error cases */
	switch (trb_comp_code) {
	/* Skip codes that require special handling depending on
	 * transfer type
	 */
	case COMP_SUCCESS:
		if (EVENT_TRB_LEN(le32_to_cpu(event->transfer_len)) == 0)
			break;
		if (xhci->quirks & XHCI_TRUST_TX_LENGTH ||
		    ep_ring->last_td_was_short)
			trb_comp_code = COMP_SHORT_PACKET;
		else
			xhci_warn_ratelimited(xhci,
					      "WARN Successful completion on short TX for slot %u ep %u: needs XHCI_TRUST_TX_LENGTH quirk?\n",
					      slot_id, ep_index);
		break;
	case COMP_SHORT_PACKET:
		break;
	/* Completion codes for endpoint stopped state */
	case COMP_STOPPED:
		xhci_dbg(xhci, "Stopped on Transfer TRB for slot %u ep %u\n",
			 slot_id, ep_index);
		break;
	case COMP_STOPPED_LENGTH_INVALID:
		xhci_dbg(xhci,
			 "Stopped on No-op or Link TRB for slot %u ep %u\n",
			 slot_id, ep_index);
		break;
	case COMP_STOPPED_SHORT_PACKET:
		xhci_dbg(xhci,
			 "Stopped with short packet transfer detected for slot %u ep %u\n",
			 slot_id, ep_index);
		break;
	/* Completion codes for endpoint halted state */
	case COMP_STALL_ERROR:
		xhci_dbg(xhci, "Stalled endpoint for slot %u ep %u\n", slot_id,
			 ep_index);
		status = -EPIPE;
		break;
	case COMP_SPLIT_TRANSACTION_ERROR:
		xhci_dbg(xhci, "Split transaction error for slot %u ep %u\n",
			 slot_id, ep_index);
		status = -EPROTO;
		break;
	case COMP_USB_TRANSACTION_ERROR:
		xhci_dbg(xhci, "Transfer error for slot %u ep %u on endpoint\n",
			 slot_id, ep_index);
		status = -EPROTO;
		break;
	case COMP_BABBLE_DETECTED_ERROR:
		xhci_dbg(xhci, "Babble error for slot %u ep %u on endpoint\n",
			 slot_id, ep_index);
		status = -EOVERFLOW;
		break;
	/* Completion codes for endpoint error state */
	case COMP_TRB_ERROR:
		xhci_warn(xhci,
			  "WARN: TRB error for slot %u ep %u on endpoint\n",
			  slot_id, ep_index);
		status = -EILSEQ;
		break;
	/* completion codes not indicating endpoint state change */
	case COMP_DATA_BUFFER_ERROR:
		xhci_warn(xhci,
			  "WARN: HC couldn't access mem fast enough for slot %u ep %u\n",
			  slot_id, ep_index);
		status = -ENOSR;
		break;
	case COMP_BANDWIDTH_OVERRUN_ERROR:
		xhci_warn(xhci,
			  "WARN: bandwidth overrun event for slot %u ep %u on endpoint\n",
			  slot_id, ep_index);
		break;
	case COMP_ISOCH_BUFFER_OVERRUN:
		xhci_warn(xhci,
			  "WARN: buffer overrun event for slot %u ep %u on endpoint",
			  slot_id, ep_index);
		break;
	case COMP_RING_UNDERRUN:
		/*
		 * When the Isoch ring is empty, the xHC will generate
		 * a Ring Overrun Event for IN Isoch endpoint or Ring
		 * Underrun Event for OUT Isoch endpoint.
		 */
		xhci_dbg(xhci, "underrun event on endpoint\n");
		if (!list_empty(&ep_ring->td_list))
			xhci_dbg(xhci, "Underrun Event for slot %d ep %d "
					"still with TDs queued?\n",
				 TRB_TO_SLOT_ID(le32_to_cpu(event->flags)),
				 ep_index);
		goto cleanup;
	case COMP_RING_OVERRUN:
		xhci_dbg(xhci, "overrun event on endpoint\n");
		if (!list_empty(&ep_ring->td_list))
			xhci_dbg(xhci, "Overrun Event for slot %d ep %d "
					"still with TDs queued?\n",
				 TRB_TO_SLOT_ID(le32_to_cpu(event->flags)),
				 ep_index);
		goto cleanup;
	case COMP_MISSED_SERVICE_ERROR:
		/*
		 * When encounter missed service error, one or more isoc tds
		 * may be missed by xHC.
		 * Set skip flag of the ep_ring; Complete the missed tds as
		 * short transfer when process the ep_ring next time.
		 */
		ep->skip = true;
		xhci_dbg(xhci,
			 "Miss service interval error for slot %u ep %u, set skip flag\n",
			 slot_id, ep_index);
		goto cleanup;
	case COMP_NO_PING_RESPONSE_ERROR:
		ep->skip = true;
		xhci_dbg(xhci,
			 "No Ping response error for slot %u ep %u, Skip one Isoc TD\n",
			 slot_id, ep_index);
		goto cleanup;

	case COMP_INCOMPATIBLE_DEVICE_ERROR:
		/* needs disable slot command to recover */
		xhci_warn(xhci,
			  "WARN: detect an incompatible device for slot %u ep %u",
			  slot_id, ep_index);
		status = -EPROTO;
		break;
	default:
		if (xhci_is_vendor_info_code(xhci, trb_comp_code)) {
			status = 0;
			break;
		}
		xhci_warn(xhci,
			  "ERROR Unknown event condition %u for slot %u ep %u , HC probably busted\n",
			  trb_comp_code, slot_id, ep_index);
		goto cleanup;
	}

	do {
		/* This TRB should be in the TD at the head of this ring's
		 * TD list.
		 */
		if (list_empty(&ep_ring->td_list)) {
			/*
			 * Don't print wanings if it's due to a stopped endpoint
			 * generating an extra completion event if the device
			 * was suspended. Or, a event for the last TRB of a
			 * short TD we already got a short event for.
			 * The short TD is already removed from the TD list.
			 */

			if (!(trb_comp_code == COMP_STOPPED ||
			      trb_comp_code == COMP_STOPPED_LENGTH_INVALID ||
			      ep_ring->last_td_was_short)) {
				xhci_warn(xhci, "WARN Event TRB for slot %d ep %d with no TDs queued?\n",
						TRB_TO_SLOT_ID(le32_to_cpu(event->flags)),
						ep_index);
			}
			if (ep->skip) {
				ep->skip = false;
				xhci_dbg(xhci, "td_list is empty while skip flag set. Clear skip flag for slot %u ep %u.\n",
					 slot_id, ep_index);
			}
			if (trb_comp_code == COMP_STALL_ERROR ||
			    xhci_requires_manual_halt_cleanup(xhci, ep_ctx,
							      trb_comp_code)) {
				xhci_handle_halted_endpoint(xhci, ep,
							    ep_ring->stream_id,
							    NULL,
							    EP_HARD_RESET);
			}
			goto cleanup;
		}

		/* We've skipped all the TDs on the ep ring when ep->skip set */
		if (ep->skip && td_num == 0) {
			ep->skip = false;
			xhci_dbg(xhci, "All tds on the ep_ring skipped. Clear skip flag for slot %u ep %u.\n",
				 slot_id, ep_index);
			goto cleanup;
		}

		td = list_first_entry(&ep_ring->td_list, struct xhci_td,
				      td_list);
		if (ep->skip)
			td_num--;

		/* Is this a TRB in the currently executing TD? */
		ep_seg = trb_in_td(xhci, ep_ring->deq_seg, ep_ring->dequeue,
				td->last_trb, ep_trb_dma, false);

		/*
		 * Skip the Force Stopped Event. The event_trb(event_dma) of FSE
		 * is not in the current TD pointed by ep_ring->dequeue because
		 * that the hardware dequeue pointer still at the previous TRB
		 * of the current TD. The previous TRB maybe a Link TD or the
		 * last TRB of the previous TD. The command completion handle
		 * will take care the rest.
		 */
		if (!ep_seg && (trb_comp_code == COMP_STOPPED ||
			   trb_comp_code == COMP_STOPPED_LENGTH_INVALID)) {
			goto cleanup;
		}

		if (!ep_seg) {
			if (!ep->skip ||
			    !usb_endpoint_xfer_isoc(&td->urb->ep->desc)) {
				/* Some host controllers give a spurious
				 * successful event after a short transfer.
				 * Ignore it.
				 */
				if ((xhci->quirks & XHCI_SPURIOUS_SUCCESS) &&
						ep_ring->last_td_was_short) {
					ep_ring->last_td_was_short = false;
					goto cleanup;
				}
				/* HC is busted, give up! */
				xhci_err(xhci,
					"ERROR Transfer event TRB DMA ptr not "
					"part of current TD ep_index %d "
					"comp_code %u\n", ep_index,
					trb_comp_code);
				trb_in_td(xhci, ep_ring->deq_seg,
					  ep_ring->dequeue, td->last_trb,
					  ep_trb_dma, true);
				return -ESHUTDOWN;
			}

			skip_isoc_td(xhci, td, ep, status);
			goto cleanup;
		}
		if (trb_comp_code == COMP_SHORT_PACKET)
			ep_ring->last_td_was_short = true;
		else
			ep_ring->last_td_was_short = false;

		if (ep->skip) {
			xhci_dbg(xhci,
				 "Found td. Clear skip flag for slot %u ep %u.\n",
				 slot_id, ep_index);
			ep->skip = false;
		}

		ep_trb = &ep_seg->trbs[(ep_trb_dma - ep_seg->dma) /
						sizeof(*ep_trb)];

		trace_xhci_handle_transfer(ep_ring,
				(struct xhci_generic_trb *) ep_trb);

		/*
		 * No-op TRB could trigger interrupts in a case where
		 * a URB was killed and a STALL_ERROR happens right
		 * after the endpoint ring stopped. Reset the halted
		 * endpoint. Otherwise, the endpoint remains stalled
		 * indefinitely.
		 */

		if (trb_is_noop(ep_trb)) {
			if (trb_comp_code == COMP_STALL_ERROR ||
			    xhci_requires_manual_halt_cleanup(xhci, ep_ctx,
							      trb_comp_code))
				xhci_handle_halted_endpoint(xhci, ep,
							    ep_ring->stream_id,
							    td, EP_HARD_RESET);
			goto cleanup;
		}

		td->status = status;

		/* update the urb's actual_length and give back to the core */
		if (usb_endpoint_xfer_control(&td->urb->ep->desc))
			process_ctrl_td(xhci, ep, ep_ring, td, ep_trb, event);
		else if (usb_endpoint_xfer_isoc(&td->urb->ep->desc))
			process_isoc_td(xhci, ep, ep_ring, td, ep_trb, event);
		else
			process_bulk_intr_td(xhci, ep, ep_ring, td, ep_trb, event);
cleanup:
		handling_skipped_tds = ep->skip &&
			trb_comp_code != COMP_MISSED_SERVICE_ERROR &&
			trb_comp_code != COMP_NO_PING_RESPONSE_ERROR;

		/*
		 * Do not update event ring dequeue pointer if we're in a loop
		 * processing missed tds.
		 */
		if (!handling_skipped_tds)
			inc_deq(xhci, xhci->event_ring);

	/*
	 * If ep->skip is set, it means there are missed tds on the
	 * endpoint ring need to take care of.
	 * Process them as short transfer until reach the td pointed by
	 * the event.
	 */
	} while (handling_skipped_tds);

	return 0;

err_out:
	xhci_err(xhci, "@%016llx %08x %08x %08x %08x\n",
		 (unsigned long long) xhci_trb_virt_to_dma(
			 xhci->event_ring->deq_seg,
			 xhci->event_ring->dequeue),
		 lower_32_bits(le64_to_cpu(event->buffer)),
		 upper_32_bits(le64_to_cpu(event->buffer)),
		 le32_to_cpu(event->transfer_len),
		 le32_to_cpu(event->flags));
	return -ENODEV;
}

/*
 * This function handles all OS-owned events on the event ring.  It may drop
 * xhci->lock between event processing (e.g. to pass up port status changes).
 * Returns >0 for "possibly more events to process" (caller should call again),
 * otherwise 0 if done.  In future, <0 returns should indicate error code.
 */
static int xhci_handle_event(struct xhci_hcd *xhci)
{
	union xhci_trb *event;
	int update_ptrs = 1;
	u32 trb_type;
	int ret;

	/* Event ring hasn't been allocated yet. */
	if (!xhci->event_ring || !xhci->event_ring->dequeue) {
		xhci_err(xhci, "ERROR event ring not ready\n");
		return -ENOMEM;
	}

	event = xhci->event_ring->dequeue;
	/* Does the HC or OS own the TRB? */
	if ((le32_to_cpu(event->event_cmd.flags) & TRB_CYCLE) !=
	    xhci->event_ring->cycle_state)
		return 0;

	trace_xhci_handle_event(xhci->event_ring, &event->generic);

	/*
	 * Barrier between reading the TRB_CYCLE (valid) flag above and any
	 * speculative reads of the event's flags/data below.
	 */
	rmb();
	trb_type = TRB_FIELD_TO_TYPE(le32_to_cpu(event->event_cmd.flags));
	/* FIXME: Handle more event types. */

	switch (trb_type) {
	case TRB_COMPLETION:
		handle_cmd_completion(xhci, &event->event_cmd);
		break;
	case TRB_PORT_STATUS:
		handle_port_status(xhci, event);
		update_ptrs = 0;
		break;
	case TRB_TRANSFER:
		ret = handle_tx_event(xhci, &event->trans_event);
		if (ret >= 0)
			update_ptrs = 0;
		break;
	case TRB_DEV_NOTE:
		handle_device_notification(xhci, event);
		break;
	default:
		if (trb_type >= TRB_VENDOR_DEFINED_LOW)
			handle_vendor_event(xhci, event, trb_type);
		else
			xhci_warn(xhci, "ERROR unknown event type %d\n", trb_type);
	}
	/* Any of the above functions may drop and re-acquire the lock, so check
	 * to make sure a watchdog timer didn't mark the host as non-responsive.
	 */
	if (xhci->xhc_state & XHCI_STATE_DYING) {
		xhci_dbg(xhci, "xHCI host dying, returning from "
				"event handler.\n");
		return 0;
	}

	if (update_ptrs)
		/* Update SW event ring dequeue pointer */
		inc_deq(xhci, xhci->event_ring);

	/* Are there more items on the event ring?  Caller will call us again to
	 * check.
	 */
	return 1;
}

/*
 * Update Event Ring Dequeue Pointer:
 * - When all events have finished
 * - To avoid "Event Ring Full Error" condition
 */
static void xhci_update_erst_dequeue(struct xhci_hcd *xhci,
		union xhci_trb *event_ring_deq)
{
	u64 temp_64;
	dma_addr_t deq;

	temp_64 = xhci_read_64(xhci, &xhci->ir_set->erst_dequeue);
	/* If necessary, update the HW's version of the event ring deq ptr. */
	if (event_ring_deq != xhci->event_ring->dequeue) {
		deq = xhci_trb_virt_to_dma(xhci->event_ring->deq_seg,
				xhci->event_ring->dequeue);
		if (deq == 0)
			xhci_warn(xhci, "WARN something wrong with SW event ring dequeue ptr\n");
		/*
		 * Per 4.9.4, Software writes to the ERDP register shall
		 * always advance the Event Ring Dequeue Pointer value.
		 */
		if ((temp_64 & (u64) ~ERST_PTR_MASK) ==
				((u64) deq & (u64) ~ERST_PTR_MASK))
			return;

		/* Update HC event ring dequeue pointer */
		temp_64 &= ERST_PTR_MASK;
		temp_64 |= ((u64) deq & (u64) ~ERST_PTR_MASK);
	}

	/* Clear the event handler busy flag (RW1C) */
	temp_64 |= ERST_EHB;
	xhci_write_64(xhci, temp_64, &xhci->ir_set->erst_dequeue);
}

/*
 * xHCI spec says we can get an interrupt, and if the HC has an error condition,
 * we might get bad data out of the event ring.  Section 4.10.2.7 has a list of
 * indicators of an event TRB error, but we check the status *first* to be safe.
 */
irqreturn_t xhci_irq(struct usb_hcd *hcd)
{
	struct xhci_hcd *xhci = hcd_to_xhci(hcd);
	union xhci_trb *event_ring_deq;
	irqreturn_t ret = IRQ_NONE;
	u64 temp_64;
	u32 status;
	int event_loop = 0;

	spin_lock(&xhci->lock);
	/* Check if the xHC generated the interrupt, or the irq is shared */
	status = readl(&xhci->op_regs->status);
	if (status == ~(u32)0) {
		xhci_hc_died(xhci);
		ret = IRQ_HANDLED;
		goto out;
	}

	if (!(status & STS_EINT))
		goto out;

	if (status & STS_FATAL) {
		xhci_warn(xhci, "WARNING: Host System Error\n");
		xhci_halt(xhci);
		ret = IRQ_HANDLED;
		goto out;
	}

	/*
	 * Clear the op reg interrupt status first,
	 * so we can receive interrupts from other MSI-X interrupters.
	 * Write 1 to clear the interrupt status.
	 */
	status |= STS_EINT;
	writel(status, &xhci->op_regs->status);

	if (!hcd->msi_enabled) {
		u32 irq_pending;
		irq_pending = readl(&xhci->ir_set->irq_pending);
		irq_pending |= IMAN_IP;
		writel(irq_pending, &xhci->ir_set->irq_pending);
	}

	if (xhci->xhc_state & XHCI_STATE_DYING ||
	    xhci->xhc_state & XHCI_STATE_HALTED) {
		xhci_dbg(xhci, "xHCI dying, ignoring interrupt. "
				"Shouldn't IRQs be disabled?\n");
		/* Clear the event handler busy flag (RW1C);
		 * the event ring should be empty.
		 */
		temp_64 = xhci_read_64(xhci, &xhci->ir_set->erst_dequeue);
		xhci_write_64(xhci, temp_64 | ERST_EHB,
				&xhci->ir_set->erst_dequeue);
		ret = IRQ_HANDLED;
		goto out;
	}

	event_ring_deq = xhci->event_ring->dequeue;
	/* FIXME this should be a delayed service routine
	 * that clears the EHB.
	 */
	while (xhci_handle_event(xhci) > 0) {
		if (event_loop++ < TRBS_PER_SEGMENT / 2)
			continue;
		xhci_update_erst_dequeue(xhci, event_ring_deq);
		event_ring_deq = xhci->event_ring->dequeue;

		/* ring is half-full, force isoc trbs to interrupt more often */
		if (xhci->isoc_bei_interval > AVOID_BEI_INTERVAL_MIN)
			xhci->isoc_bei_interval = xhci->isoc_bei_interval / 2;

		event_loop = 0;
	}

	xhci_update_erst_dequeue(xhci, event_ring_deq);
	ret = IRQ_HANDLED;

out:
	spin_unlock(&xhci->lock);

	return ret;
}

irqreturn_t xhci_msi_irq(int irq, void *hcd)
{
	return xhci_irq(hcd);
}

/****		Endpoint Ring Operations	****/

/*
 * Generic function for queueing a TRB on a ring.
 * The caller must have checked to make sure there's room on the ring.
 *
 * @more_trbs_coming:	Will you enqueue more TRBs before calling
 *			prepare_transfer()?
 */
static void queue_trb(struct xhci_hcd *xhci, struct xhci_ring *ring,
		bool more_trbs_coming,
		u32 field1, u32 field2, u32 field3, u32 field4)
{
	struct xhci_generic_trb *trb;

	trb = &ring->enqueue->generic;
	trb->field[0] = cpu_to_le32(field1);
	trb->field[1] = cpu_to_le32(field2);
	trb->field[2] = cpu_to_le32(field3);
	/* make sure TRB is fully written before giving it to the controller */
	wmb();
	trb->field[3] = cpu_to_le32(field4);

	trace_xhci_queue_trb(ring, trb);

	inc_enq(xhci, ring, more_trbs_coming);
}

/*
 * Does various checks on the endpoint ring, and makes it ready to queue num_trbs.
 * FIXME allocate segments if the ring is full.
 */
static int prepare_ring(struct xhci_hcd *xhci, struct xhci_ring *ep_ring,
		u32 ep_state, unsigned int num_trbs, gfp_t mem_flags)
{
	unsigned int num_trbs_needed;
	unsigned int link_trb_count = 0;

	/* Make sure the endpoint has been added to xHC schedule */
	switch (ep_state) {
	case EP_STATE_DISABLED:
		/*
		 * USB core changed config/interfaces without notifying us,
		 * or hardware is reporting the wrong state.
		 */
		xhci_warn(xhci, "WARN urb submitted to disabled ep\n");
		return -ENOENT;
	case EP_STATE_ERROR:
		xhci_warn(xhci, "WARN waiting for error on ep to be cleared\n");
		/* FIXME event handling code for error needs to clear it */
		/* XXX not sure if this should be -ENOENT or not */
		return -EINVAL;
	case EP_STATE_HALTED:
		xhci_dbg(xhci, "WARN halted endpoint, queueing URB anyway.\n");
		break;
	case EP_STATE_STOPPED:
	case EP_STATE_RUNNING:
		break;
	default:
		xhci_err(xhci, "ERROR unknown endpoint state for ep\n");
		/*
		 * FIXME issue Configure Endpoint command to try to get the HC
		 * back into a known state.
		 */
		return -EINVAL;
	}

	while (1) {
		if (room_on_ring(xhci, ep_ring, num_trbs))
			break;

		if (ep_ring == xhci->cmd_ring) {
			xhci_err(xhci, "Do not support expand command ring\n");
			return -ENOMEM;
		}

		xhci_dbg_trace(xhci, trace_xhci_dbg_ring_expansion,
				"ERROR no room on ep ring, try ring expansion");
		num_trbs_needed = num_trbs - ep_ring->num_trbs_free;
		if (xhci_ring_expansion(xhci, ep_ring, num_trbs_needed,
					mem_flags)) {
			xhci_err(xhci, "Ring expansion failed\n");
			return -ENOMEM;
		}
	}

	while (trb_is_link(ep_ring->enqueue)) {
		/* If we're not dealing with 0.95 hardware or isoc rings
		 * on AMD 0.96 host, clear the chain bit.
		 */
		if (!xhci_link_trb_quirk(xhci) &&
		    !(ep_ring->type == TYPE_ISOC &&
		      (xhci->quirks & XHCI_AMD_0x96_HOST)))
			ep_ring->enqueue->link.control &=
				cpu_to_le32(~TRB_CHAIN);
		else
			ep_ring->enqueue->link.control |=
				cpu_to_le32(TRB_CHAIN);

		wmb();
		ep_ring->enqueue->link.control ^= cpu_to_le32(TRB_CYCLE);

		/* Toggle the cycle bit after the last ring segment. */
		if (link_trb_toggles_cycle(ep_ring->enqueue))
			ep_ring->cycle_state ^= 1;

		ep_ring->enq_seg = ep_ring->enq_seg->next;
		ep_ring->enqueue = ep_ring->enq_seg->trbs;

		/* prevent infinite loop if all first trbs are link trbs */
		if (link_trb_count++ > ep_ring->num_segs) {
			xhci_warn(xhci, "Ring is an endless link TRB loop\n");
			return -EINVAL;
		}
	}

	if (last_trb_on_seg(ep_ring->enq_seg, ep_ring->enqueue)) {
		xhci_warn(xhci, "Missing link TRB at end of ring segment\n");
		return -EINVAL;
	}

	return 0;
}

static int prepare_transfer(struct xhci_hcd *xhci,
		struct xhci_virt_device *xdev,
		unsigned int ep_index,
		unsigned int stream_id,
		unsigned int num_trbs,
		struct urb *urb,
		unsigned int td_index,
		gfp_t mem_flags)
{
	int ret;
	struct urb_priv *urb_priv;
	struct xhci_td	*td;
	struct xhci_ring *ep_ring;
	struct xhci_ep_ctx *ep_ctx = xhci_get_ep_ctx(xhci, xdev->out_ctx, ep_index);

	ep_ring = xhci_triad_to_transfer_ring(xhci, xdev->slot_id, ep_index,
					      stream_id);
	if (!ep_ring) {
		xhci_dbg(xhci, "Can't prepare ring for bad stream ID %u\n",
				stream_id);
		return -EINVAL;
	}

	ret = prepare_ring(xhci, ep_ring, GET_EP_CTX_STATE(ep_ctx),
			   num_trbs, mem_flags);
	if (ret)
		return ret;

	urb_priv = urb->hcpriv;
	td = &urb_priv->td[td_index];

	INIT_LIST_HEAD(&td->td_list);
	INIT_LIST_HEAD(&td->cancelled_td_list);

	if (td_index == 0) {
		ret = usb_hcd_link_urb_to_ep(bus_to_hcd(urb->dev->bus), urb);
		if (unlikely(ret))
			return ret;
	}

	td->urb = urb;
	/* Add this TD to the tail of the endpoint ring's TD list */
	list_add_tail(&td->td_list, &ep_ring->td_list);
	td->start_seg = ep_ring->enq_seg;
	td->first_trb = ep_ring->enqueue;

	return 0;
}

unsigned int count_trbs(u64 addr, u64 len)
{
	unsigned int num_trbs;

	num_trbs = DIV_ROUND_UP(len + (addr & (TRB_MAX_BUFF_SIZE - 1)),
			TRB_MAX_BUFF_SIZE);
	if (num_trbs == 0)
		num_trbs++;

	return num_trbs;
}

static inline unsigned int count_trbs_needed(struct urb *urb)
{
	return count_trbs(urb->transfer_dma, urb->transfer_buffer_length);
}

static unsigned int count_sg_trbs_needed(struct urb *urb)
{
	struct scatterlist *sg;
	unsigned int i, len, full_len, num_trbs = 0;

	full_len = urb->transfer_buffer_length;

	for_each_sg(urb->sg, sg, urb->num_mapped_sgs, i) {
		len = sg_dma_len(sg);
		num_trbs += count_trbs(sg_dma_address(sg), len);
		len = min_t(unsigned int, len, full_len);
		full_len -= len;
		if (full_len == 0)
			break;
	}

	return num_trbs;
}

static unsigned int count_isoc_trbs_needed(struct urb *urb, int i)
{
	u64 addr, len;

	addr = (u64) (urb->transfer_dma + urb->iso_frame_desc[i].offset);
	len = urb->iso_frame_desc[i].length;

	return count_trbs(addr, len);
}

static void check_trb_math(struct urb *urb, int running_total)
{
	if (unlikely(running_total != urb->transfer_buffer_length))
		dev_err(&urb->dev->dev, "%s - ep %#x - Miscalculated tx length, "
				"queued %#x (%d), asked for %#x (%d)\n",
				__func__,
				urb->ep->desc.bEndpointAddress,
				running_total, running_total,
				urb->transfer_buffer_length,
				urb->transfer_buffer_length);
}

static void giveback_first_trb(struct xhci_hcd *xhci, int slot_id,
		unsigned int ep_index, unsigned int stream_id, int start_cycle,
		struct xhci_generic_trb *start_trb)
{
	/*
	 * Pass all the TRBs to the hardware at once and make sure this write
	 * isn't reordered.
	 */
	wmb();
	if (start_cycle)
		start_trb->field[3] |= cpu_to_le32(start_cycle);
	else
		start_trb->field[3] &= cpu_to_le32(~TRB_CYCLE);
	xhci_ring_ep_doorbell(xhci, slot_id, ep_index, stream_id);
}

static void check_interval(struct xhci_hcd *xhci, struct urb *urb,
						struct xhci_ep_ctx *ep_ctx)
{
	int xhci_interval;
	int ep_interval;

	xhci_interval = EP_INTERVAL_TO_UFRAMES(le32_to_cpu(ep_ctx->ep_info));
	ep_interval = urb->interval;

	/* Convert to microframes */
	if (urb->dev->speed == USB_SPEED_LOW ||
			urb->dev->speed == USB_SPEED_FULL)
		ep_interval *= 8;

	/* FIXME change this to a warning and a suggestion to use the new API
	 * to set the polling interval (once the API is added).
	 */
	if (xhci_interval != ep_interval) {
		dev_dbg_ratelimited(&urb->dev->dev,
				"Driver uses different interval (%d microframe%s) than xHCI (%d microframe%s)\n",
				ep_interval, ep_interval == 1 ? "" : "s",
				xhci_interval, xhci_interval == 1 ? "" : "s");
		urb->interval = xhci_interval;
		/* Convert back to frames for LS/FS devices */
		if (urb->dev->speed == USB_SPEED_LOW ||
				urb->dev->speed == USB_SPEED_FULL)
			urb->interval /= 8;
	}
}

/*
 * xHCI uses normal TRBs for both bulk and interrupt.  When the interrupt
 * endpoint is to be serviced, the xHC will consume (at most) one TD.  A TD
 * (comprised of sg list entries) can take several service intervals to
 * transmit.
 */
int xhci_queue_intr_tx(struct xhci_hcd *xhci, gfp_t mem_flags,
		struct urb *urb, int slot_id, unsigned int ep_index)
{
	struct xhci_ep_ctx *ep_ctx;

	ep_ctx = xhci_get_ep_ctx(xhci, xhci->devs[slot_id]->out_ctx, ep_index);
	check_interval(xhci, urb, ep_ctx);

	return xhci_queue_bulk_tx(xhci, mem_flags, urb, slot_id, ep_index);
}

/*
 * For xHCI 1.0 host controllers, TD size is the number of max packet sized
 * packets remaining in the TD (*not* including this TRB).
 *
 * Total TD packet count = total_packet_count =
 *     DIV_ROUND_UP(TD size in bytes / wMaxPacketSize)
 *
 * Packets transferred up to and including this TRB = packets_transferred =
 *     rounddown(total bytes transferred including this TRB / wMaxPacketSize)
 *
 * TD size = total_packet_count - packets_transferred
 *
 * For xHCI 0.96 and older, TD size field should be the remaining bytes
 * including this TRB, right shifted by 10
 *
 * For all hosts it must fit in bits 21:17, so it can't be bigger than 31.
 * This is taken care of in the TRB_TD_SIZE() macro
 *
 * The last TRB in a TD must have the TD size set to zero.
 */
static u32 xhci_td_remainder(struct xhci_hcd *xhci, int transferred,
			      int trb_buff_len, unsigned int td_total_len,
			      struct urb *urb, bool more_trbs_coming)
{
	u32 maxp, total_packet_count;

	/* MTK xHCI 0.96 contains some features from 1.0 */
	if (xhci->hci_version < 0x100 && !(xhci->quirks & XHCI_MTK_HOST))
		return ((td_total_len - transferred) >> 10);

	/* One TRB with a zero-length data packet. */
	if (!more_trbs_coming || (transferred == 0 && trb_buff_len == 0) ||
	    trb_buff_len == td_total_len)
		return 0;

	/* for MTK xHCI 0.96, TD size include this TRB, but not in 1.x */
	if ((xhci->quirks & XHCI_MTK_HOST) && (xhci->hci_version < 0x100))
		trb_buff_len = 0;

	maxp = usb_endpoint_maxp(&urb->ep->desc);
	total_packet_count = DIV_ROUND_UP(td_total_len, maxp);

	/* Queueing functions don't count the current TRB into transferred */
	return (total_packet_count - ((transferred + trb_buff_len) / maxp));
}


static int xhci_align_td(struct xhci_hcd *xhci, struct urb *urb, u32 enqd_len,
			 u32 *trb_buff_len, struct xhci_segment *seg)
{
	struct device *dev = xhci_to_hcd(xhci)->self.controller;
	unsigned int unalign;
	unsigned int max_pkt;
	u32 new_buff_len;
	size_t len;

	max_pkt = usb_endpoint_maxp(&urb->ep->desc);
	unalign = (enqd_len + *trb_buff_len) % max_pkt;

	/* we got lucky, last normal TRB data on segment is packet aligned */
	if (unalign == 0)
		return 0;

	xhci_dbg(xhci, "Unaligned %d bytes, buff len %d\n",
		 unalign, *trb_buff_len);

	/* is the last nornal TRB alignable by splitting it */
	if (*trb_buff_len > unalign) {
		*trb_buff_len -= unalign;
		xhci_dbg(xhci, "split align, new buff len %d\n", *trb_buff_len);
		return 0;
	}

	/*
	 * We want enqd_len + trb_buff_len to sum up to a number aligned to
	 * number which is divisible by the endpoint's wMaxPacketSize. IOW:
	 * (size of currently enqueued TRBs + remainder) % wMaxPacketSize == 0.
	 */
	new_buff_len = max_pkt - (enqd_len % max_pkt);

	if (new_buff_len > (urb->transfer_buffer_length - enqd_len))
		new_buff_len = (urb->transfer_buffer_length - enqd_len);

	/* create a max max_pkt sized bounce buffer pointed to by last trb */
	if (usb_urb_dir_out(urb)) {
		if (urb->num_sgs) {
			len = sg_pcopy_to_buffer(urb->sg, urb->num_sgs,
						 seg->bounce_buf, new_buff_len, enqd_len);
			if (len != new_buff_len)
				xhci_warn(xhci, "WARN Wrong bounce buffer write length: %zu != %d\n",
					  len, new_buff_len);
		} else {
			memcpy(seg->bounce_buf, urb->transfer_buffer + enqd_len, new_buff_len);
		}

		seg->bounce_dma = dma_map_single(dev, seg->bounce_buf,
						 max_pkt, DMA_TO_DEVICE);
	} else {
		seg->bounce_dma = dma_map_single(dev, seg->bounce_buf,
						 max_pkt, DMA_FROM_DEVICE);
	}

	if (dma_mapping_error(dev, seg->bounce_dma)) {
		/* try without aligning. Some host controllers survive */
		xhci_warn(xhci, "Failed mapping bounce buffer, not aligning\n");
		return 0;
	}
	*trb_buff_len = new_buff_len;
	seg->bounce_len = new_buff_len;
	seg->bounce_offs = enqd_len;

	xhci_dbg(xhci, "Bounce align, new buff len %d\n", *trb_buff_len);

	return 1;
}

/* This is very similar to what ehci-q.c qtd_fill() does */
int xhci_queue_bulk_tx(struct xhci_hcd *xhci, gfp_t mem_flags,
		struct urb *urb, int slot_id, unsigned int ep_index)
{
	struct xhci_ring *ring;
	struct urb_priv *urb_priv;
	struct xhci_td *td;
	struct xhci_generic_trb *start_trb;
	struct scatterlist *sg = NULL;
	bool more_trbs_coming = true;
	bool need_zero_pkt = false;
	bool first_trb = true;
	unsigned int num_trbs;
	unsigned int start_cycle, num_sgs = 0;
	unsigned int enqd_len, block_len, trb_buff_len, full_len;
	int sent_len, ret;
	u32 field, length_field, remainder;
	u64 addr, send_addr;

	ring = xhci_urb_to_transfer_ring(xhci, urb);
	if (!ring)
		return -EINVAL;

	full_len = urb->transfer_buffer_length;
	/* If we have scatter/gather list, we use it. */
	if (urb->num_sgs && !(urb->transfer_flags & URB_DMA_MAP_SINGLE)) {
		num_sgs = urb->num_mapped_sgs;
		sg = urb->sg;
		addr = (u64) sg_dma_address(sg);
		block_len = sg_dma_len(sg);
		num_trbs = count_sg_trbs_needed(urb);
	} else {
		num_trbs = count_trbs_needed(urb);
		addr = (u64) urb->transfer_dma;
		block_len = full_len;
	}
	ret = prepare_transfer(xhci, xhci->devs[slot_id],
			ep_index, urb->stream_id,
			num_trbs, urb, 0, mem_flags);
	if (unlikely(ret < 0))
		return ret;

	urb_priv = urb->hcpriv;

	/* Deal with URB_ZERO_PACKET - need one more td/trb */
	if (urb->transfer_flags & URB_ZERO_PACKET && urb_priv->num_tds > 1)
		need_zero_pkt = true;

	td = &urb_priv->td[0];

	/*
	 * Don't give the first TRB to the hardware (by toggling the cycle bit)
	 * until we've finished creating all the other TRBs.  The ring's cycle
	 * state may change as we enqueue the other TRBs, so save it too.
	 */
	start_trb = &ring->enqueue->generic;
	start_cycle = ring->cycle_state;
	send_addr = addr;

	/* Queue the TRBs, even if they are zero-length */
	for (enqd_len = 0; first_trb || enqd_len < full_len;
			enqd_len += trb_buff_len) {
		field = TRB_TYPE(TRB_NORMAL);

		/* TRB buffer should not cross 64KB boundaries */
		trb_buff_len = TRB_BUFF_LEN_UP_TO_BOUNDARY(addr);
		trb_buff_len = min_t(unsigned int, trb_buff_len, block_len);

		if (enqd_len + trb_buff_len > full_len)
			trb_buff_len = full_len - enqd_len;

		/* Don't change the cycle bit of the first TRB until later */
		if (first_trb) {
			first_trb = false;
			if (start_cycle == 0)
				field |= TRB_CYCLE;
		} else
			field |= ring->cycle_state;

		/* Chain all the TRBs together; clear the chain bit in the last
		 * TRB to indicate it's the last TRB in the chain.
		 */
		if (enqd_len + trb_buff_len < full_len) {
			field |= TRB_CHAIN;
			if (trb_is_link(ring->enqueue + 1)) {
				if (xhci_align_td(xhci, urb, enqd_len,
						  &trb_buff_len,
						  ring->enq_seg)) {
					send_addr = ring->enq_seg->bounce_dma;
					/* assuming TD won't span 2 segs */
					td->bounce_seg = ring->enq_seg;
				}
			}
		}
		if (enqd_len + trb_buff_len >= full_len) {
			field &= ~TRB_CHAIN;
			field |= TRB_IOC;
			more_trbs_coming = false;
			td->last_trb = ring->enqueue;
			td->last_trb_seg = ring->enq_seg;
			if (xhci_urb_suitable_for_idt(urb)) {
				memcpy(&send_addr, urb->transfer_buffer,
				       trb_buff_len);
				le64_to_cpus(&send_addr);
				field |= TRB_IDT;
			}
		}

		/* Only set interrupt on short packet for IN endpoints */
		if (usb_urb_dir_in(urb))
			field |= TRB_ISP;

		/* Set the TRB length, TD size, and interrupter fields. */
		remainder = xhci_td_remainder(xhci, enqd_len, trb_buff_len,
					      full_len, urb, more_trbs_coming);

		length_field = TRB_LEN(trb_buff_len) |
			TRB_TD_SIZE(remainder) |
			TRB_INTR_TARGET(0);

		queue_trb(xhci, ring, more_trbs_coming | need_zero_pkt,
				lower_32_bits(send_addr),
				upper_32_bits(send_addr),
				length_field,
				field);
		td->num_trbs++;
		addr += trb_buff_len;
		sent_len = trb_buff_len;

		while (sg && sent_len >= block_len) {
			/* New sg entry */
			--num_sgs;
			sent_len -= block_len;
			sg = sg_next(sg);
			if (num_sgs != 0 && sg) {
				block_len = sg_dma_len(sg);
				addr = (u64) sg_dma_address(sg);
				addr += sent_len;
			}
		}
		block_len -= sent_len;
		send_addr = addr;
	}

	if (need_zero_pkt) {
		ret = prepare_transfer(xhci, xhci->devs[slot_id],
				       ep_index, urb->stream_id,
				       1, urb, 1, mem_flags);
		urb_priv->td[1].last_trb = ring->enqueue;
		urb_priv->td[1].last_trb_seg = ring->enq_seg;
		field = TRB_TYPE(TRB_NORMAL) | ring->cycle_state | TRB_IOC;
		queue_trb(xhci, ring, 0, 0, 0, TRB_INTR_TARGET(0), field);
		urb_priv->td[1].num_trbs++;
	}

	check_trb_math(urb, enqd_len);
	giveback_first_trb(xhci, slot_id, ep_index, urb->stream_id,
			start_cycle, start_trb);
	return 0;
}

/* Caller must have locked xhci->lock */
int xhci_queue_ctrl_tx(struct xhci_hcd *xhci, gfp_t mem_flags,
		struct urb *urb, int slot_id, unsigned int ep_index)
{
	struct xhci_ring *ep_ring;
	int num_trbs;
	int ret;
	struct usb_ctrlrequest *setup;
	struct xhci_generic_trb *start_trb;
	int start_cycle;
	u32 field;
	struct urb_priv *urb_priv;
	struct xhci_td *td;

	ep_ring = xhci_urb_to_transfer_ring(xhci, urb);
	if (!ep_ring)
		return -EINVAL;

	/*
	 * Need to copy setup packet into setup TRB, so we can't use the setup
	 * DMA address.
	 */
	if (!urb->setup_packet)
		return -EINVAL;

	/* 1 TRB for setup, 1 for status */
	num_trbs = 2;
	/*
	 * Don't need to check if we need additional event data and normal TRBs,
	 * since data in control transfers will never get bigger than 16MB
	 * XXX: can we get a buffer that crosses 64KB boundaries?
	 */
	if (urb->transfer_buffer_length > 0)
		num_trbs++;
	ret = prepare_transfer(xhci, xhci->devs[slot_id],
			ep_index, urb->stream_id,
			num_trbs, urb, 0, mem_flags);
	if (ret < 0)
		return ret;

	urb_priv = urb->hcpriv;
	td = &urb_priv->td[0];
	td->num_trbs = num_trbs;

	/*
	 * Don't give the first TRB to the hardware (by toggling the cycle bit)
	 * until we've finished creating all the other TRBs.  The ring's cycle
	 * state may change as we enqueue the other TRBs, so save it too.
	 */
	start_trb = &ep_ring->enqueue->generic;
	start_cycle = ep_ring->cycle_state;

	/* Queue setup TRB - see section 6.4.1.2.1 */
	/* FIXME better way to translate setup_packet into two u32 fields? */
	setup = (struct usb_ctrlrequest *) urb->setup_packet;
	field = 0;
	field |= TRB_IDT | TRB_TYPE(TRB_SETUP);
	if (start_cycle == 0)
		field |= 0x1;

	/* xHCI 1.0/1.1 6.4.1.2.1: Transfer Type field */
	if ((xhci->hci_version >= 0x100) || (xhci->quirks & XHCI_MTK_HOST)) {
		if (urb->transfer_buffer_length > 0) {
			if (setup->bRequestType & USB_DIR_IN)
				field |= TRB_TX_TYPE(TRB_DATA_IN);
			else
				field |= TRB_TX_TYPE(TRB_DATA_OUT);
		}
	}

	queue_trb(xhci, ep_ring, true,
		  setup->bRequestType | setup->bRequest << 8 | le16_to_cpu(setup->wValue) << 16,
		  le16_to_cpu(setup->wIndex) | le16_to_cpu(setup->wLength) << 16,
		  TRB_LEN(8) | TRB_INTR_TARGET(0),
		  /* Immediate data in pointer */
		  field);

	/* If there's data, queue data TRBs */
	/* Only set interrupt on short packet for IN endpoints */
	if (usb_urb_dir_in(urb))
		field = TRB_ISP | TRB_TYPE(TRB_DATA);
	else
		field = TRB_TYPE(TRB_DATA);

	if (urb->transfer_buffer_length > 0) {
		u32 length_field, remainder;
		u64 addr;

		if (xhci_urb_suitable_for_idt(urb)) {
			memcpy(&addr, urb->transfer_buffer,
			       urb->transfer_buffer_length);
			le64_to_cpus(&addr);
			field |= TRB_IDT;
		} else {
			addr = (u64) urb->transfer_dma;
		}

		remainder = xhci_td_remainder(xhci, 0,
				urb->transfer_buffer_length,
				urb->transfer_buffer_length,
				urb, 1);
		length_field = TRB_LEN(urb->transfer_buffer_length) |
				TRB_TD_SIZE(remainder) |
				TRB_INTR_TARGET(0);
		if (setup->bRequestType & USB_DIR_IN)
			field |= TRB_DIR_IN;
		queue_trb(xhci, ep_ring, true,
				lower_32_bits(addr),
				upper_32_bits(addr),
				length_field,
				field | ep_ring->cycle_state);
	}

	/* Save the DMA address of the last TRB in the TD */
	td->last_trb = ep_ring->enqueue;
	td->last_trb_seg = ep_ring->enq_seg;

	/* Queue status TRB - see Table 7 and sections 4.11.2.2 and 6.4.1.2.3 */
	/* If the device sent data, the status stage is an OUT transfer */
	if (urb->transfer_buffer_length > 0 && setup->bRequestType & USB_DIR_IN)
		field = 0;
	else
		field = TRB_DIR_IN;
	queue_trb(xhci, ep_ring, false,
			0,
			0,
			TRB_INTR_TARGET(0),
			/* Event on completion */
			field | TRB_IOC | TRB_TYPE(TRB_STATUS) | ep_ring->cycle_state);

	giveback_first_trb(xhci, slot_id, ep_index, 0,
			start_cycle, start_trb);
	return 0;
}

#ifdef CONFIG_USB_HCD_TEST_MODE
/*
 * This function prepare TRBs and submits them for the
 * SINGLE_STEP_SET_FEATURE Test.
 * This is done in two parts: first SETUP req for GetDesc is sent then
 * 15 seconds later, the IN stage for GetDesc starts to req data from dev
 *
 * is_setup : argument decides which of the two stage needs to be
 * performed; TRUE - SETUP and FALSE - IN+STATUS
 * Returns 0 if success
 */
int xhci_submit_single_step_set_feature(struct usb_hcd *hcd,
	struct urb *urb, int is_setup)
{
	int slot_id;
	unsigned int ep_index;
	struct xhci_ring *ep_ring;
	int ret;
	struct usb_ctrlrequest *setup;
	struct xhci_generic_trb *start_trb;
	int start_cycle;
	u32 field, length_field, remainder;
	struct urb_priv *urb_priv;
	struct xhci_td *td;
	struct xhci_hcd	*xhci = hcd_to_xhci(hcd);

	/* urb_priv will be free after transcation has completed */
	urb_priv = kzalloc(sizeof(struct urb_priv) +
			sizeof(struct xhci_td), GFP_KERNEL);
	if (!urb_priv)
		return -ENOMEM;

	td = &urb_priv->td[0];
	urb_priv->num_tds = 1;
	urb_priv->num_tds_done = 0;
	urb->hcpriv = urb_priv;

	ep_ring = xhci_urb_to_transfer_ring(xhci, urb);
	if (!ep_ring) {
		ret = -EINVAL;
		goto free_priv;
	}

	slot_id = urb->dev->slot_id;
	ep_index = xhci_get_endpoint_index(&urb->ep->desc);

	setup = (struct usb_ctrlrequest *) urb->setup_packet;
	if (is_setup) {
		ret = prepare_transfer(xhci, xhci->devs[slot_id],
				ep_index, urb->stream_id,
				1, urb, 0, GFP_KERNEL);
		if (ret < 0)
			goto free_priv;

		start_trb = &ep_ring->enqueue->generic;
		start_cycle = ep_ring->cycle_state;
		/* Save the DMA address of the last TRB in the TD */
		td->last_trb = ep_ring->enqueue;
		field = TRB_IOC | TRB_IDT | TRB_TYPE(TRB_SETUP) | start_cycle;
		/* xHCI 1.0/1.1 6.4.1.2.1: Transfer Type field */
		if ((xhci->hci_version >= 0x100) ||
				(xhci->quirks & XHCI_MTK_HOST))
			field |= TRB_TX_TYPE(TRB_DATA_IN);

		queue_trb(xhci, ep_ring, false,
			  setup->bRequestType | setup->bRequest << 8 |
			  le16_to_cpu(setup->wValue) << 16,
			  le16_to_cpu(setup->wIndex) |
			  le16_to_cpu(setup->wLength) << 16,
			  TRB_LEN(8) | TRB_INTR_TARGET(0),
			  /* Immediate data in pointer */
			  field);
		giveback_first_trb(xhci, slot_id, ep_index, urb->stream_id,
				start_cycle, start_trb);
		return 0;
	}

	ret = prepare_transfer(xhci, xhci->devs[slot_id],
			ep_index, urb->stream_id,
			2, urb, 0, GFP_KERNEL);
	if (ret < 0)
		goto free_priv;

	start_trb = &ep_ring->enqueue->generic;
	start_cycle = ep_ring->cycle_state;
	field = TRB_ISP | TRB_TYPE(TRB_DATA);

	remainder = xhci_td_remainder(xhci, 0,
				   urb->transfer_buffer_length,
				   urb->transfer_buffer_length,
				   urb, 1);

	length_field = TRB_LEN(urb->transfer_buffer_length) |
		TRB_TD_SIZE(remainder) |
		TRB_INTR_TARGET(0);

	if (urb->transfer_buffer_length > 0) {
		field |= TRB_DIR_IN;
		queue_trb(xhci, ep_ring, true,
				lower_32_bits(urb->transfer_dma),
<<<<<<< HEAD
				upper_32_bits(urb->transfer_dma),
=======
				upper_32_bits((u64) urb->transfer_dma),
>>>>>>> 306b16e5
				length_field,
				field | ep_ring->cycle_state);
	}

	td->last_trb = ep_ring->enqueue;
	field = TRB_IOC | TRB_TYPE(TRB_STATUS) | ep_ring->cycle_state;
	queue_trb(xhci, ep_ring, false,
			0,
			0,
			TRB_INTR_TARGET(0),
			field);

	giveback_first_trb(xhci, slot_id, ep_index, 0,
			start_cycle, start_trb);

	return 0;
free_priv:
	xhci_urb_free_priv(urb_priv);
	return ret;
}
#endif /* CONFIG_USB_HCD_TEST_MODE */

/*
 * The transfer burst count field of the isochronous TRB defines the number of
 * bursts that are required to move all packets in this TD.  Only SuperSpeed
 * devices can burst up to bMaxBurst number of packets per service interval.
 * This field is zero based, meaning a value of zero in the field means one
 * burst.  Basically, for everything but SuperSpeed devices, this field will be
 * zero.  Only xHCI 1.0 host controllers support this field.
 */
static unsigned int xhci_get_burst_count(struct xhci_hcd *xhci,
		struct urb *urb, unsigned int total_packet_count)
{
	unsigned int max_burst;

	if (xhci->hci_version < 0x100 || urb->dev->speed < USB_SPEED_SUPER)
		return 0;

	max_burst = urb->ep->ss_ep_comp.bMaxBurst;
	return DIV_ROUND_UP(total_packet_count, max_burst + 1) - 1;
}

/*
 * Returns the number of packets in the last "burst" of packets.  This field is
 * valid for all speeds of devices.  USB 2.0 devices can only do one "burst", so
 * the last burst packet count is equal to the total number of packets in the
 * TD.  SuperSpeed endpoints can have up to 3 bursts.  All but the last burst
 * must contain (bMaxBurst + 1) number of packets, but the last burst can
 * contain 1 to (bMaxBurst + 1) packets.
 */
static unsigned int xhci_get_last_burst_packet_count(struct xhci_hcd *xhci,
		struct urb *urb, unsigned int total_packet_count)
{
	unsigned int max_burst;
	unsigned int residue;

	if (xhci->hci_version < 0x100)
		return 0;

	if (urb->dev->speed >= USB_SPEED_SUPER) {
		/* bMaxBurst is zero based: 0 means 1 packet per burst */
		max_burst = urb->ep->ss_ep_comp.bMaxBurst;
		residue = total_packet_count % (max_burst + 1);
		/* If residue is zero, the last burst contains (max_burst + 1)
		 * number of packets, but the TLBPC field is zero-based.
		 */
		if (residue == 0)
			return max_burst;
		return residue - 1;
	}
	if (total_packet_count == 0)
		return 0;
	return total_packet_count - 1;
}

/*
 * Calculates Frame ID field of the isochronous TRB identifies the
 * target frame that the Interval associated with this Isochronous
 * Transfer Descriptor will start on. Refer to 4.11.2.5 in 1.1 spec.
 *
 * Returns actual frame id on success, negative value on error.
 */
static int xhci_get_isoc_frame_id(struct xhci_hcd *xhci,
		struct urb *urb, int index)
{
	int start_frame, ist, ret = 0;
	int start_frame_id, end_frame_id, current_frame_id;

	if (urb->dev->speed == USB_SPEED_LOW ||
			urb->dev->speed == USB_SPEED_FULL)
		start_frame = urb->start_frame + index * urb->interval;
	else
		start_frame = (urb->start_frame + index * urb->interval) >> 3;

	/* Isochronous Scheduling Threshold (IST, bits 0~3 in HCSPARAMS2):
	 *
	 * If bit [3] of IST is cleared to '0', software can add a TRB no
	 * later than IST[2:0] Microframes before that TRB is scheduled to
	 * be executed.
	 * If bit [3] of IST is set to '1', software can add a TRB no later
	 * than IST[2:0] Frames before that TRB is scheduled to be executed.
	 */
	ist = HCS_IST(xhci->hcs_params2) & 0x7;
	if (HCS_IST(xhci->hcs_params2) & (1 << 3))
		ist <<= 3;

	/* Software shall not schedule an Isoch TD with a Frame ID value that
	 * is less than the Start Frame ID or greater than the End Frame ID,
	 * where:
	 *
	 * End Frame ID = (Current MFINDEX register value + 895 ms.) MOD 2048
	 * Start Frame ID = (Current MFINDEX register value + IST + 1) MOD 2048
	 *
	 * Both the End Frame ID and Start Frame ID values are calculated
	 * in microframes. When software determines the valid Frame ID value;
	 * The End Frame ID value should be rounded down to the nearest Frame
	 * boundary, and the Start Frame ID value should be rounded up to the
	 * nearest Frame boundary.
	 */
	current_frame_id = readl(&xhci->run_regs->microframe_index);
	start_frame_id = roundup(current_frame_id + ist + 1, 8);
	end_frame_id = rounddown(current_frame_id + 895 * 8, 8);

	start_frame &= 0x7ff;
	start_frame_id = (start_frame_id >> 3) & 0x7ff;
	end_frame_id = (end_frame_id >> 3) & 0x7ff;

	xhci_dbg(xhci, "%s: index %d, reg 0x%x start_frame_id 0x%x, end_frame_id 0x%x, start_frame 0x%x\n",
		 __func__, index, readl(&xhci->run_regs->microframe_index),
		 start_frame_id, end_frame_id, start_frame);

	if (start_frame_id < end_frame_id) {
		if (start_frame > end_frame_id ||
				start_frame < start_frame_id)
			ret = -EINVAL;
	} else if (start_frame_id > end_frame_id) {
		if ((start_frame > end_frame_id &&
				start_frame < start_frame_id))
			ret = -EINVAL;
	} else {
			ret = -EINVAL;
	}

	if (index == 0) {
		if (ret == -EINVAL || start_frame == start_frame_id) {
			start_frame = start_frame_id + 1;
			if (urb->dev->speed == USB_SPEED_LOW ||
					urb->dev->speed == USB_SPEED_FULL)
				urb->start_frame = start_frame;
			else
				urb->start_frame = start_frame << 3;
			ret = 0;
		}
	}

	if (ret) {
		xhci_warn(xhci, "Frame ID %d (reg %d, index %d) beyond range (%d, %d)\n",
				start_frame, current_frame_id, index,
				start_frame_id, end_frame_id);
		xhci_warn(xhci, "Ignore frame ID field, use SIA bit instead\n");
		return ret;
	}

	return start_frame;
}

/* Check if we should generate event interrupt for a TD in an isoc URB */
static bool trb_block_event_intr(struct xhci_hcd *xhci, int num_tds, int i)
{
	if (xhci->hci_version < 0x100)
		return false;
	/* always generate an event interrupt for the last TD */
	if (i == num_tds - 1)
		return false;
	/*
	 * If AVOID_BEI is set the host handles full event rings poorly,
	 * generate an event at least every 8th TD to clear the event ring
	 */
	if (i && xhci->quirks & XHCI_AVOID_BEI)
		return !!(i % xhci->isoc_bei_interval);

	return true;
}

/* This is for isoc transfer */
static int xhci_queue_isoc_tx(struct xhci_hcd *xhci, gfp_t mem_flags,
		struct urb *urb, int slot_id, unsigned int ep_index)
{
	struct xhci_ring *ep_ring;
	struct urb_priv *urb_priv;
	struct xhci_td *td;
	int num_tds, trbs_per_td;
	struct xhci_generic_trb *start_trb;
	bool first_trb;
	int start_cycle;
	u32 field, length_field;
	int running_total, trb_buff_len, td_len, td_remain_len, ret;
	u64 start_addr, addr;
	int i, j;
	bool more_trbs_coming;
	struct xhci_virt_ep *xep;
	int frame_id;

	xep = &xhci->devs[slot_id]->eps[ep_index];
	ep_ring = xhci->devs[slot_id]->eps[ep_index].ring;

	num_tds = urb->number_of_packets;
	if (num_tds < 1) {
		xhci_dbg(xhci, "Isoc URB with zero packets?\n");
		return -EINVAL;
	}
	start_addr = (u64) urb->transfer_dma;
	start_trb = &ep_ring->enqueue->generic;
	start_cycle = ep_ring->cycle_state;

	urb_priv = urb->hcpriv;
	/* Queue the TRBs for each TD, even if they are zero-length */
	for (i = 0; i < num_tds; i++) {
		unsigned int total_pkt_count, max_pkt;
		unsigned int burst_count, last_burst_pkt_count;
		u32 sia_frame_id;

		first_trb = true;
		running_total = 0;
		addr = start_addr + urb->iso_frame_desc[i].offset;
		td_len = urb->iso_frame_desc[i].length;
		td_remain_len = td_len;
		max_pkt = usb_endpoint_maxp(&urb->ep->desc);
		total_pkt_count = DIV_ROUND_UP(td_len, max_pkt);

		/* A zero-length transfer still involves at least one packet. */
		if (total_pkt_count == 0)
			total_pkt_count++;
		burst_count = xhci_get_burst_count(xhci, urb, total_pkt_count);
		last_burst_pkt_count = xhci_get_last_burst_packet_count(xhci,
							urb, total_pkt_count);

		trbs_per_td = count_isoc_trbs_needed(urb, i);

		ret = prepare_transfer(xhci, xhci->devs[slot_id], ep_index,
				urb->stream_id, trbs_per_td, urb, i, mem_flags);
		if (ret < 0) {
			if (i == 0)
				return ret;
			goto cleanup;
		}
		td = &urb_priv->td[i];
		td->num_trbs = trbs_per_td;
		/* use SIA as default, if frame id is used overwrite it */
		sia_frame_id = TRB_SIA;
		if (!(urb->transfer_flags & URB_ISO_ASAP) &&
		    HCC_CFC(xhci->hcc_params)) {
			frame_id = xhci_get_isoc_frame_id(xhci, urb, i);
			if (frame_id >= 0)
				sia_frame_id = TRB_FRAME_ID(frame_id);
		}
		/*
		 * Set isoc specific data for the first TRB in a TD.
		 * Prevent HW from getting the TRBs by keeping the cycle state
		 * inverted in the first TDs isoc TRB.
		 */
		field = TRB_TYPE(TRB_ISOC) |
			TRB_TLBPC(last_burst_pkt_count) |
			sia_frame_id |
			(i ? ep_ring->cycle_state : !start_cycle);

		/* xhci 1.1 with ETE uses TD_Size field for TBC, old is Rsvdz */
		if (!xep->use_extended_tbc)
			field |= TRB_TBC(burst_count);

		/* fill the rest of the TRB fields, and remaining normal TRBs */
		for (j = 0; j < trbs_per_td; j++) {
			u32 remainder = 0;

			/* only first TRB is isoc, overwrite otherwise */
			if (!first_trb)
				field = TRB_TYPE(TRB_NORMAL) |
					ep_ring->cycle_state;

			/* Only set interrupt on short packet for IN EPs */
			if (usb_urb_dir_in(urb))
				field |= TRB_ISP;

			/* Set the chain bit for all except the last TRB  */
			if (j < trbs_per_td - 1) {
				more_trbs_coming = true;
				field |= TRB_CHAIN;
			} else {
				more_trbs_coming = false;
				td->last_trb = ep_ring->enqueue;
				td->last_trb_seg = ep_ring->enq_seg;
				field |= TRB_IOC;
				if (trb_block_event_intr(xhci, num_tds, i))
					field |= TRB_BEI;
			}
			/* Calculate TRB length */
			trb_buff_len = TRB_BUFF_LEN_UP_TO_BOUNDARY(addr);
			if (trb_buff_len > td_remain_len)
				trb_buff_len = td_remain_len;

			/* Set the TRB length, TD size, & interrupter fields. */
			remainder = xhci_td_remainder(xhci, running_total,
						   trb_buff_len, td_len,
						   urb, more_trbs_coming);

			length_field = TRB_LEN(trb_buff_len) |
				TRB_INTR_TARGET(0);

			/* xhci 1.1 with ETE uses TD Size field for TBC */
			if (first_trb && xep->use_extended_tbc)
				length_field |= TRB_TD_SIZE_TBC(burst_count);
			else
				length_field |= TRB_TD_SIZE(remainder);
			first_trb = false;

			queue_trb(xhci, ep_ring, more_trbs_coming,
				lower_32_bits(addr),
				upper_32_bits(addr),
				length_field,
				field);
			running_total += trb_buff_len;

			addr += trb_buff_len;
			td_remain_len -= trb_buff_len;
		}

		/* Check TD length */
		if (running_total != td_len) {
			xhci_err(xhci, "ISOC TD length unmatch\n");
			ret = -EINVAL;
			goto cleanup;
		}
	}

	/* store the next frame id */
	if (HCC_CFC(xhci->hcc_params))
		xep->next_frame_id = urb->start_frame + num_tds * urb->interval;

	if (xhci_to_hcd(xhci)->self.bandwidth_isoc_reqs == 0) {
		if (xhci->quirks & XHCI_AMD_PLL_FIX)
			usb_amd_quirk_pll_disable();
	}
	xhci_to_hcd(xhci)->self.bandwidth_isoc_reqs++;

	giveback_first_trb(xhci, slot_id, ep_index, urb->stream_id,
			start_cycle, start_trb);
	return 0;
cleanup:
	/* Clean up a partially enqueued isoc transfer. */

	for (i--; i >= 0; i--)
		list_del_init(&urb_priv->td[i].td_list);

	/* Use the first TD as a temporary variable to turn the TDs we've queued
	 * into No-ops with a software-owned cycle bit. That way the hardware
	 * won't accidentally start executing bogus TDs when we partially
	 * overwrite them.  td->first_trb and td->start_seg are already set.
	 */
	urb_priv->td[0].last_trb = ep_ring->enqueue;
	/* Every TRB except the first & last will have its cycle bit flipped. */
	td_to_noop(xhci, ep_ring, &urb_priv->td[0], true);

	/* Reset the ring enqueue back to the first TRB and its cycle bit. */
	ep_ring->enqueue = urb_priv->td[0].first_trb;
	ep_ring->enq_seg = urb_priv->td[0].start_seg;
	ep_ring->cycle_state = start_cycle;
	ep_ring->num_trbs_free = ep_ring->num_trbs_free_temp;
	usb_hcd_unlink_urb_from_ep(bus_to_hcd(urb->dev->bus), urb);
	return ret;
}

/*
 * Check transfer ring to guarantee there is enough room for the urb.
 * Update ISO URB start_frame and interval.
 * Update interval as xhci_queue_intr_tx does. Use xhci frame_index to
 * update urb->start_frame if URB_ISO_ASAP is set in transfer_flags or
 * Contiguous Frame ID is not supported by HC.
 */
int xhci_queue_isoc_tx_prepare(struct xhci_hcd *xhci, gfp_t mem_flags,
		struct urb *urb, int slot_id, unsigned int ep_index)
{
	struct xhci_virt_device *xdev;
	struct xhci_ring *ep_ring;
	struct xhci_ep_ctx *ep_ctx;
	int start_frame;
	int num_tds, num_trbs, i;
	int ret;
	struct xhci_virt_ep *xep;
	int ist;

	xdev = xhci->devs[slot_id];
	xep = &xhci->devs[slot_id]->eps[ep_index];
	ep_ring = xdev->eps[ep_index].ring;
	ep_ctx = xhci_get_ep_ctx(xhci, xdev->out_ctx, ep_index);

	num_trbs = 0;
	num_tds = urb->number_of_packets;
	for (i = 0; i < num_tds; i++)
		num_trbs += count_isoc_trbs_needed(urb, i);

	/* Check the ring to guarantee there is enough room for the whole urb.
	 * Do not insert any td of the urb to the ring if the check failed.
	 */
	ret = prepare_ring(xhci, ep_ring, GET_EP_CTX_STATE(ep_ctx),
			   num_trbs, mem_flags);
	if (ret)
		return ret;

	/*
	 * Check interval value. This should be done before we start to
	 * calculate the start frame value.
	 */
	check_interval(xhci, urb, ep_ctx);

	/* Calculate the start frame and put it in urb->start_frame. */
	if (HCC_CFC(xhci->hcc_params) && !list_empty(&ep_ring->td_list)) {
		if (GET_EP_CTX_STATE(ep_ctx) ==	EP_STATE_RUNNING) {
			urb->start_frame = xep->next_frame_id;
			goto skip_start_over;
		}
	}

	start_frame = readl(&xhci->run_regs->microframe_index);
	start_frame &= 0x3fff;
	/*
	 * Round up to the next frame and consider the time before trb really
	 * gets scheduled by hardare.
	 */
	ist = HCS_IST(xhci->hcs_params2) & 0x7;
	if (HCS_IST(xhci->hcs_params2) & (1 << 3))
		ist <<= 3;
	start_frame += ist + XHCI_CFC_DELAY;
	start_frame = roundup(start_frame, 8);

	/*
	 * Round up to the next ESIT (Endpoint Service Interval Time) if ESIT
	 * is greate than 8 microframes.
	 */
	if (urb->dev->speed == USB_SPEED_LOW ||
			urb->dev->speed == USB_SPEED_FULL) {
		start_frame = roundup(start_frame, urb->interval << 3);
		urb->start_frame = start_frame >> 3;
	} else {
		start_frame = roundup(start_frame, urb->interval);
		urb->start_frame = start_frame;
	}

skip_start_over:
	ep_ring->num_trbs_free_temp = ep_ring->num_trbs_free;

	return xhci_queue_isoc_tx(xhci, mem_flags, urb, slot_id, ep_index);
}

/****		Command Ring Operations		****/

/* Generic function for queueing a command TRB on the command ring.
 * Check to make sure there's room on the command ring for one command TRB.
 * Also check that there's room reserved for commands that must not fail.
 * If this is a command that must not fail, meaning command_must_succeed = TRUE,
 * then only check for the number of reserved spots.
 * Don't decrement xhci->cmd_ring_reserved_trbs after we've queued the TRB
 * because the command event handler may want to resubmit a failed command.
 */
static int queue_command(struct xhci_hcd *xhci, struct xhci_command *cmd,
			 u32 field1, u32 field2,
			 u32 field3, u32 field4, bool command_must_succeed)
{
	int reserved_trbs = xhci->cmd_ring_reserved_trbs;
	int ret;

	if ((xhci->xhc_state & XHCI_STATE_DYING) ||
		(xhci->xhc_state & XHCI_STATE_HALTED)) {
		xhci_dbg(xhci, "xHCI dying or halted, can't queue_command\n");
		return -ESHUTDOWN;
	}

	if (!command_must_succeed)
		reserved_trbs++;

	ret = prepare_ring(xhci, xhci->cmd_ring, EP_STATE_RUNNING,
			reserved_trbs, GFP_ATOMIC);
	if (ret < 0) {
		xhci_err(xhci, "ERR: No room for command on command ring\n");
		if (command_must_succeed)
			xhci_err(xhci, "ERR: Reserved TRB counting for "
					"unfailable commands failed.\n");
		return ret;
	}

	cmd->command_trb = xhci->cmd_ring->enqueue;

	/* if there are no other commands queued we start the timeout timer */
	if (list_empty(&xhci->cmd_list)) {
		xhci->current_cmd = cmd;
		xhci_mod_cmd_timer(xhci, XHCI_CMD_DEFAULT_TIMEOUT);
	}

	list_add_tail(&cmd->cmd_list, &xhci->cmd_list);

	queue_trb(xhci, xhci->cmd_ring, false, field1, field2, field3,
			field4 | xhci->cmd_ring->cycle_state);
	return 0;
}

/* Queue a slot enable or disable request on the command ring */
int xhci_queue_slot_control(struct xhci_hcd *xhci, struct xhci_command *cmd,
		u32 trb_type, u32 slot_id)
{
	return queue_command(xhci, cmd, 0, 0, 0,
			TRB_TYPE(trb_type) | SLOT_ID_FOR_TRB(slot_id), false);
}

/* Queue an address device command TRB */
int xhci_queue_address_device(struct xhci_hcd *xhci, struct xhci_command *cmd,
		dma_addr_t in_ctx_ptr, u32 slot_id, enum xhci_setup_dev setup)
{
	return queue_command(xhci, cmd, lower_32_bits(in_ctx_ptr),
			upper_32_bits((u64) in_ctx_ptr), 0,
			TRB_TYPE(TRB_ADDR_DEV) | SLOT_ID_FOR_TRB(slot_id)
			| (setup == SETUP_CONTEXT_ONLY ? TRB_BSR : 0), false);
}

int xhci_queue_vendor_command(struct xhci_hcd *xhci, struct xhci_command *cmd,
		u32 field1, u32 field2, u32 field3, u32 field4)
{
	return queue_command(xhci, cmd, field1, field2, field3, field4, false);
}

/* Queue a reset device command TRB */
int xhci_queue_reset_device(struct xhci_hcd *xhci, struct xhci_command *cmd,
		u32 slot_id)
{
	return queue_command(xhci, cmd, 0, 0, 0,
			TRB_TYPE(TRB_RESET_DEV) | SLOT_ID_FOR_TRB(slot_id),
			false);
}

/* Queue a configure endpoint command TRB */
int xhci_queue_configure_endpoint(struct xhci_hcd *xhci,
		struct xhci_command *cmd, dma_addr_t in_ctx_ptr,
		u32 slot_id, bool command_must_succeed)
{
	return queue_command(xhci, cmd, lower_32_bits(in_ctx_ptr),
			upper_32_bits((u64) in_ctx_ptr), 0,
			TRB_TYPE(TRB_CONFIG_EP) | SLOT_ID_FOR_TRB(slot_id),
			command_must_succeed);
}

/* Queue an evaluate context command TRB */
int xhci_queue_evaluate_context(struct xhci_hcd *xhci, struct xhci_command *cmd,
		dma_addr_t in_ctx_ptr, u32 slot_id, bool command_must_succeed)
{
	return queue_command(xhci, cmd, lower_32_bits(in_ctx_ptr),
			upper_32_bits((u64) in_ctx_ptr), 0,
			TRB_TYPE(TRB_EVAL_CONTEXT) | SLOT_ID_FOR_TRB(slot_id),
			command_must_succeed);
}

/*
 * Suspend is set to indicate "Stop Endpoint Command" is being issued to stop
 * activity on an endpoint that is about to be suspended.
 */
int xhci_queue_stop_endpoint(struct xhci_hcd *xhci, struct xhci_command *cmd,
			     int slot_id, unsigned int ep_index, int suspend)
{
	u32 trb_slot_id = SLOT_ID_FOR_TRB(slot_id);
	u32 trb_ep_index = EP_ID_FOR_TRB(ep_index);
	u32 type = TRB_TYPE(TRB_STOP_RING);
	u32 trb_suspend = SUSPEND_PORT_FOR_TRB(suspend);

	return queue_command(xhci, cmd, 0, 0, 0,
			trb_slot_id | trb_ep_index | type | trb_suspend, false);
}
EXPORT_SYMBOL_GPL(xhci_queue_stop_endpoint);

int xhci_queue_reset_ep(struct xhci_hcd *xhci, struct xhci_command *cmd,
			int slot_id, unsigned int ep_index,
			enum xhci_ep_reset_type reset_type)
{
	u32 trb_slot_id = SLOT_ID_FOR_TRB(slot_id);
	u32 trb_ep_index = EP_ID_FOR_TRB(ep_index);
	u32 type = TRB_TYPE(TRB_RESET_EP);

	if (reset_type == EP_SOFT_RESET)
		type |= TRB_TSP;

	return queue_command(xhci, cmd, 0, 0, 0,
			trb_slot_id | trb_ep_index | type, false);
}<|MERGE_RESOLUTION|>--- conflicted
+++ resolved
@@ -3939,11 +3939,7 @@
 		field |= TRB_DIR_IN;
 		queue_trb(xhci, ep_ring, true,
 				lower_32_bits(urb->transfer_dma),
-<<<<<<< HEAD
-				upper_32_bits(urb->transfer_dma),
-=======
 				upper_32_bits((u64) urb->transfer_dma),
->>>>>>> 306b16e5
 				length_field,
 				field | ep_ring->cycle_state);
 	}
