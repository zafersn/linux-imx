// SPDX-License-Identifier: GPL-2.0+
/*
 * caam - Freescale FSL CAAM support for crypto API
 *
 * Copyright 2008-2011 Freescale Semiconductor, Inc.
 * Copyright 2016-2019 NXP
 *
 * Based on talitos crypto API driver.
 *
 * relationship of job descriptors to shared descriptors (SteveC Dec 10 2008):
 *
 * ---------------                     ---------------
 * | JobDesc #1  |-------------------->|  ShareDesc  |
 * | *(packet 1) |                     |   (PDB)     |
 * ---------------      |------------->|  (hashKey)  |
 *       .              |              | (cipherKey) |
 *       .              |    |-------->| (operation) |
 * ---------------      |    |         ---------------
 * | JobDesc #2  |------|    |
 * | *(packet 2) |           |
 * ---------------           |
 *       .                   |
 *       .                   |
 * ---------------           |
 * | JobDesc #3  |------------
 * | *(packet 3) |
 * ---------------
 *
 * The SharedDesc never changes for a connection unless rekeyed, but
 * each packet will likely be in a different place. So all we need
 * to know to process the packet is where the input is, where the
 * output goes, and what context we want to process with. Context is
 * in the SharedDesc, packet references in the JobDesc.
 *
 * So, a job desc looks like:
 *
 * ---------------------
 * | Header            |
 * | ShareDesc Pointer |
 * | SEQ_OUT_PTR       |
 * | (output buffer)   |
 * | (output length)   |
 * | SEQ_IN_PTR        |
 * | (input buffer)    |
 * | (input length)    |
 * ---------------------
 */

#include "compat.h"

#include "regs.h"
#include "intern.h"
#include "desc_constr.h"
#include "jr.h"
#include "error.h"
#include "sg_sw_sec4.h"
#include "key_gen.h"
#include "caamalg_desc.h"

/*
 * crypto alg
 */
#define CAAM_CRA_PRIORITY		3000
/* max key is sum of AES_MAX_KEY_SIZE, max split key size */
#define CAAM_MAX_KEY_SIZE		(AES_MAX_KEY_SIZE + \
					 CTR_RFC3686_NONCE_SIZE + \
					 SHA512_DIGEST_SIZE * 2)

#define AEAD_DESC_JOB_IO_LEN		(DESC_JOB_IO_LEN + CAAM_CMD_SZ * 2)
#define GCM_DESC_JOB_IO_LEN		(AEAD_DESC_JOB_IO_LEN + \
					 CAAM_CMD_SZ * 4)
#define AUTHENC_DESC_JOB_IO_LEN		(AEAD_DESC_JOB_IO_LEN + \
					 CAAM_CMD_SZ * 5)

#define CHACHAPOLY_DESC_JOB_IO_LEN	(AEAD_DESC_JOB_IO_LEN + CAAM_CMD_SZ * 6)

#define DESC_MAX_USED_BYTES		(CAAM_DESC_BYTES_MAX - DESC_JOB_IO_LEN)
#define DESC_MAX_USED_LEN		(DESC_MAX_USED_BYTES / CAAM_CMD_SZ)

#ifdef DEBUG
/* for print_hex_dumps with line references */
#define debug(format, arg...) printk(format, arg)
#else
#define debug(format, arg...)
#endif

struct caam_alg_entry {
	int class1_alg_type;
	int class2_alg_type;
	bool rfc3686;
	bool geniv;
	bool nodkp;
};

struct caam_aead_alg {
	struct aead_alg aead;
	struct caam_alg_entry caam;
	bool registered;
};

struct caam_skcipher_alg {
	struct skcipher_alg skcipher;
	struct caam_alg_entry caam;
	bool registered;
};

/*
 * per-session context
 */
struct caam_ctx {
	u32 sh_desc_enc[DESC_MAX_USED_LEN];
	u32 sh_desc_dec[DESC_MAX_USED_LEN];
	u8 key[CAAM_MAX_KEY_SIZE];
	dma_addr_t sh_desc_enc_dma;
	dma_addr_t sh_desc_dec_dma;
	dma_addr_t key_dma;
	enum dma_data_direction dir;
	struct device *jrdev;
	struct alginfo adata;
	struct alginfo cdata;
	unsigned int authsize;
};

static int aead_null_set_sh_desc(struct crypto_aead *aead)
{
	struct caam_ctx *ctx = crypto_aead_ctx(aead);
	struct device *jrdev = ctx->jrdev;
	struct caam_drv_private *ctrlpriv = dev_get_drvdata(jrdev->parent);
	u32 *desc;
	int rem_bytes = CAAM_DESC_BYTES_MAX - AEAD_DESC_JOB_IO_LEN -
			ctx->adata.keylen_pad;

	/*
	 * Job Descriptor and Shared Descriptors
	 * must all fit into the 64-word Descriptor h/w Buffer
	 */
	if (rem_bytes >= DESC_AEAD_NULL_ENC_LEN) {
		ctx->adata.key_inline = true;
		ctx->adata.key_virt = ctx->key;
	} else {
		ctx->adata.key_inline = false;
		ctx->adata.key_dma = ctx->key_dma;
	}

	/* aead_encrypt shared descriptor */
	desc = ctx->sh_desc_enc;
	cnstr_shdsc_aead_null_encap(desc, &ctx->adata, ctx->authsize,
				    ctrlpriv->era);
	dma_sync_single_for_device(jrdev, ctx->sh_desc_enc_dma,
				   desc_bytes(desc), ctx->dir);

	/*
	 * Job Descriptor and Shared Descriptors
	 * must all fit into the 64-word Descriptor h/w Buffer
	 */
	if (rem_bytes >= DESC_AEAD_NULL_DEC_LEN) {
		ctx->adata.key_inline = true;
		ctx->adata.key_virt = ctx->key;
	} else {
		ctx->adata.key_inline = false;
		ctx->adata.key_dma = ctx->key_dma;
	}

	/* aead_decrypt shared descriptor */
	desc = ctx->sh_desc_dec;
	cnstr_shdsc_aead_null_decap(desc, &ctx->adata, ctx->authsize,
				    ctrlpriv->era);
	dma_sync_single_for_device(jrdev, ctx->sh_desc_dec_dma,
				   desc_bytes(desc), ctx->dir);

	return 0;
}

static int aead_set_sh_desc(struct crypto_aead *aead)
{
	struct caam_aead_alg *alg = container_of(crypto_aead_alg(aead),
						 struct caam_aead_alg, aead);
	unsigned int ivsize = crypto_aead_ivsize(aead);
	struct caam_ctx *ctx = crypto_aead_ctx(aead);
	struct device *jrdev = ctx->jrdev;
	struct caam_drv_private *ctrlpriv = dev_get_drvdata(jrdev->parent);
	u32 ctx1_iv_off = 0;
	u32 *desc, *nonce = NULL;
	u32 inl_mask;
	unsigned int data_len[2];
	const bool ctr_mode = ((ctx->cdata.algtype & OP_ALG_AAI_MASK) ==
			       OP_ALG_AAI_CTR_MOD128);
	const bool is_rfc3686 = alg->caam.rfc3686;

	if (!ctx->authsize)
		return 0;

	/* NULL encryption / decryption */
	if (!ctx->cdata.keylen)
		return aead_null_set_sh_desc(aead);

	/*
	 * AES-CTR needs to load IV in CONTEXT1 reg
	 * at an offset of 128bits (16bytes)
	 * CONTEXT1[255:128] = IV
	 */
	if (ctr_mode)
		ctx1_iv_off = 16;

	/*
	 * RFC3686 specific:
	 *	CONTEXT1[255:128] = {NONCE, IV, COUNTER}
	 */
	if (is_rfc3686) {
		ctx1_iv_off = 16 + CTR_RFC3686_NONCE_SIZE;
		nonce = (u32 *)((void *)ctx->key + ctx->adata.keylen_pad +
				ctx->cdata.keylen - CTR_RFC3686_NONCE_SIZE);
	}

	data_len[0] = ctx->adata.keylen_pad;
	data_len[1] = ctx->cdata.keylen;

	if (alg->caam.geniv)
		goto skip_enc;

	/*
	 * Job Descriptor and Shared Descriptors
	 * must all fit into the 64-word Descriptor h/w Buffer
	 */
	if (desc_inline_query(DESC_AEAD_ENC_LEN +
			      (is_rfc3686 ? DESC_AEAD_CTR_RFC3686_LEN : 0),
			      AUTHENC_DESC_JOB_IO_LEN, data_len, &inl_mask,
			      ARRAY_SIZE(data_len)) < 0)
		return -EINVAL;

	if (inl_mask & 1)
		ctx->adata.key_virt = ctx->key;
	else
		ctx->adata.key_dma = ctx->key_dma;

	if (inl_mask & 2)
		ctx->cdata.key_virt = ctx->key + ctx->adata.keylen_pad;
	else
		ctx->cdata.key_dma = ctx->key_dma + ctx->adata.keylen_pad;

	ctx->adata.key_inline = !!(inl_mask & 1);
	ctx->cdata.key_inline = !!(inl_mask & 2);

	/* aead_encrypt shared descriptor */
	desc = ctx->sh_desc_enc;
	cnstr_shdsc_aead_encap(desc, &ctx->cdata, &ctx->adata, ivsize,
			       ctx->authsize, is_rfc3686, nonce, ctx1_iv_off,
			       false, ctrlpriv->era);
	dma_sync_single_for_device(jrdev, ctx->sh_desc_enc_dma,
				   desc_bytes(desc), ctx->dir);

skip_enc:
	/*
	 * Job Descriptor and Shared Descriptors
	 * must all fit into the 64-word Descriptor h/w Buffer
	 */
	if (desc_inline_query(DESC_AEAD_DEC_LEN +
			      (is_rfc3686 ? DESC_AEAD_CTR_RFC3686_LEN : 0),
			      AUTHENC_DESC_JOB_IO_LEN, data_len, &inl_mask,
			      ARRAY_SIZE(data_len)) < 0)
		return -EINVAL;

	if (inl_mask & 1)
		ctx->adata.key_virt = ctx->key;
	else
		ctx->adata.key_dma = ctx->key_dma;

	if (inl_mask & 2)
		ctx->cdata.key_virt = ctx->key + ctx->adata.keylen_pad;
	else
		ctx->cdata.key_dma = ctx->key_dma + ctx->adata.keylen_pad;

	ctx->adata.key_inline = !!(inl_mask & 1);
	ctx->cdata.key_inline = !!(inl_mask & 2);

	/* aead_decrypt shared descriptor */
	desc = ctx->sh_desc_dec;
	cnstr_shdsc_aead_decap(desc, &ctx->cdata, &ctx->adata, ivsize,
			       ctx->authsize, alg->caam.geniv, is_rfc3686,
			       nonce, ctx1_iv_off, false, ctrlpriv->era);
	dma_sync_single_for_device(jrdev, ctx->sh_desc_dec_dma,
				   desc_bytes(desc), ctx->dir);

	if (!alg->caam.geniv)
		goto skip_givenc;

	/*
	 * Job Descriptor and Shared Descriptors
	 * must all fit into the 64-word Descriptor h/w Buffer
	 */
	if (desc_inline_query(DESC_AEAD_GIVENC_LEN +
			      (is_rfc3686 ? DESC_AEAD_CTR_RFC3686_LEN : 0),
			      AUTHENC_DESC_JOB_IO_LEN, data_len, &inl_mask,
			      ARRAY_SIZE(data_len)) < 0)
		return -EINVAL;

	if (inl_mask & 1)
		ctx->adata.key_virt = ctx->key;
	else
		ctx->adata.key_dma = ctx->key_dma;

	if (inl_mask & 2)
		ctx->cdata.key_virt = ctx->key + ctx->adata.keylen_pad;
	else
		ctx->cdata.key_dma = ctx->key_dma + ctx->adata.keylen_pad;

	ctx->adata.key_inline = !!(inl_mask & 1);
	ctx->cdata.key_inline = !!(inl_mask & 2);

	/* aead_givencrypt shared descriptor */
	desc = ctx->sh_desc_enc;
	cnstr_shdsc_aead_givencap(desc, &ctx->cdata, &ctx->adata, ivsize,
				  ctx->authsize, is_rfc3686, nonce,
				  ctx1_iv_off, false, ctrlpriv->era);
	dma_sync_single_for_device(jrdev, ctx->sh_desc_enc_dma,
				   desc_bytes(desc), ctx->dir);

skip_givenc:
	return 0;
}

static int aead_setauthsize(struct crypto_aead *authenc,
				    unsigned int authsize)
{
	struct caam_ctx *ctx = crypto_aead_ctx(authenc);

	ctx->authsize = authsize;
	aead_set_sh_desc(authenc);

	return 0;
}

static int gcm_set_sh_desc(struct crypto_aead *aead)
{
	struct caam_ctx *ctx = crypto_aead_ctx(aead);
	struct device *jrdev = ctx->jrdev;
	unsigned int ivsize = crypto_aead_ivsize(aead);
	u32 *desc;
	int rem_bytes = CAAM_DESC_BYTES_MAX - GCM_DESC_JOB_IO_LEN -
			ctx->cdata.keylen;

	if (!ctx->cdata.keylen || !ctx->authsize)
		return 0;

	/*
	 * AES GCM encrypt shared descriptor
	 * Job Descriptor and Shared Descriptor
	 * must fit into the 64-word Descriptor h/w Buffer
	 */
	if (rem_bytes >= DESC_GCM_ENC_LEN) {
		ctx->cdata.key_inline = true;
		ctx->cdata.key_virt = ctx->key;
	} else {
		ctx->cdata.key_inline = false;
		ctx->cdata.key_dma = ctx->key_dma;
	}

	desc = ctx->sh_desc_enc;
	cnstr_shdsc_gcm_encap(desc, &ctx->cdata, ivsize, ctx->authsize, false);
	dma_sync_single_for_device(jrdev, ctx->sh_desc_enc_dma,
				   desc_bytes(desc), ctx->dir);

	/*
	 * Job Descriptor and Shared Descriptors
	 * must all fit into the 64-word Descriptor h/w Buffer
	 */
	if (rem_bytes >= DESC_GCM_DEC_LEN) {
		ctx->cdata.key_inline = true;
		ctx->cdata.key_virt = ctx->key;
	} else {
		ctx->cdata.key_inline = false;
		ctx->cdata.key_dma = ctx->key_dma;
	}

	desc = ctx->sh_desc_dec;
	cnstr_shdsc_gcm_decap(desc, &ctx->cdata, ivsize, ctx->authsize, false);
	dma_sync_single_for_device(jrdev, ctx->sh_desc_dec_dma,
				   desc_bytes(desc), ctx->dir);

	return 0;
}

static int gcm_setauthsize(struct crypto_aead *authenc, unsigned int authsize)
{
	struct caam_ctx *ctx = crypto_aead_ctx(authenc);

	ctx->authsize = authsize;
	gcm_set_sh_desc(authenc);

	return 0;
}

static int rfc4106_set_sh_desc(struct crypto_aead *aead)
{
	struct caam_ctx *ctx = crypto_aead_ctx(aead);
	struct device *jrdev = ctx->jrdev;
	unsigned int ivsize = crypto_aead_ivsize(aead);
	u32 *desc;
	int rem_bytes = CAAM_DESC_BYTES_MAX - GCM_DESC_JOB_IO_LEN -
			ctx->cdata.keylen;

	if (!ctx->cdata.keylen || !ctx->authsize)
		return 0;

	/*
	 * RFC4106 encrypt shared descriptor
	 * Job Descriptor and Shared Descriptor
	 * must fit into the 64-word Descriptor h/w Buffer
	 */
	if (rem_bytes >= DESC_RFC4106_ENC_LEN) {
		ctx->cdata.key_inline = true;
		ctx->cdata.key_virt = ctx->key;
	} else {
		ctx->cdata.key_inline = false;
		ctx->cdata.key_dma = ctx->key_dma;
	}

	desc = ctx->sh_desc_enc;
	cnstr_shdsc_rfc4106_encap(desc, &ctx->cdata, ivsize, ctx->authsize,
				  false);
	dma_sync_single_for_device(jrdev, ctx->sh_desc_enc_dma,
				   desc_bytes(desc), ctx->dir);

	/*
	 * Job Descriptor and Shared Descriptors
	 * must all fit into the 64-word Descriptor h/w Buffer
	 */
	if (rem_bytes >= DESC_RFC4106_DEC_LEN) {
		ctx->cdata.key_inline = true;
		ctx->cdata.key_virt = ctx->key;
	} else {
		ctx->cdata.key_inline = false;
		ctx->cdata.key_dma = ctx->key_dma;
	}

	desc = ctx->sh_desc_dec;
	cnstr_shdsc_rfc4106_decap(desc, &ctx->cdata, ivsize, ctx->authsize,
				  false);
	dma_sync_single_for_device(jrdev, ctx->sh_desc_dec_dma,
				   desc_bytes(desc), ctx->dir);

	return 0;
}

static int rfc4106_setauthsize(struct crypto_aead *authenc,
			       unsigned int authsize)
{
	struct caam_ctx *ctx = crypto_aead_ctx(authenc);

	ctx->authsize = authsize;
	rfc4106_set_sh_desc(authenc);

	return 0;
}

static int rfc4543_set_sh_desc(struct crypto_aead *aead)
{
	struct caam_ctx *ctx = crypto_aead_ctx(aead);
	struct device *jrdev = ctx->jrdev;
	unsigned int ivsize = crypto_aead_ivsize(aead);
	u32 *desc;
	int rem_bytes = CAAM_DESC_BYTES_MAX - GCM_DESC_JOB_IO_LEN -
			ctx->cdata.keylen;

	if (!ctx->cdata.keylen || !ctx->authsize)
		return 0;

	/*
	 * RFC4543 encrypt shared descriptor
	 * Job Descriptor and Shared Descriptor
	 * must fit into the 64-word Descriptor h/w Buffer
	 */
	if (rem_bytes >= DESC_RFC4543_ENC_LEN) {
		ctx->cdata.key_inline = true;
		ctx->cdata.key_virt = ctx->key;
	} else {
		ctx->cdata.key_inline = false;
		ctx->cdata.key_dma = ctx->key_dma;
	}

	desc = ctx->sh_desc_enc;
	cnstr_shdsc_rfc4543_encap(desc, &ctx->cdata, ivsize, ctx->authsize,
				  false);
	dma_sync_single_for_device(jrdev, ctx->sh_desc_enc_dma,
				   desc_bytes(desc), ctx->dir);

	/*
	 * Job Descriptor and Shared Descriptors
	 * must all fit into the 64-word Descriptor h/w Buffer
	 */
	if (rem_bytes >= DESC_RFC4543_DEC_LEN) {
		ctx->cdata.key_inline = true;
		ctx->cdata.key_virt = ctx->key;
	} else {
		ctx->cdata.key_inline = false;
		ctx->cdata.key_dma = ctx->key_dma;
	}

	desc = ctx->sh_desc_dec;
	cnstr_shdsc_rfc4543_decap(desc, &ctx->cdata, ivsize, ctx->authsize,
				  false);
	dma_sync_single_for_device(jrdev, ctx->sh_desc_dec_dma,
				   desc_bytes(desc), ctx->dir);

	return 0;
}

static int rfc4543_setauthsize(struct crypto_aead *authenc,
			       unsigned int authsize)
{
	struct caam_ctx *ctx = crypto_aead_ctx(authenc);

	ctx->authsize = authsize;
	rfc4543_set_sh_desc(authenc);

	return 0;
}

static int chachapoly_set_sh_desc(struct crypto_aead *aead)
{
	struct caam_ctx *ctx = crypto_aead_ctx(aead);
	struct device *jrdev = ctx->jrdev;
	unsigned int ivsize = crypto_aead_ivsize(aead);
	u32 *desc;

	if (!ctx->cdata.keylen || !ctx->authsize)
		return 0;

	desc = ctx->sh_desc_enc;
	cnstr_shdsc_chachapoly(desc, &ctx->cdata, &ctx->adata, ivsize,
			       ctx->authsize, true, false);
	dma_sync_single_for_device(jrdev, ctx->sh_desc_enc_dma,
				   desc_bytes(desc), ctx->dir);

	desc = ctx->sh_desc_dec;
	cnstr_shdsc_chachapoly(desc, &ctx->cdata, &ctx->adata, ivsize,
			       ctx->authsize, false, false);
	dma_sync_single_for_device(jrdev, ctx->sh_desc_dec_dma,
				   desc_bytes(desc), ctx->dir);

	return 0;
}

static int chachapoly_setauthsize(struct crypto_aead *aead,
				  unsigned int authsize)
{
	struct caam_ctx *ctx = crypto_aead_ctx(aead);

	if (authsize != POLY1305_DIGEST_SIZE)
		return -EINVAL;

	ctx->authsize = authsize;
	return chachapoly_set_sh_desc(aead);
}

static int chachapoly_setkey(struct crypto_aead *aead, const u8 *key,
			     unsigned int keylen)
{
	struct caam_ctx *ctx = crypto_aead_ctx(aead);
	unsigned int ivsize = crypto_aead_ivsize(aead);
	unsigned int saltlen = CHACHAPOLY_IV_SIZE - ivsize;

	if (keylen != CHACHA_KEY_SIZE + saltlen) {
		crypto_aead_set_flags(aead, CRYPTO_TFM_RES_BAD_KEY_LEN);
		return -EINVAL;
	}

	ctx->cdata.key_virt = key;
	ctx->cdata.keylen = keylen - saltlen;

	return chachapoly_set_sh_desc(aead);
}

static int aead_setkey(struct crypto_aead *aead,
			       const u8 *key, unsigned int keylen)
{
	struct caam_ctx *ctx = crypto_aead_ctx(aead);
	struct device *jrdev = ctx->jrdev;
	struct caam_drv_private *ctrlpriv = dev_get_drvdata(jrdev->parent);
	struct crypto_authenc_keys keys;
	int ret = 0;

	if (crypto_authenc_extractkeys(&keys, key, keylen) != 0)
		goto badkey;

#ifdef DEBUG
	printk(KERN_ERR "keylen %d enckeylen %d authkeylen %d\n",
	       keys.authkeylen + keys.enckeylen, keys.enckeylen,
	       keys.authkeylen);
	print_hex_dump(KERN_ERR, "key in @"__stringify(__LINE__)": ",
		       DUMP_PREFIX_ADDRESS, 16, 4, key, keylen, 1);
#endif

	/*
	 * If DKP is supported, use it in the shared descriptor to generate
	 * the split key.
	 */
	if (ctrlpriv->era >= 6) {
		ctx->adata.keylen = keys.authkeylen;
		ctx->adata.keylen_pad = split_key_len(ctx->adata.algtype &
						      OP_ALG_ALGSEL_MASK);

		if (ctx->adata.keylen_pad + keys.enckeylen > CAAM_MAX_KEY_SIZE)
			goto badkey;

		memcpy(ctx->key, keys.authkey, keys.authkeylen);
		memcpy(ctx->key + ctx->adata.keylen_pad, keys.enckey,
		       keys.enckeylen);
		dma_sync_single_for_device(jrdev, ctx->key_dma,
					   ctx->adata.keylen_pad +
					   keys.enckeylen, ctx->dir);
		goto skip_split_key;
	}

	ret = gen_split_key(ctx->jrdev, ctx->key, &ctx->adata, keys.authkey,
			    keys.authkeylen, CAAM_MAX_KEY_SIZE -
			    keys.enckeylen);
	if (ret) {
		goto badkey;
	}

	/* postpend encryption key to auth split key */
	memcpy(ctx->key + ctx->adata.keylen_pad, keys.enckey, keys.enckeylen);
	dma_sync_single_for_device(jrdev, ctx->key_dma, ctx->adata.keylen_pad +
				   keys.enckeylen, ctx->dir);
#ifdef DEBUG
	print_hex_dump(KERN_ERR, "ctx.key@"__stringify(__LINE__)": ",
		       DUMP_PREFIX_ADDRESS, 16, 4, ctx->key,
		       ctx->adata.keylen_pad + keys.enckeylen, 1);
#endif

skip_split_key:
	ctx->cdata.keylen = keys.enckeylen;
	memzero_explicit(&keys, sizeof(keys));
	return aead_set_sh_desc(aead);
badkey:
	crypto_aead_set_flags(aead, CRYPTO_TFM_RES_BAD_KEY_LEN);
	memzero_explicit(&keys, sizeof(keys));
	return -EINVAL;
}

static int des3_aead_setkey(struct crypto_aead *aead, const u8 *key,
			    unsigned int keylen)
{
	struct crypto_authenc_keys keys;
	u32 flags;
	int err;

	err = crypto_authenc_extractkeys(&keys, key, keylen);
	if (unlikely(err))
		goto badkey;

	err = -EINVAL;
	if (keys.enckeylen != DES3_EDE_KEY_SIZE)
		goto badkey;

	flags = crypto_aead_get_flags(aead);
	err = __des3_verify_key(&flags, keys.enckey);
	if (unlikely(err)) {
		crypto_aead_set_flags(aead, flags);
		goto out;
	}

	err = aead_setkey(aead, key, keylen);

out:
	memzero_explicit(&keys, sizeof(keys));
	return err;

badkey:
	crypto_aead_set_flags(aead, CRYPTO_TFM_RES_BAD_KEY_LEN);
	goto out;
}

static int gcm_setkey(struct crypto_aead *aead,
		      const u8 *key, unsigned int keylen)
{
	struct caam_ctx *ctx = crypto_aead_ctx(aead);
	struct device *jrdev = ctx->jrdev;

#ifdef DEBUG
	print_hex_dump(KERN_ERR, "key in @"__stringify(__LINE__)": ",
		       DUMP_PREFIX_ADDRESS, 16, 4, key, keylen, 1);
#endif

	memcpy(ctx->key, key, keylen);
	dma_sync_single_for_device(jrdev, ctx->key_dma, keylen, ctx->dir);
	ctx->cdata.keylen = keylen;

	return gcm_set_sh_desc(aead);
}

static int rfc4106_setkey(struct crypto_aead *aead,
			  const u8 *key, unsigned int keylen)
{
	struct caam_ctx *ctx = crypto_aead_ctx(aead);
	struct device *jrdev = ctx->jrdev;

	if (keylen < 4)
		return -EINVAL;

#ifdef DEBUG
	print_hex_dump(KERN_ERR, "key in @"__stringify(__LINE__)": ",
		       DUMP_PREFIX_ADDRESS, 16, 4, key, keylen, 1);
#endif

	memcpy(ctx->key, key, keylen);

	/*
	 * The last four bytes of the key material are used as the salt value
	 * in the nonce. Update the AES key length.
	 */
	ctx->cdata.keylen = keylen - 4;
	dma_sync_single_for_device(jrdev, ctx->key_dma, ctx->cdata.keylen,
				   ctx->dir);
	return rfc4106_set_sh_desc(aead);
}

static int rfc4543_setkey(struct crypto_aead *aead,
			  const u8 *key, unsigned int keylen)
{
	struct caam_ctx *ctx = crypto_aead_ctx(aead);
	struct device *jrdev = ctx->jrdev;

	if (keylen < 4)
		return -EINVAL;

#ifdef DEBUG
	print_hex_dump(KERN_ERR, "key in @"__stringify(__LINE__)": ",
		       DUMP_PREFIX_ADDRESS, 16, 4, key, keylen, 1);
#endif

	memcpy(ctx->key, key, keylen);

	/*
	 * The last four bytes of the key material are used as the salt value
	 * in the nonce. Update the AES key length.
	 */
	ctx->cdata.keylen = keylen - 4;
	dma_sync_single_for_device(jrdev, ctx->key_dma, ctx->cdata.keylen,
				   ctx->dir);
	return rfc4543_set_sh_desc(aead);
}

static int skcipher_setkey(struct crypto_skcipher *skcipher, const u8 *key,
			   unsigned int keylen)
{
	struct caam_ctx *ctx = crypto_skcipher_ctx(skcipher);
	struct caam_skcipher_alg *alg =
		container_of(crypto_skcipher_alg(skcipher), typeof(*alg),
			     skcipher);
	struct device *jrdev = ctx->jrdev;
	unsigned int ivsize = crypto_skcipher_ivsize(skcipher);
	u32 *desc;
	u32 ctx1_iv_off = 0;
	const bool ctr_mode = ((ctx->cdata.algtype & OP_ALG_AAI_MASK) ==
			       OP_ALG_AAI_CTR_MOD128);
	const bool is_rfc3686 = alg->caam.rfc3686;

#ifdef DEBUG
	print_hex_dump(KERN_ERR, "key in @"__stringify(__LINE__)": ",
		       DUMP_PREFIX_ADDRESS, 16, 4, key, keylen, 1);
#endif
	/*
	 * AES-CTR needs to load IV in CONTEXT1 reg
	 * at an offset of 128bits (16bytes)
	 * CONTEXT1[255:128] = IV
	 */
	if (ctr_mode)
		ctx1_iv_off = 16;

	/*
	 * RFC3686 specific:
	 *	| CONTEXT1[255:128] = {NONCE, IV, COUNTER}
	 *	| *key = {KEY, NONCE}
	 */
	if (is_rfc3686) {
		ctx1_iv_off = 16 + CTR_RFC3686_NONCE_SIZE;
		keylen -= CTR_RFC3686_NONCE_SIZE;
	}

	ctx->cdata.keylen = keylen;
	ctx->cdata.key_virt = key;
	ctx->cdata.key_inline = true;

	/* skcipher_encrypt shared descriptor */
	desc = ctx->sh_desc_enc;
	cnstr_shdsc_skcipher_encap(desc, &ctx->cdata, ivsize, is_rfc3686,
				   ctx1_iv_off);
	dma_sync_single_for_device(jrdev, ctx->sh_desc_enc_dma,
				   desc_bytes(desc), ctx->dir);

	/* skcipher_decrypt shared descriptor */
	desc = ctx->sh_desc_dec;
	cnstr_shdsc_skcipher_decap(desc, &ctx->cdata, ivsize, is_rfc3686,
				   ctx1_iv_off);
	dma_sync_single_for_device(jrdev, ctx->sh_desc_dec_dma,
				   desc_bytes(desc), ctx->dir);

	return 0;
}

static int des_skcipher_setkey(struct crypto_skcipher *skcipher,
			       const u8 *key, unsigned int keylen)
{
	u32 tmp[DES3_EDE_EXPKEY_WORDS];
	struct crypto_tfm *tfm = crypto_skcipher_tfm(skcipher);

	if (keylen == DES3_EDE_KEY_SIZE &&
	    __des3_ede_setkey(tmp, &tfm->crt_flags, key, DES3_EDE_KEY_SIZE)) {
		return -EINVAL;
	}

	if (!des_ekey(tmp, key) && (crypto_skcipher_get_flags(skcipher) &
	    CRYPTO_TFM_REQ_FORBID_WEAK_KEYS)) {
		crypto_skcipher_set_flags(skcipher,
					  CRYPTO_TFM_RES_WEAK_KEY);
		return -EINVAL;
	}

	return skcipher_setkey(skcipher, key, keylen);
}

static int xts_skcipher_setkey(struct crypto_skcipher *skcipher, const u8 *key,
			       unsigned int keylen)
{
	struct caam_ctx *ctx = crypto_skcipher_ctx(skcipher);
	struct device *jrdev = ctx->jrdev;
	u32 *desc;

	if (keylen != 2 * AES_MIN_KEY_SIZE  && keylen != 2 * AES_MAX_KEY_SIZE) {
		crypto_skcipher_set_flags(skcipher, CRYPTO_TFM_RES_BAD_KEY_LEN);
		dev_err(jrdev, "key size mismatch\n");
		return -EINVAL;
	}

	ctx->cdata.keylen = keylen;
	ctx->cdata.key_virt = key;
	ctx->cdata.key_inline = true;

	/* xts_skcipher_encrypt shared descriptor */
	desc = ctx->sh_desc_enc;
	cnstr_shdsc_xts_skcipher_encap(desc, &ctx->cdata);
	dma_sync_single_for_device(jrdev, ctx->sh_desc_enc_dma,
				   desc_bytes(desc), ctx->dir);

	/* xts_skcipher_decrypt shared descriptor */
	desc = ctx->sh_desc_dec;
	cnstr_shdsc_xts_skcipher_decap(desc, &ctx->cdata);
	dma_sync_single_for_device(jrdev, ctx->sh_desc_dec_dma,
				   desc_bytes(desc), ctx->dir);

	return 0;
}

/*
 * aead_edesc - s/w-extended aead descriptor
 * @src_nents: number of segments in input s/w scatterlist
 * @dst_nents: number of segments in output s/w scatterlist
 * @mapped_src_nents: number of segments in input h/w link table
 * @mapped_dst_nents: number of segments in output h/w link table
 * @sec4_sg_bytes: length of dma mapped sec4_sg space
 * @sec4_sg_dma: bus physical mapped address of h/w link table
 * @sec4_sg: pointer to h/w link table
 * @hw_desc: the h/w job descriptor followed by any referenced link tables
 */
struct aead_edesc {
	int src_nents;
	int dst_nents;
	int mapped_src_nents;
	int mapped_dst_nents;
	int sec4_sg_bytes;
	dma_addr_t sec4_sg_dma;
	struct sec4_sg_entry *sec4_sg;
	u32 hw_desc[];
};

/*
 * skcipher_edesc - s/w-extended skcipher descriptor
 * @src_nents: number of segments in input s/w scatterlist
 * @dst_nents: number of segments in output s/w scatterlist
 * @mapped_src_nents: number of segments in input h/w link table
 * @mapped_dst_nents: number of segments in output h/w link table
 * @iv_dma: dma address of iv for checking continuity and link table
 * @sec4_sg_bytes: length of dma mapped sec4_sg space
 * @sec4_sg_dma: bus physical mapped address of h/w link table
 * @sec4_sg: pointer to h/w link table
 * @hw_desc: the h/w job descriptor followed by any referenced link tables
 *	     and IV
 */
struct skcipher_edesc {
	int src_nents;
	int dst_nents;
	int mapped_src_nents;
	int mapped_dst_nents;
	dma_addr_t iv_dma;
	int sec4_sg_bytes;
	dma_addr_t sec4_sg_dma;
	struct sec4_sg_entry *sec4_sg;
	u32 hw_desc[0];
};

static void caam_unmap(struct device *dev, struct scatterlist *src,
		       struct scatterlist *dst, int src_nents,
		       int dst_nents,
		       dma_addr_t iv_dma, int ivsize, dma_addr_t sec4_sg_dma,
		       int sec4_sg_bytes)
{
	if (dst != src) {
		if (src_nents)
			dma_unmap_sg(dev, src, src_nents, DMA_TO_DEVICE);
		if (dst_nents)
			dma_unmap_sg(dev, dst, dst_nents, DMA_FROM_DEVICE);
	} else {
		dma_unmap_sg(dev, src, src_nents, DMA_BIDIRECTIONAL);
	}

	if (iv_dma)
		dma_unmap_single(dev, iv_dma, ivsize, DMA_TO_DEVICE);
	if (sec4_sg_bytes)
		dma_unmap_single(dev, sec4_sg_dma, sec4_sg_bytes,
				 DMA_TO_DEVICE);
}

static void aead_unmap(struct device *dev,
		       struct aead_edesc *edesc,
		       struct aead_request *req)
{
	caam_unmap(dev, req->src, req->dst,
		   edesc->src_nents, edesc->dst_nents, 0, 0,
		   edesc->sec4_sg_dma, edesc->sec4_sg_bytes);
}

static void skcipher_unmap(struct device *dev, struct skcipher_edesc *edesc,
			   struct skcipher_request *req)
{
	struct crypto_skcipher *skcipher = crypto_skcipher_reqtfm(req);
	int ivsize = crypto_skcipher_ivsize(skcipher);

	caam_unmap(dev, req->src, req->dst,
		   edesc->src_nents, edesc->dst_nents,
		   edesc->iv_dma, ivsize,
		   edesc->sec4_sg_dma, edesc->sec4_sg_bytes);
}

static void aead_encrypt_done(struct device *jrdev, u32 *desc, u32 err,
				   void *context)
{
	struct aead_request *req = context;
	struct aead_edesc *edesc;

#ifdef DEBUG
	dev_err(jrdev, "%s %d: err 0x%x\n", __func__, __LINE__, err);
#endif

	edesc = container_of(desc, struct aead_edesc, hw_desc[0]);

	if (err)
		caam_jr_strstatus(jrdev, err);

	aead_unmap(jrdev, edesc, req);

	kfree(edesc);

	aead_request_complete(req, err);
}

static void aead_decrypt_done(struct device *jrdev, u32 *desc, u32 err,
				   void *context)
{
	struct aead_request *req = context;
	struct aead_edesc *edesc;

#ifdef DEBUG
	dev_err(jrdev, "%s %d: err 0x%x\n", __func__, __LINE__, err);
#endif

	edesc = container_of(desc, struct aead_edesc, hw_desc[0]);

	if (err)
		caam_jr_strstatus(jrdev, err);

	aead_unmap(jrdev, edesc, req);

	/*
	 * verify hw auth check passed else return -EBADMSG
	 */
	if ((err & JRSTA_CCBERR_ERRID_MASK) == JRSTA_CCBERR_ERRID_ICVCHK)
		err = -EBADMSG;

	kfree(edesc);

	aead_request_complete(req, err);
}

static void skcipher_encrypt_done(struct device *jrdev, u32 *desc, u32 err,
				  void *context)
{
	struct skcipher_request *req = context;
	struct skcipher_edesc *edesc;
	struct crypto_skcipher *skcipher = crypto_skcipher_reqtfm(req);
	int ivsize = crypto_skcipher_ivsize(skcipher);

#ifdef DEBUG
	dev_err(jrdev, "%s %d: err 0x%x\n", __func__, __LINE__, err);
#endif

	edesc = container_of(desc, struct skcipher_edesc, hw_desc[0]);

	if (err)
		caam_jr_strstatus(jrdev, err);

#ifdef DEBUG
	print_hex_dump(KERN_ERR, "dstiv  @"__stringify(__LINE__)": ",
		       DUMP_PREFIX_ADDRESS, 16, 4, req->iv,
		       edesc->src_nents > 1 ? 100 : ivsize, 1);
#endif
	caam_dump_sg(KERN_ERR, "dst    @" __stringify(__LINE__)": ",
		     DUMP_PREFIX_ADDRESS, 16, 4, req->dst,
		     edesc->dst_nents > 1 ? 100 : req->cryptlen, 1);

	skcipher_unmap(jrdev, edesc, req);

	/*
	 * The crypto API expects us to set the IV (req->iv) to the last
	 * ciphertext block. This is used e.g. by the CTS mode.
	 */
	if (ivsize)
		scatterwalk_map_and_copy(req->iv, req->dst, req->cryptlen -
					 ivsize, ivsize, 0);

	kfree(edesc);

	skcipher_request_complete(req, err);
}

static void skcipher_decrypt_done(struct device *jrdev, u32 *desc, u32 err,
				  void *context)
{
	struct skcipher_request *req = context;
	struct skcipher_edesc *edesc;
#ifdef DEBUG
	struct crypto_skcipher *skcipher = crypto_skcipher_reqtfm(req);
	int ivsize = crypto_skcipher_ivsize(skcipher);

	dev_err(jrdev, "%s %d: err 0x%x\n", __func__, __LINE__, err);
#endif

	edesc = container_of(desc, struct skcipher_edesc, hw_desc[0]);
	if (err)
		caam_jr_strstatus(jrdev, err);

#ifdef DEBUG
	print_hex_dump(KERN_ERR, "dstiv  @"__stringify(__LINE__)": ",
		       DUMP_PREFIX_ADDRESS, 16, 4, req->iv, ivsize, 1);
#endif
	caam_dump_sg(KERN_ERR, "dst    @" __stringify(__LINE__)": ",
		     DUMP_PREFIX_ADDRESS, 16, 4, req->dst,
		     edesc->dst_nents > 1 ? 100 : req->cryptlen, 1);

	skcipher_unmap(jrdev, edesc, req);
	kfree(edesc);

	skcipher_request_complete(req, err);
}

/*
 * Fill in aead job descriptor
 */
static void init_aead_job(struct aead_request *req,
			  struct aead_edesc *edesc,
			  bool all_contig, bool encrypt)
{
	struct crypto_aead *aead = crypto_aead_reqtfm(req);
	struct caam_ctx *ctx = crypto_aead_ctx(aead);
	int authsize = ctx->authsize;
	u32 *desc = edesc->hw_desc;
	u32 out_options, in_options;
	dma_addr_t dst_dma, src_dma;
	int len, sec4_sg_index = 0;
	dma_addr_t ptr;
	u32 *sh_desc;

	sh_desc = encrypt ? ctx->sh_desc_enc : ctx->sh_desc_dec;
	ptr = encrypt ? ctx->sh_desc_enc_dma : ctx->sh_desc_dec_dma;

	len = desc_len(sh_desc);
	init_job_desc_shared(desc, ptr, len, HDR_SHARE_DEFER | HDR_REVERSE);

	if (all_contig) {
		src_dma = edesc->mapped_src_nents ? sg_dma_address(req->src) :
						    0;
		in_options = 0;
	} else {
		src_dma = edesc->sec4_sg_dma;
		sec4_sg_index += edesc->mapped_src_nents;
		in_options = LDST_SGF;
	}

	append_seq_in_ptr(desc, src_dma, req->assoclen + req->cryptlen,
			  in_options);

	dst_dma = src_dma;
	out_options = in_options;

	if (unlikely(req->src != req->dst)) {
		if (!edesc->mapped_dst_nents) {
			dst_dma = 0;
		} else if (edesc->mapped_dst_nents == 1) {
			dst_dma = sg_dma_address(req->dst);
			out_options = 0;
		} else {
			dst_dma = edesc->sec4_sg_dma +
				  sec4_sg_index *
				  sizeof(struct sec4_sg_entry);
			out_options = LDST_SGF;
		}
	}

	if (encrypt)
		append_seq_out_ptr(desc, dst_dma,
				   req->assoclen + req->cryptlen + authsize,
				   out_options);
	else
		append_seq_out_ptr(desc, dst_dma,
				   req->assoclen + req->cryptlen - authsize,
				   out_options);
}

static void init_gcm_job(struct aead_request *req,
			 struct aead_edesc *edesc,
			 bool all_contig, bool encrypt)
{
	struct crypto_aead *aead = crypto_aead_reqtfm(req);
	struct caam_ctx *ctx = crypto_aead_ctx(aead);
	unsigned int ivsize = crypto_aead_ivsize(aead);
	u32 *desc = edesc->hw_desc;
	bool generic_gcm = (ivsize == GCM_AES_IV_SIZE);
	unsigned int last;

	init_aead_job(req, edesc, all_contig, encrypt);
	append_math_add_imm_u32(desc, REG3, ZERO, IMM, req->assoclen);

	/* BUG This should not be specific to generic GCM. */
	last = 0;
	if (encrypt && generic_gcm && !(req->assoclen + req->cryptlen))
		last = FIFOLD_TYPE_LAST1;

	/* Read GCM IV */
	append_cmd(desc, CMD_FIFO_LOAD | FIFOLD_CLASS_CLASS1 | IMMEDIATE |
			 FIFOLD_TYPE_IV | FIFOLD_TYPE_FLUSH1 | GCM_AES_IV_SIZE | last);
	/* Append Salt */
	if (!generic_gcm)
		append_data(desc, ctx->key + ctx->cdata.keylen, 4);
	/* Append IV */
	append_data(desc, req->iv, ivsize);
	/* End of blank commands */
}

static void init_chachapoly_job(struct aead_request *req,
				struct aead_edesc *edesc, bool all_contig,
				bool encrypt)
{
	struct crypto_aead *aead = crypto_aead_reqtfm(req);
	unsigned int ivsize = crypto_aead_ivsize(aead);
	unsigned int assoclen = req->assoclen;
	u32 *desc = edesc->hw_desc;
	u32 ctx_iv_off = 4;

	init_aead_job(req, edesc, all_contig, encrypt);

	if (ivsize != CHACHAPOLY_IV_SIZE) {
		/* IPsec specific: CONTEXT1[223:128] = {NONCE, IV} */
		ctx_iv_off += 4;

		/*
		 * The associated data comes already with the IV but we need
		 * to skip it when we authenticate or encrypt...
		 */
		assoclen -= ivsize;
	}

	append_math_add_imm_u32(desc, REG3, ZERO, IMM, assoclen);

	/*
	 * For IPsec load the IV further in the same register.
	 * For RFC7539 simply load the 12 bytes nonce in a single operation
	 */
	append_load_as_imm(desc, req->iv, ivsize, LDST_CLASS_1_CCB |
			   LDST_SRCDST_BYTE_CONTEXT |
			   ctx_iv_off << LDST_OFFSET_SHIFT);
}

static void init_authenc_job(struct aead_request *req,
			     struct aead_edesc *edesc,
			     bool all_contig, bool encrypt)
{
	struct crypto_aead *aead = crypto_aead_reqtfm(req);
	struct caam_aead_alg *alg = container_of(crypto_aead_alg(aead),
						 struct caam_aead_alg, aead);
	unsigned int ivsize = crypto_aead_ivsize(aead);
	struct caam_ctx *ctx = crypto_aead_ctx(aead);
	struct caam_drv_private *ctrlpriv = dev_get_drvdata(ctx->jrdev->parent);
	const bool ctr_mode = ((ctx->cdata.algtype & OP_ALG_AAI_MASK) ==
			       OP_ALG_AAI_CTR_MOD128);
	const bool is_rfc3686 = alg->caam.rfc3686;
	u32 *desc = edesc->hw_desc;
	u32 ivoffset = 0;

	/*
	 * AES-CTR needs to load IV in CONTEXT1 reg
	 * at an offset of 128bits (16bytes)
	 * CONTEXT1[255:128] = IV
	 */
	if (ctr_mode)
		ivoffset = 16;

	/*
	 * RFC3686 specific:
	 *	CONTEXT1[255:128] = {NONCE, IV, COUNTER}
	 */
	if (is_rfc3686)
		ivoffset = 16 + CTR_RFC3686_NONCE_SIZE;

	init_aead_job(req, edesc, all_contig, encrypt);

	/*
	 * {REG3, DPOVRD} = assoclen, depending on whether MATH command supports
	 * having DPOVRD as destination.
	 */
	if (ctrlpriv->era < 3)
		append_math_add_imm_u32(desc, REG3, ZERO, IMM, req->assoclen);
	else
		append_math_add_imm_u32(desc, DPOVRD, ZERO, IMM, req->assoclen);

	if (ivsize && ((is_rfc3686 && encrypt) || !alg->caam.geniv))
		append_load_as_imm(desc, req->iv, ivsize,
				   LDST_CLASS_1_CCB |
				   LDST_SRCDST_BYTE_CONTEXT |
				   (ivoffset << LDST_OFFSET_SHIFT));
}

/*
 * Fill in skcipher job descriptor
 */
static void init_skcipher_job(struct skcipher_request *req,
			      struct skcipher_edesc *edesc,
			      const bool encrypt)
{
	struct crypto_skcipher *skcipher = crypto_skcipher_reqtfm(req);
	struct caam_ctx *ctx = crypto_skcipher_ctx(skcipher);
	int ivsize = crypto_skcipher_ivsize(skcipher);
	u32 *desc = edesc->hw_desc;
	u32 *sh_desc;
	u32 in_options = 0, out_options = 0;
	dma_addr_t src_dma, dst_dma, ptr;
	int len, sec4_sg_index = 0;

#ifdef DEBUG
	print_hex_dump(KERN_ERR, "presciv@"__stringify(__LINE__)": ",
		       DUMP_PREFIX_ADDRESS, 16, 4, req->iv, ivsize, 1);
	pr_err("asked=%d, cryptlen%d\n",
	       (int)edesc->src_nents > 1 ? 100 : req->cryptlen, req->cryptlen);
#endif
	caam_dump_sg(KERN_ERR, "src    @" __stringify(__LINE__)": ",
		     DUMP_PREFIX_ADDRESS, 16, 4, req->src,
		     edesc->src_nents > 1 ? 100 : req->cryptlen, 1);

	sh_desc = encrypt ? ctx->sh_desc_enc : ctx->sh_desc_dec;
	ptr = encrypt ? ctx->sh_desc_enc_dma : ctx->sh_desc_dec_dma;

	len = desc_len(sh_desc);
	init_job_desc_shared(desc, ptr, len, HDR_SHARE_DEFER | HDR_REVERSE);

	if (ivsize || edesc->mapped_src_nents > 1) {
		src_dma = edesc->sec4_sg_dma;
		sec4_sg_index = edesc->mapped_src_nents + !!ivsize;
		in_options = LDST_SGF;
	} else {
		src_dma = sg_dma_address(req->src);
	}

	append_seq_in_ptr(desc, src_dma, req->cryptlen + ivsize, in_options);

	if (likely(req->src == req->dst)) {
		dst_dma = src_dma + !!ivsize * sizeof(struct sec4_sg_entry);
		out_options = in_options;
	} else if (edesc->mapped_dst_nents == 1) {
		dst_dma = sg_dma_address(req->dst);
	} else {
		dst_dma = edesc->sec4_sg_dma + sec4_sg_index *
			  sizeof(struct sec4_sg_entry);
		out_options = LDST_SGF;
	}

	append_seq_out_ptr(desc, dst_dma, req->cryptlen, out_options);
}

/*
 * allocate and map the aead extended descriptor
 */
static struct aead_edesc *aead_edesc_alloc(struct aead_request *req,
					   int desc_bytes, bool *all_contig_ptr,
					   bool encrypt)
{
	struct crypto_aead *aead = crypto_aead_reqtfm(req);
	struct caam_ctx *ctx = crypto_aead_ctx(aead);
	struct device *jrdev = ctx->jrdev;
	gfp_t flags = (req->base.flags & CRYPTO_TFM_REQ_MAY_SLEEP) ?
		       GFP_KERNEL : GFP_ATOMIC;
	int src_nents, mapped_src_nents, dst_nents = 0, mapped_dst_nents = 0;
	struct aead_edesc *edesc;
	int sec4_sg_index, sec4_sg_len, sec4_sg_bytes;
	unsigned int authsize = ctx->authsize;

	if (unlikely(req->dst != req->src)) {
		src_nents = sg_nents_for_len(req->src, req->assoclen +
					     req->cryptlen);
		if (unlikely(src_nents < 0)) {
			dev_err(jrdev, "Insufficient bytes (%d) in src S/G\n",
				req->assoclen + req->cryptlen);
			return ERR_PTR(src_nents);
		}

		dst_nents = sg_nents_for_len(req->dst, req->assoclen +
					     req->cryptlen +
						(encrypt ? authsize :
							   (-authsize)));
		if (unlikely(dst_nents < 0)) {
			dev_err(jrdev, "Insufficient bytes (%d) in dst S/G\n",
				req->assoclen + req->cryptlen +
				(encrypt ? authsize : (-authsize)));
			return ERR_PTR(dst_nents);
		}
	} else {
		src_nents = sg_nents_for_len(req->src, req->assoclen +
					     req->cryptlen +
					     (encrypt ? authsize : 0));
		if (unlikely(src_nents < 0)) {
			dev_err(jrdev, "Insufficient bytes (%d) in src S/G\n",
				req->assoclen + req->cryptlen +
				(encrypt ? authsize : 0));
			return ERR_PTR(src_nents);
		}
	}

	if (likely(req->src == req->dst)) {
		mapped_src_nents = dma_map_sg(jrdev, req->src, src_nents,
					      DMA_BIDIRECTIONAL);
		if (unlikely(!mapped_src_nents)) {
			dev_err(jrdev, "unable to map source\n");
			return ERR_PTR(-ENOMEM);
		}
	} else {
		/* Cover also the case of null (zero length) input data */
		if (src_nents) {
			mapped_src_nents = dma_map_sg(jrdev, req->src,
						      src_nents, DMA_TO_DEVICE);
			if (unlikely(!mapped_src_nents)) {
				dev_err(jrdev, "unable to map source\n");
				return ERR_PTR(-ENOMEM);
			}
		} else {
			mapped_src_nents = 0;
		}

		/* Cover also the case of null (zero length) output data */
		if (dst_nents) {
			mapped_dst_nents = dma_map_sg(jrdev, req->dst,
						      dst_nents,
						      DMA_FROM_DEVICE);
			if (unlikely(!mapped_dst_nents)) {
				dev_err(jrdev, "unable to map destination\n");
				dma_unmap_sg(jrdev, req->src, src_nents,
					     DMA_TO_DEVICE);
				return ERR_PTR(-ENOMEM);
			}
		} else {
			mapped_dst_nents = 0;
		}
	}

	sec4_sg_len = mapped_src_nents > 1 ? mapped_src_nents : 0;
	sec4_sg_len += mapped_dst_nents > 1 ? mapped_dst_nents : 0;
	sec4_sg_bytes = sec4_sg_len * sizeof(struct sec4_sg_entry);

	/* allocate space for base edesc and hw desc commands, link tables */
	edesc = kzalloc(sizeof(*edesc) + desc_bytes + sec4_sg_bytes,
			GFP_DMA | flags);
	if (!edesc) {
		caam_unmap(jrdev, req->src, req->dst, src_nents, dst_nents, 0,
			   0, 0, 0);
		return ERR_PTR(-ENOMEM);
	}

	edesc->src_nents = src_nents;
	edesc->dst_nents = dst_nents;
	edesc->mapped_src_nents = mapped_src_nents;
	edesc->mapped_dst_nents = mapped_dst_nents;
	edesc->sec4_sg = (void *)edesc + sizeof(struct aead_edesc) +
			 desc_bytes;
	*all_contig_ptr = !(mapped_src_nents > 1);

	sec4_sg_index = 0;
	if (mapped_src_nents > 1) {
		sg_to_sec4_sg_last(req->src, mapped_src_nents,
				   edesc->sec4_sg + sec4_sg_index, 0);
		sec4_sg_index += mapped_src_nents;
	}
	if (mapped_dst_nents > 1) {
		sg_to_sec4_sg_last(req->dst, mapped_dst_nents,
				   edesc->sec4_sg + sec4_sg_index, 0);
	}

	if (!sec4_sg_bytes)
		return edesc;

	edesc->sec4_sg_dma = dma_map_single(jrdev, edesc->sec4_sg,
					    sec4_sg_bytes, DMA_TO_DEVICE);
	if (dma_mapping_error(jrdev, edesc->sec4_sg_dma)) {
		dev_err(jrdev, "unable to map S/G table\n");
		aead_unmap(jrdev, edesc, req);
		kfree(edesc);
		return ERR_PTR(-ENOMEM);
	}

	edesc->sec4_sg_bytes = sec4_sg_bytes;

	return edesc;
}

static int gcm_encrypt(struct aead_request *req)
{
	struct aead_edesc *edesc;
	struct crypto_aead *aead = crypto_aead_reqtfm(req);
	struct caam_ctx *ctx = crypto_aead_ctx(aead);
	struct device *jrdev = ctx->jrdev;
	bool all_contig;
	u32 *desc;
	int ret = 0;

	/* allocate extended descriptor */
	edesc = aead_edesc_alloc(req, GCM_DESC_JOB_IO_LEN, &all_contig, true);
	if (IS_ERR(edesc))
		return PTR_ERR(edesc);

	/* Create and submit job descriptor */
	init_gcm_job(req, edesc, all_contig, true);
#ifdef DEBUG
	print_hex_dump(KERN_ERR, "aead jobdesc@"__stringify(__LINE__)": ",
		       DUMP_PREFIX_ADDRESS, 16, 4, edesc->hw_desc,
		       desc_bytes(edesc->hw_desc), 1);
#endif

	desc = edesc->hw_desc;
	ret = caam_jr_enqueue(jrdev, desc, aead_encrypt_done, req);
	if (!ret) {
		ret = -EINPROGRESS;
	} else {
		aead_unmap(jrdev, edesc, req);
		kfree(edesc);
	}

	return ret;
}

static int chachapoly_encrypt(struct aead_request *req)
{
	struct aead_edesc *edesc;
	struct crypto_aead *aead = crypto_aead_reqtfm(req);
	struct caam_ctx *ctx = crypto_aead_ctx(aead);
	struct device *jrdev = ctx->jrdev;
	bool all_contig;
	u32 *desc;
	int ret;

	edesc = aead_edesc_alloc(req, CHACHAPOLY_DESC_JOB_IO_LEN, &all_contig,
				 true);
	if (IS_ERR(edesc))
		return PTR_ERR(edesc);

	desc = edesc->hw_desc;

	init_chachapoly_job(req, edesc, all_contig, true);
	print_hex_dump_debug("chachapoly jobdesc@" __stringify(__LINE__)": ",
			     DUMP_PREFIX_ADDRESS, 16, 4, desc, desc_bytes(desc),
			     1);

	ret = caam_jr_enqueue(jrdev, desc, aead_encrypt_done, req);
	if (!ret) {
		ret = -EINPROGRESS;
	} else {
		aead_unmap(jrdev, edesc, req);
		kfree(edesc);
	}

	return ret;
}

static int chachapoly_decrypt(struct aead_request *req)
{
	struct aead_edesc *edesc;
	struct crypto_aead *aead = crypto_aead_reqtfm(req);
	struct caam_ctx *ctx = crypto_aead_ctx(aead);
	struct device *jrdev = ctx->jrdev;
	bool all_contig;
	u32 *desc;
	int ret;

	edesc = aead_edesc_alloc(req, CHACHAPOLY_DESC_JOB_IO_LEN, &all_contig,
				 false);
	if (IS_ERR(edesc))
		return PTR_ERR(edesc);

	desc = edesc->hw_desc;

	init_chachapoly_job(req, edesc, all_contig, false);
	print_hex_dump_debug("chachapoly jobdesc@" __stringify(__LINE__)": ",
			     DUMP_PREFIX_ADDRESS, 16, 4, desc, desc_bytes(desc),
			     1);

	ret = caam_jr_enqueue(jrdev, desc, aead_decrypt_done, req);
	if (!ret) {
		ret = -EINPROGRESS;
	} else {
		aead_unmap(jrdev, edesc, req);
		kfree(edesc);
	}

	return ret;
}

static int ipsec_gcm_encrypt(struct aead_request *req)
{
	if (req->assoclen < 8)
		return -EINVAL;

	return gcm_encrypt(req);
}

static int aead_encrypt(struct aead_request *req)
{
	struct aead_edesc *edesc;
	struct crypto_aead *aead = crypto_aead_reqtfm(req);
	struct caam_ctx *ctx = crypto_aead_ctx(aead);
	struct device *jrdev = ctx->jrdev;
	bool all_contig;
	u32 *desc;
	int ret = 0;

	/* allocate extended descriptor */
	edesc = aead_edesc_alloc(req, AUTHENC_DESC_JOB_IO_LEN,
				 &all_contig, true);
	if (IS_ERR(edesc))
		return PTR_ERR(edesc);

	/* Create and submit job descriptor */
	init_authenc_job(req, edesc, all_contig, true);
#ifdef DEBUG
	print_hex_dump(KERN_ERR, "aead jobdesc@"__stringify(__LINE__)": ",
		       DUMP_PREFIX_ADDRESS, 16, 4, edesc->hw_desc,
		       desc_bytes(edesc->hw_desc), 1);
#endif

	desc = edesc->hw_desc;
	ret = caam_jr_enqueue(jrdev, desc, aead_encrypt_done, req);
	if (!ret) {
		ret = -EINPROGRESS;
	} else {
		aead_unmap(jrdev, edesc, req);
		kfree(edesc);
	}

	return ret;
}

static int gcm_decrypt(struct aead_request *req)
{
	struct aead_edesc *edesc;
	struct crypto_aead *aead = crypto_aead_reqtfm(req);
	struct caam_ctx *ctx = crypto_aead_ctx(aead);
	struct device *jrdev = ctx->jrdev;
	bool all_contig;
	u32 *desc;
	int ret = 0;

	/* allocate extended descriptor */
	edesc = aead_edesc_alloc(req, GCM_DESC_JOB_IO_LEN, &all_contig, false);
	if (IS_ERR(edesc))
		return PTR_ERR(edesc);

	/* Create and submit job descriptor*/
	init_gcm_job(req, edesc, all_contig, false);
#ifdef DEBUG
	print_hex_dump(KERN_ERR, "aead jobdesc@"__stringify(__LINE__)": ",
		       DUMP_PREFIX_ADDRESS, 16, 4, edesc->hw_desc,
		       desc_bytes(edesc->hw_desc), 1);
#endif

	desc = edesc->hw_desc;
	ret = caam_jr_enqueue(jrdev, desc, aead_decrypt_done, req);
	if (!ret) {
		ret = -EINPROGRESS;
	} else {
		aead_unmap(jrdev, edesc, req);
		kfree(edesc);
	}

	return ret;
}

static int ipsec_gcm_decrypt(struct aead_request *req)
{
	if (req->assoclen < 8)
		return -EINVAL;

	return gcm_decrypt(req);
}

static int aead_decrypt(struct aead_request *req)
{
	struct aead_edesc *edesc;
	struct crypto_aead *aead = crypto_aead_reqtfm(req);
	struct caam_ctx *ctx = crypto_aead_ctx(aead);
	struct device *jrdev = ctx->jrdev;
	bool all_contig;
	u32 *desc;
	int ret = 0;

	caam_dump_sg(KERN_ERR, "dec src@" __stringify(__LINE__)": ",
		     DUMP_PREFIX_ADDRESS, 16, 4, req->src,
		     req->assoclen + req->cryptlen, 1);

	/* allocate extended descriptor */
	edesc = aead_edesc_alloc(req, AUTHENC_DESC_JOB_IO_LEN,
				 &all_contig, false);
	if (IS_ERR(edesc))
		return PTR_ERR(edesc);

	/* Create and submit job descriptor*/
	init_authenc_job(req, edesc, all_contig, false);
#ifdef DEBUG
	print_hex_dump(KERN_ERR, "aead jobdesc@"__stringify(__LINE__)": ",
		       DUMP_PREFIX_ADDRESS, 16, 4, edesc->hw_desc,
		       desc_bytes(edesc->hw_desc), 1);
#endif

	desc = edesc->hw_desc;
	ret = caam_jr_enqueue(jrdev, desc, aead_decrypt_done, req);
	if (!ret) {
		ret = -EINPROGRESS;
	} else {
		aead_unmap(jrdev, edesc, req);
		kfree(edesc);
	}

	return ret;
}

/*
 * allocate and map the skcipher extended descriptor for skcipher
 */
static struct skcipher_edesc *skcipher_edesc_alloc(struct skcipher_request *req,
						   int desc_bytes)
{
	struct crypto_skcipher *skcipher = crypto_skcipher_reqtfm(req);
	struct caam_ctx *ctx = crypto_skcipher_ctx(skcipher);
	struct device *jrdev = ctx->jrdev;
	gfp_t flags = (req->base.flags & CRYPTO_TFM_REQ_MAY_SLEEP) ?
		       GFP_KERNEL : GFP_ATOMIC;
	int src_nents, mapped_src_nents, dst_nents = 0, mapped_dst_nents = 0;
	struct skcipher_edesc *edesc;
	dma_addr_t iv_dma = 0;
	u8 *iv;
	int ivsize = crypto_skcipher_ivsize(skcipher);
	int dst_sg_idx, sec4_sg_ents, sec4_sg_bytes;

	src_nents = sg_nents_for_len(req->src, req->cryptlen);
	if (unlikely(src_nents < 0)) {
		dev_err(jrdev, "Insufficient bytes (%d) in src S/G\n",
			req->cryptlen);
		return ERR_PTR(src_nents);
	}

	if (req->dst != req->src) {
		dst_nents = sg_nents_for_len(req->dst, req->cryptlen);
		if (unlikely(dst_nents < 0)) {
			dev_err(jrdev, "Insufficient bytes (%d) in dst S/G\n",
				req->cryptlen);
			return ERR_PTR(dst_nents);
		}
	}

	if (likely(req->src == req->dst)) {
		mapped_src_nents = dma_map_sg(jrdev, req->src, src_nents,
					      DMA_BIDIRECTIONAL);
		if (unlikely(!mapped_src_nents)) {
			dev_err(jrdev, "unable to map source\n");
			return ERR_PTR(-ENOMEM);
		}
	} else {
		mapped_src_nents = dma_map_sg(jrdev, req->src, src_nents,
					      DMA_TO_DEVICE);
		if (unlikely(!mapped_src_nents)) {
			dev_err(jrdev, "unable to map source\n");
			return ERR_PTR(-ENOMEM);
		}
		mapped_dst_nents = dma_map_sg(jrdev, req->dst, dst_nents,
					      DMA_FROM_DEVICE);
		if (unlikely(!mapped_dst_nents)) {
			dev_err(jrdev, "unable to map destination\n");
			dma_unmap_sg(jrdev, req->src, src_nents, DMA_TO_DEVICE);
			return ERR_PTR(-ENOMEM);
		}
	}

	if (!ivsize && mapped_src_nents == 1)
		sec4_sg_ents = 0; // no need for an input hw s/g table
	else
		sec4_sg_ents = mapped_src_nents + !!ivsize;
	dst_sg_idx = sec4_sg_ents;
	sec4_sg_ents += mapped_dst_nents > 1 ? mapped_dst_nents : 0;
	sec4_sg_bytes = sec4_sg_ents * sizeof(struct sec4_sg_entry);

	/*
	 * allocate space for base edesc and hw desc commands, link tables, IV
	 */
	edesc = kzalloc(sizeof(*edesc) + desc_bytes + sec4_sg_bytes + ivsize,
			GFP_DMA | flags);
	if (!edesc) {
		dev_err(jrdev, "could not allocate extended descriptor\n");
		caam_unmap(jrdev, req->src, req->dst, src_nents, dst_nents, 0,
			   0, 0, 0);
		return ERR_PTR(-ENOMEM);
	}

	edesc->src_nents = src_nents;
	edesc->dst_nents = dst_nents;
	edesc->mapped_src_nents = mapped_src_nents;
	edesc->mapped_dst_nents = mapped_dst_nents;
	edesc->sec4_sg_bytes = sec4_sg_bytes;
	edesc->sec4_sg = (struct sec4_sg_entry *)((u8 *)edesc->hw_desc +
						  desc_bytes);

	/* Make sure IV is located in a DMAable area */
	if (ivsize) {
		iv = (u8 *)edesc->hw_desc + desc_bytes + sec4_sg_bytes;
		memcpy(iv, req->iv, ivsize);

		iv_dma = dma_map_single(jrdev, iv, ivsize, DMA_TO_DEVICE);
		if (dma_mapping_error(jrdev, iv_dma)) {
			dev_err(jrdev, "unable to map IV\n");
			caam_unmap(jrdev, req->src, req->dst, src_nents,
				   dst_nents, 0, 0, 0, 0);
			kfree(edesc);
			return ERR_PTR(-ENOMEM);
		}

		dma_to_sec4_sg_one(edesc->sec4_sg, iv_dma, ivsize, 0);
	}
	if (dst_sg_idx)
		sg_to_sec4_sg_last(req->src, mapped_src_nents, edesc->sec4_sg +
				   !!ivsize, 0);

	if (mapped_dst_nents > 1) {
		sg_to_sec4_sg_last(req->dst, mapped_dst_nents,
				   edesc->sec4_sg + dst_sg_idx, 0);
	}

	if (sec4_sg_bytes) {
		edesc->sec4_sg_dma = dma_map_single(jrdev, edesc->sec4_sg,
						    sec4_sg_bytes,
						    DMA_TO_DEVICE);
		if (dma_mapping_error(jrdev, edesc->sec4_sg_dma)) {
			dev_err(jrdev, "unable to map S/G table\n");
			caam_unmap(jrdev, req->src, req->dst, src_nents,
				   dst_nents, iv_dma, ivsize, 0, 0);
			kfree(edesc);
			return ERR_PTR(-ENOMEM);
		}
	}

	edesc->iv_dma = iv_dma;

#ifdef DEBUG
	print_hex_dump(KERN_ERR, "skcipher sec4_sg@" __stringify(__LINE__)": ",
		       DUMP_PREFIX_ADDRESS, 16, 4, edesc->sec4_sg,
		       sec4_sg_bytes, 1);
#endif

	return edesc;
}

static int skcipher_encrypt(struct skcipher_request *req)
{
	struct skcipher_edesc *edesc;
	struct crypto_skcipher *skcipher = crypto_skcipher_reqtfm(req);
	struct caam_ctx *ctx = crypto_skcipher_ctx(skcipher);
	struct device *jrdev = ctx->jrdev;
	u32 *desc;
	int ret = 0;

	/* allocate extended descriptor */
	edesc = skcipher_edesc_alloc(req, DESC_JOB_IO_LEN * CAAM_CMD_SZ);
	if (IS_ERR(edesc))
		return PTR_ERR(edesc);

	/* Create and submit job descriptor*/
	init_skcipher_job(req, edesc, true);
#ifdef DEBUG
	print_hex_dump(KERN_ERR, "skcipher jobdesc@" __stringify(__LINE__)": ",
		       DUMP_PREFIX_ADDRESS, 16, 4, edesc->hw_desc,
		       desc_bytes(edesc->hw_desc), 1);
#endif
	desc = edesc->hw_desc;
	ret = caam_jr_enqueue(jrdev, desc, skcipher_encrypt_done, req);

	if (!ret) {
		ret = -EINPROGRESS;
	} else {
		skcipher_unmap(jrdev, edesc, req);
		kfree(edesc);
	}

	return ret;
}

static int skcipher_decrypt(struct skcipher_request *req)
{
	struct skcipher_edesc *edesc;
	struct crypto_skcipher *skcipher = crypto_skcipher_reqtfm(req);
	struct caam_ctx *ctx = crypto_skcipher_ctx(skcipher);
	int ivsize = crypto_skcipher_ivsize(skcipher);
	struct device *jrdev = ctx->jrdev;
	u32 *desc;
	int ret = 0;

	/* allocate extended descriptor */
	edesc = skcipher_edesc_alloc(req, DESC_JOB_IO_LEN * CAAM_CMD_SZ);
	if (IS_ERR(edesc))
		return PTR_ERR(edesc);

	/*
	 * The crypto API expects us to set the IV (req->iv) to the last
	 * ciphertext block.
	 */
	if (ivsize)
		scatterwalk_map_and_copy(req->iv, req->src, req->cryptlen -
					 ivsize, ivsize, 0);

	/* Create and submit job descriptor*/
	init_skcipher_job(req, edesc, false);
	desc = edesc->hw_desc;
#ifdef DEBUG
	print_hex_dump(KERN_ERR, "skcipher jobdesc@" __stringify(__LINE__)": ",
		       DUMP_PREFIX_ADDRESS, 16, 4, edesc->hw_desc,
		       desc_bytes(edesc->hw_desc), 1);
#endif

	ret = caam_jr_enqueue(jrdev, desc, skcipher_decrypt_done, req);
	if (!ret) {
		ret = -EINPROGRESS;
	} else {
		skcipher_unmap(jrdev, edesc, req);
		kfree(edesc);
	}

	return ret;
}

static struct caam_skcipher_alg driver_algs[] = {
	{
		.skcipher = {
			.base = {
				.cra_name = "cbc(aes)",
				.cra_driver_name = "cbc-aes-caam",
				.cra_blocksize = AES_BLOCK_SIZE,
			},
			.setkey = skcipher_setkey,
			.encrypt = skcipher_encrypt,
			.decrypt = skcipher_decrypt,
			.min_keysize = AES_MIN_KEY_SIZE,
			.max_keysize = AES_MAX_KEY_SIZE,
			.ivsize = AES_BLOCK_SIZE,
		},
		.caam.class1_alg_type = OP_ALG_ALGSEL_AES | OP_ALG_AAI_CBC,
	},
	{
		.skcipher = {
			.base = {
				.cra_name = "cbc(des3_ede)",
				.cra_driver_name = "cbc-3des-caam",
				.cra_blocksize = DES3_EDE_BLOCK_SIZE,
			},
			.setkey = des_skcipher_setkey,
			.encrypt = skcipher_encrypt,
			.decrypt = skcipher_decrypt,
			.min_keysize = DES3_EDE_KEY_SIZE,
			.max_keysize = DES3_EDE_KEY_SIZE,
			.ivsize = DES3_EDE_BLOCK_SIZE,
		},
		.caam.class1_alg_type = OP_ALG_ALGSEL_3DES | OP_ALG_AAI_CBC,
	},
	{
		.skcipher = {
			.base = {
				.cra_name = "cbc(des)",
				.cra_driver_name = "cbc-des-caam",
				.cra_blocksize = DES_BLOCK_SIZE,
			},
			.setkey = des_skcipher_setkey,
			.encrypt = skcipher_encrypt,
			.decrypt = skcipher_decrypt,
			.min_keysize = DES_KEY_SIZE,
			.max_keysize = DES_KEY_SIZE,
			.ivsize = DES_BLOCK_SIZE,
		},
		.caam.class1_alg_type = OP_ALG_ALGSEL_DES | OP_ALG_AAI_CBC,
	},
	{
		.skcipher = {
			.base = {
				.cra_name = "ctr(aes)",
				.cra_driver_name = "ctr-aes-caam",
				.cra_blocksize = 1,
			},
			.setkey = skcipher_setkey,
			.encrypt = skcipher_encrypt,
			.decrypt = skcipher_decrypt,
			.min_keysize = AES_MIN_KEY_SIZE,
			.max_keysize = AES_MAX_KEY_SIZE,
			.ivsize = AES_BLOCK_SIZE,
			.chunksize = AES_BLOCK_SIZE,
		},
		.caam.class1_alg_type = OP_ALG_ALGSEL_AES |
					OP_ALG_AAI_CTR_MOD128,
	},
	{
		.skcipher = {
			.base = {
				.cra_name = "rfc3686(ctr(aes))",
				.cra_driver_name = "rfc3686-ctr-aes-caam",
				.cra_blocksize = 1,
			},
			.setkey = skcipher_setkey,
			.encrypt = skcipher_encrypt,
			.decrypt = skcipher_decrypt,
			.min_keysize = AES_MIN_KEY_SIZE +
				       CTR_RFC3686_NONCE_SIZE,
			.max_keysize = AES_MAX_KEY_SIZE +
				       CTR_RFC3686_NONCE_SIZE,
			.ivsize = CTR_RFC3686_IV_SIZE,
			.chunksize = AES_BLOCK_SIZE,
		},
		.caam = {
			.class1_alg_type = OP_ALG_ALGSEL_AES |
					   OP_ALG_AAI_CTR_MOD128,
			.rfc3686 = true,
		},
	},
	{
		.skcipher = {
			.base = {
				.cra_name = "xts(aes)",
				.cra_driver_name = "xts-aes-caam",
				.cra_blocksize = AES_BLOCK_SIZE,
			},
			.setkey = xts_skcipher_setkey,
			.encrypt = skcipher_encrypt,
			.decrypt = skcipher_decrypt,
			.min_keysize = 2 * AES_MIN_KEY_SIZE,
			.max_keysize = 2 * AES_MAX_KEY_SIZE,
			.ivsize = AES_BLOCK_SIZE,
		},
		.caam.class1_alg_type = OP_ALG_ALGSEL_AES | OP_ALG_AAI_XTS,
	},
	{
		.skcipher = {
			.base = {
				.cra_name = "ecb(des)",
				.cra_driver_name = "ecb-des-caam",
				.cra_blocksize = DES_BLOCK_SIZE,
			},
			.setkey = des_skcipher_setkey,
			.encrypt = skcipher_encrypt,
			.decrypt = skcipher_decrypt,
			.min_keysize = DES_KEY_SIZE,
			.max_keysize = DES_KEY_SIZE,
		},
		.caam.class1_alg_type = OP_ALG_ALGSEL_DES | OP_ALG_AAI_ECB,
	},
	{
		.skcipher = {
			.base = {
				.cra_name = "ecb(aes)",
				.cra_driver_name = "ecb-aes-caam",
				.cra_blocksize = AES_BLOCK_SIZE,
			},
			.setkey = skcipher_setkey,
			.encrypt = skcipher_encrypt,
			.decrypt = skcipher_decrypt,
			.min_keysize = AES_MIN_KEY_SIZE,
			.max_keysize = AES_MAX_KEY_SIZE,
		},
		.caam.class1_alg_type = OP_ALG_ALGSEL_AES | OP_ALG_AAI_ECB,
	},
	{
		.skcipher = {
			.base = {
				.cra_name = "ecb(des3_ede)",
				.cra_driver_name = "ecb-des3-caam",
				.cra_blocksize = DES3_EDE_BLOCK_SIZE,
			},
			.setkey = des_skcipher_setkey,
			.encrypt = skcipher_encrypt,
			.decrypt = skcipher_decrypt,
			.min_keysize = DES3_EDE_KEY_SIZE,
			.max_keysize = DES3_EDE_KEY_SIZE,
		},
		.caam.class1_alg_type = OP_ALG_ALGSEL_3DES | OP_ALG_AAI_ECB,
	},
	{
		.skcipher = {
			.base = {
				.cra_name = "ecb(arc4)",
				.cra_driver_name = "ecb-arc4-caam",
				.cra_blocksize = ARC4_BLOCK_SIZE,
			},
			.setkey = skcipher_setkey,
			.encrypt = skcipher_encrypt,
			.decrypt = skcipher_decrypt,
			.min_keysize = ARC4_MIN_KEY_SIZE,
			.max_keysize = ARC4_MAX_KEY_SIZE,
		},
		.caam.class1_alg_type = OP_ALG_ALGSEL_ARC4 | OP_ALG_AAI_ECB,
	},
};

static struct caam_aead_alg driver_aeads[] = {
	{
		.aead = {
			.base = {
				.cra_name = "rfc4106(gcm(aes))",
				.cra_driver_name = "rfc4106-gcm-aes-caam",
				.cra_blocksize = 1,
			},
			.setkey = rfc4106_setkey,
			.setauthsize = rfc4106_setauthsize,
			.encrypt = ipsec_gcm_encrypt,
			.decrypt = ipsec_gcm_decrypt,
			.ivsize = GCM_RFC4106_IV_SIZE,
			.maxauthsize = AES_BLOCK_SIZE,
		},
		.caam = {
			.class1_alg_type = OP_ALG_ALGSEL_AES | OP_ALG_AAI_GCM,
			.nodkp = true,
		},
	},
	{
		.aead = {
			.base = {
				.cra_name = "rfc4543(gcm(aes))",
				.cra_driver_name = "rfc4543-gcm-aes-caam",
				.cra_blocksize = 1,
			},
			.setkey = rfc4543_setkey,
			.setauthsize = rfc4543_setauthsize,
			.encrypt = ipsec_gcm_encrypt,
			.decrypt = ipsec_gcm_decrypt,
			.ivsize = GCM_RFC4543_IV_SIZE,
			.maxauthsize = AES_BLOCK_SIZE,
		},
		.caam = {
			.class1_alg_type = OP_ALG_ALGSEL_AES | OP_ALG_AAI_GCM,
			.nodkp = true,
		},
	},
	/* Galois Counter Mode */
	{
		.aead = {
			.base = {
				.cra_name = "gcm(aes)",
				.cra_driver_name = "gcm-aes-caam",
				.cra_blocksize = 1,
			},
			.setkey = gcm_setkey,
			.setauthsize = gcm_setauthsize,
			.encrypt = gcm_encrypt,
			.decrypt = gcm_decrypt,
			.ivsize = GCM_AES_IV_SIZE,
			.maxauthsize = AES_BLOCK_SIZE,
		},
		.caam = {
			.class1_alg_type = OP_ALG_ALGSEL_AES | OP_ALG_AAI_GCM,
			.nodkp = true,
		},
	},
	/* single-pass ipsec_esp descriptor */
	{
		.aead = {
			.base = {
				.cra_name = "authenc(hmac(md5),"
					    "ecb(cipher_null))",
				.cra_driver_name = "authenc-hmac-md5-"
						   "ecb-cipher_null-caam",
				.cra_blocksize = NULL_BLOCK_SIZE,
			},
			.setkey = aead_setkey,
			.setauthsize = aead_setauthsize,
			.encrypt = aead_encrypt,
			.decrypt = aead_decrypt,
			.ivsize = NULL_IV_SIZE,
			.maxauthsize = MD5_DIGEST_SIZE,
		},
		.caam = {
			.class2_alg_type = OP_ALG_ALGSEL_MD5 |
					   OP_ALG_AAI_HMAC_PRECOMP,
		},
	},
	{
		.aead = {
			.base = {
				.cra_name = "authenc(hmac(sha1),"
					    "ecb(cipher_null))",
				.cra_driver_name = "authenc-hmac-sha1-"
						   "ecb-cipher_null-caam",
				.cra_blocksize = NULL_BLOCK_SIZE,
			},
			.setkey = aead_setkey,
			.setauthsize = aead_setauthsize,
			.encrypt = aead_encrypt,
			.decrypt = aead_decrypt,
			.ivsize = NULL_IV_SIZE,
			.maxauthsize = SHA1_DIGEST_SIZE,
		},
		.caam = {
			.class2_alg_type = OP_ALG_ALGSEL_SHA1 |
					   OP_ALG_AAI_HMAC_PRECOMP,
		},
	},
	{
		.aead = {
			.base = {
				.cra_name = "authenc(hmac(sha224),"
					    "ecb(cipher_null))",
				.cra_driver_name = "authenc-hmac-sha224-"
						   "ecb-cipher_null-caam",
				.cra_blocksize = NULL_BLOCK_SIZE,
			},
			.setkey = aead_setkey,
			.setauthsize = aead_setauthsize,
			.encrypt = aead_encrypt,
			.decrypt = aead_decrypt,
			.ivsize = NULL_IV_SIZE,
			.maxauthsize = SHA224_DIGEST_SIZE,
		},
		.caam = {
			.class2_alg_type = OP_ALG_ALGSEL_SHA224 |
					   OP_ALG_AAI_HMAC_PRECOMP,
		},
	},
	{
		.aead = {
			.base = {
				.cra_name = "authenc(hmac(sha256),"
					    "ecb(cipher_null))",
				.cra_driver_name = "authenc-hmac-sha256-"
						   "ecb-cipher_null-caam",
				.cra_blocksize = NULL_BLOCK_SIZE,
			},
			.setkey = aead_setkey,
			.setauthsize = aead_setauthsize,
			.encrypt = aead_encrypt,
			.decrypt = aead_decrypt,
			.ivsize = NULL_IV_SIZE,
			.maxauthsize = SHA256_DIGEST_SIZE,
		},
		.caam = {
			.class2_alg_type = OP_ALG_ALGSEL_SHA256 |
					   OP_ALG_AAI_HMAC_PRECOMP,
		},
	},
	{
		.aead = {
			.base = {
				.cra_name = "authenc(hmac(sha384),"
					    "ecb(cipher_null))",
				.cra_driver_name = "authenc-hmac-sha384-"
						   "ecb-cipher_null-caam",
				.cra_blocksize = NULL_BLOCK_SIZE,
			},
			.setkey = aead_setkey,
			.setauthsize = aead_setauthsize,
			.encrypt = aead_encrypt,
			.decrypt = aead_decrypt,
			.ivsize = NULL_IV_SIZE,
			.maxauthsize = SHA384_DIGEST_SIZE,
		},
		.caam = {
			.class2_alg_type = OP_ALG_ALGSEL_SHA384 |
					   OP_ALG_AAI_HMAC_PRECOMP,
		},
	},
	{
		.aead = {
			.base = {
				.cra_name = "authenc(hmac(sha512),"
					    "ecb(cipher_null))",
				.cra_driver_name = "authenc-hmac-sha512-"
						   "ecb-cipher_null-caam",
				.cra_blocksize = NULL_BLOCK_SIZE,
			},
			.setkey = aead_setkey,
			.setauthsize = aead_setauthsize,
			.encrypt = aead_encrypt,
			.decrypt = aead_decrypt,
			.ivsize = NULL_IV_SIZE,
			.maxauthsize = SHA512_DIGEST_SIZE,
		},
		.caam = {
			.class2_alg_type = OP_ALG_ALGSEL_SHA512 |
					   OP_ALG_AAI_HMAC_PRECOMP,
		},
	},
	{
		.aead = {
			.base = {
				.cra_name = "authenc(hmac(md5),cbc(aes))",
				.cra_driver_name = "authenc-hmac-md5-"
						   "cbc-aes-caam",
				.cra_blocksize = AES_BLOCK_SIZE,
			},
			.setkey = aead_setkey,
			.setauthsize = aead_setauthsize,
			.encrypt = aead_encrypt,
			.decrypt = aead_decrypt,
			.ivsize = AES_BLOCK_SIZE,
			.maxauthsize = MD5_DIGEST_SIZE,
		},
		.caam = {
			.class1_alg_type = OP_ALG_ALGSEL_AES | OP_ALG_AAI_CBC,
			.class2_alg_type = OP_ALG_ALGSEL_MD5 |
					   OP_ALG_AAI_HMAC_PRECOMP,
		},
	},
	{
		.aead = {
			.base = {
				.cra_name = "echainiv(authenc(hmac(md5),"
					    "cbc(aes)))",
				.cra_driver_name = "echainiv-authenc-hmac-md5-"
						   "cbc-aes-caam",
				.cra_blocksize = AES_BLOCK_SIZE,
			},
			.setkey = aead_setkey,
			.setauthsize = aead_setauthsize,
			.encrypt = aead_encrypt,
			.decrypt = aead_decrypt,
			.ivsize = AES_BLOCK_SIZE,
			.maxauthsize = MD5_DIGEST_SIZE,
		},
		.caam = {
			.class1_alg_type = OP_ALG_ALGSEL_AES | OP_ALG_AAI_CBC,
			.class2_alg_type = OP_ALG_ALGSEL_MD5 |
					   OP_ALG_AAI_HMAC_PRECOMP,
			.geniv = true,
		},
	},
	{
		.aead = {
			.base = {
				.cra_name = "authenc(hmac(sha1),cbc(aes))",
				.cra_driver_name = "authenc-hmac-sha1-"
						   "cbc-aes-caam",
				.cra_blocksize = AES_BLOCK_SIZE,
			},
			.setkey = aead_setkey,
			.setauthsize = aead_setauthsize,
			.encrypt = aead_encrypt,
			.decrypt = aead_decrypt,
			.ivsize = AES_BLOCK_SIZE,
			.maxauthsize = SHA1_DIGEST_SIZE,
		},
		.caam = {
			.class1_alg_type = OP_ALG_ALGSEL_AES | OP_ALG_AAI_CBC,
			.class2_alg_type = OP_ALG_ALGSEL_SHA1 |
					   OP_ALG_AAI_HMAC_PRECOMP,
		},
	},
	{
		.aead = {
			.base = {
				.cra_name = "echainiv(authenc(hmac(sha1),"
					    "cbc(aes)))",
				.cra_driver_name = "echainiv-authenc-"
						   "hmac-sha1-cbc-aes-caam",
				.cra_blocksize = AES_BLOCK_SIZE,
			},
			.setkey = aead_setkey,
			.setauthsize = aead_setauthsize,
			.encrypt = aead_encrypt,
			.decrypt = aead_decrypt,
			.ivsize = AES_BLOCK_SIZE,
			.maxauthsize = SHA1_DIGEST_SIZE,
		},
		.caam = {
			.class1_alg_type = OP_ALG_ALGSEL_AES | OP_ALG_AAI_CBC,
			.class2_alg_type = OP_ALG_ALGSEL_SHA1 |
					   OP_ALG_AAI_HMAC_PRECOMP,
			.geniv = true,
		},
	},
	{
		.aead = {
			.base = {
				.cra_name = "authenc(hmac(sha224),cbc(aes))",
				.cra_driver_name = "authenc-hmac-sha224-"
						   "cbc-aes-caam",
				.cra_blocksize = AES_BLOCK_SIZE,
			},
			.setkey = aead_setkey,
			.setauthsize = aead_setauthsize,
			.encrypt = aead_encrypt,
			.decrypt = aead_decrypt,
			.ivsize = AES_BLOCK_SIZE,
			.maxauthsize = SHA224_DIGEST_SIZE,
		},
		.caam = {
			.class1_alg_type = OP_ALG_ALGSEL_AES | OP_ALG_AAI_CBC,
			.class2_alg_type = OP_ALG_ALGSEL_SHA224 |
					   OP_ALG_AAI_HMAC_PRECOMP,
		},
	},
	{
		.aead = {
			.base = {
				.cra_name = "echainiv(authenc(hmac(sha224),"
					    "cbc(aes)))",
				.cra_driver_name = "echainiv-authenc-"
						   "hmac-sha224-cbc-aes-caam",
				.cra_blocksize = AES_BLOCK_SIZE,
			},
			.setkey = aead_setkey,
			.setauthsize = aead_setauthsize,
			.encrypt = aead_encrypt,
			.decrypt = aead_decrypt,
			.ivsize = AES_BLOCK_SIZE,
			.maxauthsize = SHA224_DIGEST_SIZE,
		},
		.caam = {
			.class1_alg_type = OP_ALG_ALGSEL_AES | OP_ALG_AAI_CBC,
			.class2_alg_type = OP_ALG_ALGSEL_SHA224 |
					   OP_ALG_AAI_HMAC_PRECOMP,
			.geniv = true,
		},
	},
	{
		.aead = {
			.base = {
				.cra_name = "authenc(hmac(sha256),cbc(aes))",
				.cra_driver_name = "authenc-hmac-sha256-"
						   "cbc-aes-caam",
				.cra_blocksize = AES_BLOCK_SIZE,
			},
			.setkey = aead_setkey,
			.setauthsize = aead_setauthsize,
			.encrypt = aead_encrypt,
			.decrypt = aead_decrypt,
			.ivsize = AES_BLOCK_SIZE,
			.maxauthsize = SHA256_DIGEST_SIZE,
		},
		.caam = {
			.class1_alg_type = OP_ALG_ALGSEL_AES | OP_ALG_AAI_CBC,
			.class2_alg_type = OP_ALG_ALGSEL_SHA256 |
					   OP_ALG_AAI_HMAC_PRECOMP,
		},
	},
	{
		.aead = {
			.base = {
				.cra_name = "echainiv(authenc(hmac(sha256),"
					    "cbc(aes)))",
				.cra_driver_name = "echainiv-authenc-"
						   "hmac-sha256-cbc-aes-caam",
				.cra_blocksize = AES_BLOCK_SIZE,
			},
			.setkey = aead_setkey,
			.setauthsize = aead_setauthsize,
			.encrypt = aead_encrypt,
			.decrypt = aead_decrypt,
			.ivsize = AES_BLOCK_SIZE,
			.maxauthsize = SHA256_DIGEST_SIZE,
		},
		.caam = {
			.class1_alg_type = OP_ALG_ALGSEL_AES | OP_ALG_AAI_CBC,
			.class2_alg_type = OP_ALG_ALGSEL_SHA256 |
					   OP_ALG_AAI_HMAC_PRECOMP,
			.geniv = true,
		},
	},
	{
		.aead = {
			.base = {
				.cra_name = "authenc(hmac(sha384),cbc(aes))",
				.cra_driver_name = "authenc-hmac-sha384-"
						   "cbc-aes-caam",
				.cra_blocksize = AES_BLOCK_SIZE,
			},
			.setkey = aead_setkey,
			.setauthsize = aead_setauthsize,
			.encrypt = aead_encrypt,
			.decrypt = aead_decrypt,
			.ivsize = AES_BLOCK_SIZE,
			.maxauthsize = SHA384_DIGEST_SIZE,
		},
		.caam = {
			.class1_alg_type = OP_ALG_ALGSEL_AES | OP_ALG_AAI_CBC,
			.class2_alg_type = OP_ALG_ALGSEL_SHA384 |
					   OP_ALG_AAI_HMAC_PRECOMP,
		},
	},
	{
		.aead = {
			.base = {
				.cra_name = "echainiv(authenc(hmac(sha384),"
					    "cbc(aes)))",
				.cra_driver_name = "echainiv-authenc-"
						   "hmac-sha384-cbc-aes-caam",
				.cra_blocksize = AES_BLOCK_SIZE,
			},
			.setkey = aead_setkey,
			.setauthsize = aead_setauthsize,
			.encrypt = aead_encrypt,
			.decrypt = aead_decrypt,
			.ivsize = AES_BLOCK_SIZE,
			.maxauthsize = SHA384_DIGEST_SIZE,
		},
		.caam = {
			.class1_alg_type = OP_ALG_ALGSEL_AES | OP_ALG_AAI_CBC,
			.class2_alg_type = OP_ALG_ALGSEL_SHA384 |
					   OP_ALG_AAI_HMAC_PRECOMP,
			.geniv = true,
		},
	},
	{
		.aead = {
			.base = {
				.cra_name = "authenc(hmac(sha512),cbc(aes))",
				.cra_driver_name = "authenc-hmac-sha512-"
						   "cbc-aes-caam",
				.cra_blocksize = AES_BLOCK_SIZE,
			},
			.setkey = aead_setkey,
			.setauthsize = aead_setauthsize,
			.encrypt = aead_encrypt,
			.decrypt = aead_decrypt,
			.ivsize = AES_BLOCK_SIZE,
			.maxauthsize = SHA512_DIGEST_SIZE,
		},
		.caam = {
			.class1_alg_type = OP_ALG_ALGSEL_AES | OP_ALG_AAI_CBC,
			.class2_alg_type = OP_ALG_ALGSEL_SHA512 |
					   OP_ALG_AAI_HMAC_PRECOMP,
		},
	},
	{
		.aead = {
			.base = {
				.cra_name = "echainiv(authenc(hmac(sha512),"
					    "cbc(aes)))",
				.cra_driver_name = "echainiv-authenc-"
						   "hmac-sha512-cbc-aes-caam",
				.cra_blocksize = AES_BLOCK_SIZE,
			},
			.setkey = aead_setkey,
			.setauthsize = aead_setauthsize,
			.encrypt = aead_encrypt,
			.decrypt = aead_decrypt,
			.ivsize = AES_BLOCK_SIZE,
			.maxauthsize = SHA512_DIGEST_SIZE,
		},
		.caam = {
			.class1_alg_type = OP_ALG_ALGSEL_AES | OP_ALG_AAI_CBC,
			.class2_alg_type = OP_ALG_ALGSEL_SHA512 |
					   OP_ALG_AAI_HMAC_PRECOMP,
			.geniv = true,
		},
	},
	{
		.aead = {
			.base = {
				.cra_name = "authenc(hmac(md5),cbc(des3_ede))",
				.cra_driver_name = "authenc-hmac-md5-"
						   "cbc-des3_ede-caam",
				.cra_blocksize = DES3_EDE_BLOCK_SIZE,
			},
			.setkey = des3_aead_setkey,
			.setauthsize = aead_setauthsize,
			.encrypt = aead_encrypt,
			.decrypt = aead_decrypt,
			.ivsize = DES3_EDE_BLOCK_SIZE,
			.maxauthsize = MD5_DIGEST_SIZE,
		},
		.caam = {
			.class1_alg_type = OP_ALG_ALGSEL_3DES | OP_ALG_AAI_CBC,
			.class2_alg_type = OP_ALG_ALGSEL_MD5 |
					   OP_ALG_AAI_HMAC_PRECOMP,
		}
	},
	{
		.aead = {
			.base = {
				.cra_name = "echainiv(authenc(hmac(md5),"
					    "cbc(des3_ede)))",
				.cra_driver_name = "echainiv-authenc-hmac-md5-"
						   "cbc-des3_ede-caam",
				.cra_blocksize = DES3_EDE_BLOCK_SIZE,
			},
			.setkey = des3_aead_setkey,
			.setauthsize = aead_setauthsize,
			.encrypt = aead_encrypt,
			.decrypt = aead_decrypt,
			.ivsize = DES3_EDE_BLOCK_SIZE,
			.maxauthsize = MD5_DIGEST_SIZE,
		},
		.caam = {
			.class1_alg_type = OP_ALG_ALGSEL_3DES | OP_ALG_AAI_CBC,
			.class2_alg_type = OP_ALG_ALGSEL_MD5 |
					   OP_ALG_AAI_HMAC_PRECOMP,
			.geniv = true,
		}
	},
	{
		.aead = {
			.base = {
				.cra_name = "authenc(hmac(sha1),"
					    "cbc(des3_ede))",
				.cra_driver_name = "authenc-hmac-sha1-"
						   "cbc-des3_ede-caam",
				.cra_blocksize = DES3_EDE_BLOCK_SIZE,
			},
			.setkey = des3_aead_setkey,
			.setauthsize = aead_setauthsize,
			.encrypt = aead_encrypt,
			.decrypt = aead_decrypt,
			.ivsize = DES3_EDE_BLOCK_SIZE,
			.maxauthsize = SHA1_DIGEST_SIZE,
		},
		.caam = {
			.class1_alg_type = OP_ALG_ALGSEL_3DES | OP_ALG_AAI_CBC,
			.class2_alg_type = OP_ALG_ALGSEL_SHA1 |
					   OP_ALG_AAI_HMAC_PRECOMP,
		},
	},
	{
		.aead = {
			.base = {
				.cra_name = "echainiv(authenc(hmac(sha1),"
					    "cbc(des3_ede)))",
				.cra_driver_name = "echainiv-authenc-"
						   "hmac-sha1-"
						   "cbc-des3_ede-caam",
				.cra_blocksize = DES3_EDE_BLOCK_SIZE,
			},
			.setkey = des3_aead_setkey,
			.setauthsize = aead_setauthsize,
			.encrypt = aead_encrypt,
			.decrypt = aead_decrypt,
			.ivsize = DES3_EDE_BLOCK_SIZE,
			.maxauthsize = SHA1_DIGEST_SIZE,
		},
		.caam = {
			.class1_alg_type = OP_ALG_ALGSEL_3DES | OP_ALG_AAI_CBC,
			.class2_alg_type = OP_ALG_ALGSEL_SHA1 |
					   OP_ALG_AAI_HMAC_PRECOMP,
			.geniv = true,
		},
	},
	{
		.aead = {
			.base = {
				.cra_name = "authenc(hmac(sha224),"
					    "cbc(des3_ede))",
				.cra_driver_name = "authenc-hmac-sha224-"
						   "cbc-des3_ede-caam",
				.cra_blocksize = DES3_EDE_BLOCK_SIZE,
			},
			.setkey = des3_aead_setkey,
			.setauthsize = aead_setauthsize,
			.encrypt = aead_encrypt,
			.decrypt = aead_decrypt,
			.ivsize = DES3_EDE_BLOCK_SIZE,
			.maxauthsize = SHA224_DIGEST_SIZE,
		},
		.caam = {
			.class1_alg_type = OP_ALG_ALGSEL_3DES | OP_ALG_AAI_CBC,
			.class2_alg_type = OP_ALG_ALGSEL_SHA224 |
					   OP_ALG_AAI_HMAC_PRECOMP,
		},
	},
	{
		.aead = {
			.base = {
				.cra_name = "echainiv(authenc(hmac(sha224),"
					    "cbc(des3_ede)))",
				.cra_driver_name = "echainiv-authenc-"
						   "hmac-sha224-"
						   "cbc-des3_ede-caam",
				.cra_blocksize = DES3_EDE_BLOCK_SIZE,
			},
			.setkey = des3_aead_setkey,
			.setauthsize = aead_setauthsize,
			.encrypt = aead_encrypt,
			.decrypt = aead_decrypt,
			.ivsize = DES3_EDE_BLOCK_SIZE,
			.maxauthsize = SHA224_DIGEST_SIZE,
		},
		.caam = {
			.class1_alg_type = OP_ALG_ALGSEL_3DES | OP_ALG_AAI_CBC,
			.class2_alg_type = OP_ALG_ALGSEL_SHA224 |
					   OP_ALG_AAI_HMAC_PRECOMP,
			.geniv = true,
		},
	},
	{
		.aead = {
			.base = {
				.cra_name = "authenc(hmac(sha256),"
					    "cbc(des3_ede))",
				.cra_driver_name = "authenc-hmac-sha256-"
						   "cbc-des3_ede-caam",
				.cra_blocksize = DES3_EDE_BLOCK_SIZE,
			},
			.setkey = des3_aead_setkey,
			.setauthsize = aead_setauthsize,
			.encrypt = aead_encrypt,
			.decrypt = aead_decrypt,
			.ivsize = DES3_EDE_BLOCK_SIZE,
			.maxauthsize = SHA256_DIGEST_SIZE,
		},
		.caam = {
			.class1_alg_type = OP_ALG_ALGSEL_3DES | OP_ALG_AAI_CBC,
			.class2_alg_type = OP_ALG_ALGSEL_SHA256 |
					   OP_ALG_AAI_HMAC_PRECOMP,
		},
	},
	{
		.aead = {
			.base = {
				.cra_name = "echainiv(authenc(hmac(sha256),"
					    "cbc(des3_ede)))",
				.cra_driver_name = "echainiv-authenc-"
						   "hmac-sha256-"
						   "cbc-des3_ede-caam",
				.cra_blocksize = DES3_EDE_BLOCK_SIZE,
			},
			.setkey = des3_aead_setkey,
			.setauthsize = aead_setauthsize,
			.encrypt = aead_encrypt,
			.decrypt = aead_decrypt,
			.ivsize = DES3_EDE_BLOCK_SIZE,
			.maxauthsize = SHA256_DIGEST_SIZE,
		},
		.caam = {
			.class1_alg_type = OP_ALG_ALGSEL_3DES | OP_ALG_AAI_CBC,
			.class2_alg_type = OP_ALG_ALGSEL_SHA256 |
					   OP_ALG_AAI_HMAC_PRECOMP,
			.geniv = true,
		},
	},
	{
		.aead = {
			.base = {
				.cra_name = "authenc(hmac(sha384),"
					    "cbc(des3_ede))",
				.cra_driver_name = "authenc-hmac-sha384-"
						   "cbc-des3_ede-caam",
				.cra_blocksize = DES3_EDE_BLOCK_SIZE,
			},
			.setkey = des3_aead_setkey,
			.setauthsize = aead_setauthsize,
			.encrypt = aead_encrypt,
			.decrypt = aead_decrypt,
			.ivsize = DES3_EDE_BLOCK_SIZE,
			.maxauthsize = SHA384_DIGEST_SIZE,
		},
		.caam = {
			.class1_alg_type = OP_ALG_ALGSEL_3DES | OP_ALG_AAI_CBC,
			.class2_alg_type = OP_ALG_ALGSEL_SHA384 |
					   OP_ALG_AAI_HMAC_PRECOMP,
		},
	},
	{
		.aead = {
			.base = {
				.cra_name = "echainiv(authenc(hmac(sha384),"
					    "cbc(des3_ede)))",
				.cra_driver_name = "echainiv-authenc-"
						   "hmac-sha384-"
						   "cbc-des3_ede-caam",
				.cra_blocksize = DES3_EDE_BLOCK_SIZE,
			},
			.setkey = des3_aead_setkey,
			.setauthsize = aead_setauthsize,
			.encrypt = aead_encrypt,
			.decrypt = aead_decrypt,
			.ivsize = DES3_EDE_BLOCK_SIZE,
			.maxauthsize = SHA384_DIGEST_SIZE,
		},
		.caam = {
			.class1_alg_type = OP_ALG_ALGSEL_3DES | OP_ALG_AAI_CBC,
			.class2_alg_type = OP_ALG_ALGSEL_SHA384 |
					   OP_ALG_AAI_HMAC_PRECOMP,
			.geniv = true,
		},
	},
	{
		.aead = {
			.base = {
				.cra_name = "authenc(hmac(sha512),"
					    "cbc(des3_ede))",
				.cra_driver_name = "authenc-hmac-sha512-"
						   "cbc-des3_ede-caam",
				.cra_blocksize = DES3_EDE_BLOCK_SIZE,
			},
			.setkey = des3_aead_setkey,
			.setauthsize = aead_setauthsize,
			.encrypt = aead_encrypt,
			.decrypt = aead_decrypt,
			.ivsize = DES3_EDE_BLOCK_SIZE,
			.maxauthsize = SHA512_DIGEST_SIZE,
		},
		.caam = {
			.class1_alg_type = OP_ALG_ALGSEL_3DES | OP_ALG_AAI_CBC,
			.class2_alg_type = OP_ALG_ALGSEL_SHA512 |
					   OP_ALG_AAI_HMAC_PRECOMP,
		},
	},
	{
		.aead = {
			.base = {
				.cra_name = "echainiv(authenc(hmac(sha512),"
					    "cbc(des3_ede)))",
				.cra_driver_name = "echainiv-authenc-"
						   "hmac-sha512-"
						   "cbc-des3_ede-caam",
				.cra_blocksize = DES3_EDE_BLOCK_SIZE,
			},
			.setkey = des3_aead_setkey,
			.setauthsize = aead_setauthsize,
			.encrypt = aead_encrypt,
			.decrypt = aead_decrypt,
			.ivsize = DES3_EDE_BLOCK_SIZE,
			.maxauthsize = SHA512_DIGEST_SIZE,
		},
		.caam = {
			.class1_alg_type = OP_ALG_ALGSEL_3DES | OP_ALG_AAI_CBC,
			.class2_alg_type = OP_ALG_ALGSEL_SHA512 |
					   OP_ALG_AAI_HMAC_PRECOMP,
			.geniv = true,
		},
	},
	{
		.aead = {
			.base = {
				.cra_name = "authenc(hmac(md5),cbc(des))",
				.cra_driver_name = "authenc-hmac-md5-"
						   "cbc-des-caam",
				.cra_blocksize = DES_BLOCK_SIZE,
			},
			.setkey = aead_setkey,
			.setauthsize = aead_setauthsize,
			.encrypt = aead_encrypt,
			.decrypt = aead_decrypt,
			.ivsize = DES_BLOCK_SIZE,
			.maxauthsize = MD5_DIGEST_SIZE,
		},
		.caam = {
			.class1_alg_type = OP_ALG_ALGSEL_DES | OP_ALG_AAI_CBC,
			.class2_alg_type = OP_ALG_ALGSEL_MD5 |
					   OP_ALG_AAI_HMAC_PRECOMP,
		},
	},
	{
		.aead = {
			.base = {
				.cra_name = "echainiv(authenc(hmac(md5),"
					    "cbc(des)))",
				.cra_driver_name = "echainiv-authenc-hmac-md5-"
						   "cbc-des-caam",
				.cra_blocksize = DES_BLOCK_SIZE,
			},
			.setkey = aead_setkey,
			.setauthsize = aead_setauthsize,
			.encrypt = aead_encrypt,
			.decrypt = aead_decrypt,
			.ivsize = DES_BLOCK_SIZE,
			.maxauthsize = MD5_DIGEST_SIZE,
		},
		.caam = {
			.class1_alg_type = OP_ALG_ALGSEL_DES | OP_ALG_AAI_CBC,
			.class2_alg_type = OP_ALG_ALGSEL_MD5 |
					   OP_ALG_AAI_HMAC_PRECOMP,
			.geniv = true,
		},
	},
	{
		.aead = {
			.base = {
				.cra_name = "authenc(hmac(sha1),cbc(des))",
				.cra_driver_name = "authenc-hmac-sha1-"
						   "cbc-des-caam",
				.cra_blocksize = DES_BLOCK_SIZE,
			},
			.setkey = aead_setkey,
			.setauthsize = aead_setauthsize,
			.encrypt = aead_encrypt,
			.decrypt = aead_decrypt,
			.ivsize = DES_BLOCK_SIZE,
			.maxauthsize = SHA1_DIGEST_SIZE,
		},
		.caam = {
			.class1_alg_type = OP_ALG_ALGSEL_DES | OP_ALG_AAI_CBC,
			.class2_alg_type = OP_ALG_ALGSEL_SHA1 |
					   OP_ALG_AAI_HMAC_PRECOMP,
		},
	},
	{
		.aead = {
			.base = {
				.cra_name = "echainiv(authenc(hmac(sha1),"
					    "cbc(des)))",
				.cra_driver_name = "echainiv-authenc-"
						   "hmac-sha1-cbc-des-caam",
				.cra_blocksize = DES_BLOCK_SIZE,
			},
			.setkey = aead_setkey,
			.setauthsize = aead_setauthsize,
			.encrypt = aead_encrypt,
			.decrypt = aead_decrypt,
			.ivsize = DES_BLOCK_SIZE,
			.maxauthsize = SHA1_DIGEST_SIZE,
		},
		.caam = {
			.class1_alg_type = OP_ALG_ALGSEL_DES | OP_ALG_AAI_CBC,
			.class2_alg_type = OP_ALG_ALGSEL_SHA1 |
					   OP_ALG_AAI_HMAC_PRECOMP,
			.geniv = true,
		},
	},
	{
		.aead = {
			.base = {
				.cra_name = "authenc(hmac(sha224),cbc(des))",
				.cra_driver_name = "authenc-hmac-sha224-"
						   "cbc-des-caam",
				.cra_blocksize = DES_BLOCK_SIZE,
			},
			.setkey = aead_setkey,
			.setauthsize = aead_setauthsize,
			.encrypt = aead_encrypt,
			.decrypt = aead_decrypt,
			.ivsize = DES_BLOCK_SIZE,
			.maxauthsize = SHA224_DIGEST_SIZE,
		},
		.caam = {
			.class1_alg_type = OP_ALG_ALGSEL_DES | OP_ALG_AAI_CBC,
			.class2_alg_type = OP_ALG_ALGSEL_SHA224 |
					   OP_ALG_AAI_HMAC_PRECOMP,
		},
	},
	{
		.aead = {
			.base = {
				.cra_name = "echainiv(authenc(hmac(sha224),"
					    "cbc(des)))",
				.cra_driver_name = "echainiv-authenc-"
						   "hmac-sha224-cbc-des-caam",
				.cra_blocksize = DES_BLOCK_SIZE,
			},
			.setkey = aead_setkey,
			.setauthsize = aead_setauthsize,
			.encrypt = aead_encrypt,
			.decrypt = aead_decrypt,
			.ivsize = DES_BLOCK_SIZE,
			.maxauthsize = SHA224_DIGEST_SIZE,
		},
		.caam = {
			.class1_alg_type = OP_ALG_ALGSEL_DES | OP_ALG_AAI_CBC,
			.class2_alg_type = OP_ALG_ALGSEL_SHA224 |
					   OP_ALG_AAI_HMAC_PRECOMP,
			.geniv = true,
		},
	},
	{
		.aead = {
			.base = {
				.cra_name = "authenc(hmac(sha256),cbc(des))",
				.cra_driver_name = "authenc-hmac-sha256-"
						   "cbc-des-caam",
				.cra_blocksize = DES_BLOCK_SIZE,
			},
			.setkey = aead_setkey,
			.setauthsize = aead_setauthsize,
			.encrypt = aead_encrypt,
			.decrypt = aead_decrypt,
			.ivsize = DES_BLOCK_SIZE,
			.maxauthsize = SHA256_DIGEST_SIZE,
		},
		.caam = {
			.class1_alg_type = OP_ALG_ALGSEL_DES | OP_ALG_AAI_CBC,
			.class2_alg_type = OP_ALG_ALGSEL_SHA256 |
					   OP_ALG_AAI_HMAC_PRECOMP,
		},
	},
	{
		.aead = {
			.base = {
				.cra_name = "echainiv(authenc(hmac(sha256),"
					    "cbc(des)))",
				.cra_driver_name = "echainiv-authenc-"
						   "hmac-sha256-cbc-des-caam",
				.cra_blocksize = DES_BLOCK_SIZE,
			},
			.setkey = aead_setkey,
			.setauthsize = aead_setauthsize,
			.encrypt = aead_encrypt,
			.decrypt = aead_decrypt,
			.ivsize = DES_BLOCK_SIZE,
			.maxauthsize = SHA256_DIGEST_SIZE,
		},
		.caam = {
			.class1_alg_type = OP_ALG_ALGSEL_DES | OP_ALG_AAI_CBC,
			.class2_alg_type = OP_ALG_ALGSEL_SHA256 |
					   OP_ALG_AAI_HMAC_PRECOMP,
			.geniv = true,
		},
	},
	{
		.aead = {
			.base = {
				.cra_name = "authenc(hmac(sha384),cbc(des))",
				.cra_driver_name = "authenc-hmac-sha384-"
						   "cbc-des-caam",
				.cra_blocksize = DES_BLOCK_SIZE,
			},
			.setkey = aead_setkey,
			.setauthsize = aead_setauthsize,
			.encrypt = aead_encrypt,
			.decrypt = aead_decrypt,
			.ivsize = DES_BLOCK_SIZE,
			.maxauthsize = SHA384_DIGEST_SIZE,
		},
		.caam = {
			.class1_alg_type = OP_ALG_ALGSEL_DES | OP_ALG_AAI_CBC,
			.class2_alg_type = OP_ALG_ALGSEL_SHA384 |
					   OP_ALG_AAI_HMAC_PRECOMP,
		},
	},
	{
		.aead = {
			.base = {
				.cra_name = "echainiv(authenc(hmac(sha384),"
					    "cbc(des)))",
				.cra_driver_name = "echainiv-authenc-"
						   "hmac-sha384-cbc-des-caam",
				.cra_blocksize = DES_BLOCK_SIZE,
			},
			.setkey = aead_setkey,
			.setauthsize = aead_setauthsize,
			.encrypt = aead_encrypt,
			.decrypt = aead_decrypt,
			.ivsize = DES_BLOCK_SIZE,
			.maxauthsize = SHA384_DIGEST_SIZE,
		},
		.caam = {
			.class1_alg_type = OP_ALG_ALGSEL_DES | OP_ALG_AAI_CBC,
			.class2_alg_type = OP_ALG_ALGSEL_SHA384 |
					   OP_ALG_AAI_HMAC_PRECOMP,
			.geniv = true,
		},
	},
	{
		.aead = {
			.base = {
				.cra_name = "authenc(hmac(sha512),cbc(des))",
				.cra_driver_name = "authenc-hmac-sha512-"
						   "cbc-des-caam",
				.cra_blocksize = DES_BLOCK_SIZE,
			},
			.setkey = aead_setkey,
			.setauthsize = aead_setauthsize,
			.encrypt = aead_encrypt,
			.decrypt = aead_decrypt,
			.ivsize = DES_BLOCK_SIZE,
			.maxauthsize = SHA512_DIGEST_SIZE,
		},
		.caam = {
			.class1_alg_type = OP_ALG_ALGSEL_DES | OP_ALG_AAI_CBC,
			.class2_alg_type = OP_ALG_ALGSEL_SHA512 |
					   OP_ALG_AAI_HMAC_PRECOMP,
		},
	},
	{
		.aead = {
			.base = {
				.cra_name = "echainiv(authenc(hmac(sha512),"
					    "cbc(des)))",
				.cra_driver_name = "echainiv-authenc-"
						   "hmac-sha512-cbc-des-caam",
				.cra_blocksize = DES_BLOCK_SIZE,
			},
			.setkey = aead_setkey,
			.setauthsize = aead_setauthsize,
			.encrypt = aead_encrypt,
			.decrypt = aead_decrypt,
			.ivsize = DES_BLOCK_SIZE,
			.maxauthsize = SHA512_DIGEST_SIZE,
		},
		.caam = {
			.class1_alg_type = OP_ALG_ALGSEL_DES | OP_ALG_AAI_CBC,
			.class2_alg_type = OP_ALG_ALGSEL_SHA512 |
					   OP_ALG_AAI_HMAC_PRECOMP,
			.geniv = true,
		},
	},
	{
		.aead = {
			.base = {
				.cra_name = "authenc(hmac(md5),"
					    "rfc3686(ctr(aes)))",
				.cra_driver_name = "authenc-hmac-md5-"
						   "rfc3686-ctr-aes-caam",
				.cra_blocksize = 1,
			},
			.setkey = aead_setkey,
			.setauthsize = aead_setauthsize,
			.encrypt = aead_encrypt,
			.decrypt = aead_decrypt,
			.ivsize = CTR_RFC3686_IV_SIZE,
			.maxauthsize = MD5_DIGEST_SIZE,
		},
		.caam = {
			.class1_alg_type = OP_ALG_ALGSEL_AES |
					   OP_ALG_AAI_CTR_MOD128,
			.class2_alg_type = OP_ALG_ALGSEL_MD5 |
					   OP_ALG_AAI_HMAC_PRECOMP,
			.rfc3686 = true,
		},
	},
	{
		.aead = {
			.base = {
				.cra_name = "seqiv(authenc("
					    "hmac(md5),rfc3686(ctr(aes))))",
				.cra_driver_name = "seqiv-authenc-hmac-md5-"
						   "rfc3686-ctr-aes-caam",
				.cra_blocksize = 1,
			},
			.setkey = aead_setkey,
			.setauthsize = aead_setauthsize,
			.encrypt = aead_encrypt,
			.decrypt = aead_decrypt,
			.ivsize = CTR_RFC3686_IV_SIZE,
			.maxauthsize = MD5_DIGEST_SIZE,
		},
		.caam = {
			.class1_alg_type = OP_ALG_ALGSEL_AES |
					   OP_ALG_AAI_CTR_MOD128,
			.class2_alg_type = OP_ALG_ALGSEL_MD5 |
					   OP_ALG_AAI_HMAC_PRECOMP,
			.rfc3686 = true,
			.geniv = true,
		},
	},
	{
		.aead = {
			.base = {
				.cra_name = "authenc(hmac(sha1),"
					    "rfc3686(ctr(aes)))",
				.cra_driver_name = "authenc-hmac-sha1-"
						   "rfc3686-ctr-aes-caam",
				.cra_blocksize = 1,
			},
			.setkey = aead_setkey,
			.setauthsize = aead_setauthsize,
			.encrypt = aead_encrypt,
			.decrypt = aead_decrypt,
			.ivsize = CTR_RFC3686_IV_SIZE,
			.maxauthsize = SHA1_DIGEST_SIZE,
		},
		.caam = {
			.class1_alg_type = OP_ALG_ALGSEL_AES |
					   OP_ALG_AAI_CTR_MOD128,
			.class2_alg_type = OP_ALG_ALGSEL_SHA1 |
					   OP_ALG_AAI_HMAC_PRECOMP,
			.rfc3686 = true,
		},
	},
	{
		.aead = {
			.base = {
				.cra_name = "seqiv(authenc("
					    "hmac(sha1),rfc3686(ctr(aes))))",
				.cra_driver_name = "seqiv-authenc-hmac-sha1-"
						   "rfc3686-ctr-aes-caam",
				.cra_blocksize = 1,
			},
			.setkey = aead_setkey,
			.setauthsize = aead_setauthsize,
			.encrypt = aead_encrypt,
			.decrypt = aead_decrypt,
			.ivsize = CTR_RFC3686_IV_SIZE,
			.maxauthsize = SHA1_DIGEST_SIZE,
		},
		.caam = {
			.class1_alg_type = OP_ALG_ALGSEL_AES |
					   OP_ALG_AAI_CTR_MOD128,
			.class2_alg_type = OP_ALG_ALGSEL_SHA1 |
					   OP_ALG_AAI_HMAC_PRECOMP,
			.rfc3686 = true,
			.geniv = true,
		},
	},
	{
		.aead = {
			.base = {
				.cra_name = "authenc(hmac(sha224),"
					    "rfc3686(ctr(aes)))",
				.cra_driver_name = "authenc-hmac-sha224-"
						   "rfc3686-ctr-aes-caam",
				.cra_blocksize = 1,
			},
			.setkey = aead_setkey,
			.setauthsize = aead_setauthsize,
			.encrypt = aead_encrypt,
			.decrypt = aead_decrypt,
			.ivsize = CTR_RFC3686_IV_SIZE,
			.maxauthsize = SHA224_DIGEST_SIZE,
		},
		.caam = {
			.class1_alg_type = OP_ALG_ALGSEL_AES |
					   OP_ALG_AAI_CTR_MOD128,
			.class2_alg_type = OP_ALG_ALGSEL_SHA224 |
					   OP_ALG_AAI_HMAC_PRECOMP,
			.rfc3686 = true,
		},
	},
	{
		.aead = {
			.base = {
				.cra_name = "seqiv(authenc("
					    "hmac(sha224),rfc3686(ctr(aes))))",
				.cra_driver_name = "seqiv-authenc-hmac-sha224-"
						   "rfc3686-ctr-aes-caam",
				.cra_blocksize = 1,
			},
			.setkey = aead_setkey,
			.setauthsize = aead_setauthsize,
			.encrypt = aead_encrypt,
			.decrypt = aead_decrypt,
			.ivsize = CTR_RFC3686_IV_SIZE,
			.maxauthsize = SHA224_DIGEST_SIZE,
		},
		.caam = {
			.class1_alg_type = OP_ALG_ALGSEL_AES |
					   OP_ALG_AAI_CTR_MOD128,
			.class2_alg_type = OP_ALG_ALGSEL_SHA224 |
					   OP_ALG_AAI_HMAC_PRECOMP,
			.rfc3686 = true,
			.geniv = true,
		},
	},
	{
		.aead = {
			.base = {
				.cra_name = "authenc(hmac(sha256),"
					    "rfc3686(ctr(aes)))",
				.cra_driver_name = "authenc-hmac-sha256-"
						   "rfc3686-ctr-aes-caam",
				.cra_blocksize = 1,
			},
			.setkey = aead_setkey,
			.setauthsize = aead_setauthsize,
			.encrypt = aead_encrypt,
			.decrypt = aead_decrypt,
			.ivsize = CTR_RFC3686_IV_SIZE,
			.maxauthsize = SHA256_DIGEST_SIZE,
		},
		.caam = {
			.class1_alg_type = OP_ALG_ALGSEL_AES |
					   OP_ALG_AAI_CTR_MOD128,
			.class2_alg_type = OP_ALG_ALGSEL_SHA256 |
					   OP_ALG_AAI_HMAC_PRECOMP,
			.rfc3686 = true,
		},
	},
	{
		.aead = {
			.base = {
				.cra_name = "seqiv(authenc(hmac(sha256),"
					    "rfc3686(ctr(aes))))",
				.cra_driver_name = "seqiv-authenc-hmac-sha256-"
						   "rfc3686-ctr-aes-caam",
				.cra_blocksize = 1,
			},
			.setkey = aead_setkey,
			.setauthsize = aead_setauthsize,
			.encrypt = aead_encrypt,
			.decrypt = aead_decrypt,
			.ivsize = CTR_RFC3686_IV_SIZE,
			.maxauthsize = SHA256_DIGEST_SIZE,
		},
		.caam = {
			.class1_alg_type = OP_ALG_ALGSEL_AES |
					   OP_ALG_AAI_CTR_MOD128,
			.class2_alg_type = OP_ALG_ALGSEL_SHA256 |
					   OP_ALG_AAI_HMAC_PRECOMP,
			.rfc3686 = true,
			.geniv = true,
		},
	},
	{
		.aead = {
			.base = {
				.cra_name = "authenc(hmac(sha384),"
					    "rfc3686(ctr(aes)))",
				.cra_driver_name = "authenc-hmac-sha384-"
						   "rfc3686-ctr-aes-caam",
				.cra_blocksize = 1,
			},
			.setkey = aead_setkey,
			.setauthsize = aead_setauthsize,
			.encrypt = aead_encrypt,
			.decrypt = aead_decrypt,
			.ivsize = CTR_RFC3686_IV_SIZE,
			.maxauthsize = SHA384_DIGEST_SIZE,
		},
		.caam = {
			.class1_alg_type = OP_ALG_ALGSEL_AES |
					   OP_ALG_AAI_CTR_MOD128,
			.class2_alg_type = OP_ALG_ALGSEL_SHA384 |
					   OP_ALG_AAI_HMAC_PRECOMP,
			.rfc3686 = true,
		},
	},
	{
		.aead = {
			.base = {
				.cra_name = "seqiv(authenc(hmac(sha384),"
					    "rfc3686(ctr(aes))))",
				.cra_driver_name = "seqiv-authenc-hmac-sha384-"
						   "rfc3686-ctr-aes-caam",
				.cra_blocksize = 1,
			},
			.setkey = aead_setkey,
			.setauthsize = aead_setauthsize,
			.encrypt = aead_encrypt,
			.decrypt = aead_decrypt,
			.ivsize = CTR_RFC3686_IV_SIZE,
			.maxauthsize = SHA384_DIGEST_SIZE,
		},
		.caam = {
			.class1_alg_type = OP_ALG_ALGSEL_AES |
					   OP_ALG_AAI_CTR_MOD128,
			.class2_alg_type = OP_ALG_ALGSEL_SHA384 |
					   OP_ALG_AAI_HMAC_PRECOMP,
			.rfc3686 = true,
			.geniv = true,
		},
	},
	{
		.aead = {
			.base = {
				.cra_name = "authenc(hmac(sha512),"
					    "rfc3686(ctr(aes)))",
				.cra_driver_name = "authenc-hmac-sha512-"
						   "rfc3686-ctr-aes-caam",
				.cra_blocksize = 1,
			},
			.setkey = aead_setkey,
			.setauthsize = aead_setauthsize,
			.encrypt = aead_encrypt,
			.decrypt = aead_decrypt,
			.ivsize = CTR_RFC3686_IV_SIZE,
			.maxauthsize = SHA512_DIGEST_SIZE,
		},
		.caam = {
			.class1_alg_type = OP_ALG_ALGSEL_AES |
					   OP_ALG_AAI_CTR_MOD128,
			.class2_alg_type = OP_ALG_ALGSEL_SHA512 |
					   OP_ALG_AAI_HMAC_PRECOMP,
			.rfc3686 = true,
		},
	},
	{
		.aead = {
			.base = {
				.cra_name = "seqiv(authenc(hmac(sha512),"
					    "rfc3686(ctr(aes))))",
				.cra_driver_name = "seqiv-authenc-hmac-sha512-"
						   "rfc3686-ctr-aes-caam",
				.cra_blocksize = 1,
			},
			.setkey = aead_setkey,
			.setauthsize = aead_setauthsize,
			.encrypt = aead_encrypt,
			.decrypt = aead_decrypt,
			.ivsize = CTR_RFC3686_IV_SIZE,
			.maxauthsize = SHA512_DIGEST_SIZE,
		},
		.caam = {
			.class1_alg_type = OP_ALG_ALGSEL_AES |
					   OP_ALG_AAI_CTR_MOD128,
			.class2_alg_type = OP_ALG_ALGSEL_SHA512 |
					   OP_ALG_AAI_HMAC_PRECOMP,
			.rfc3686 = true,
			.geniv = true,
		},
	},
	{
		.aead = {
			.base = {
				.cra_name = "rfc7539(chacha20,poly1305)",
				.cra_driver_name = "rfc7539-chacha20-poly1305-"
						   "caam",
				.cra_blocksize = 1,
			},
			.setkey = chachapoly_setkey,
			.setauthsize = chachapoly_setauthsize,
			.encrypt = chachapoly_encrypt,
			.decrypt = chachapoly_decrypt,
			.ivsize = CHACHAPOLY_IV_SIZE,
			.maxauthsize = POLY1305_DIGEST_SIZE,
		},
		.caam = {
			.class1_alg_type = OP_ALG_ALGSEL_CHACHA20 |
					   OP_ALG_AAI_AEAD,
			.class2_alg_type = OP_ALG_ALGSEL_POLY1305 |
					   OP_ALG_AAI_AEAD,
<<<<<<< HEAD
=======
			.nodkp = true,
>>>>>>> 0ecfebd2
		},
	},
	{
		.aead = {
			.base = {
				.cra_name = "rfc7539esp(chacha20,poly1305)",
				.cra_driver_name = "rfc7539esp-chacha20-"
						   "poly1305-caam",
				.cra_blocksize = 1,
			},
			.setkey = chachapoly_setkey,
			.setauthsize = chachapoly_setauthsize,
			.encrypt = chachapoly_encrypt,
			.decrypt = chachapoly_decrypt,
			.ivsize = 8,
			.maxauthsize = POLY1305_DIGEST_SIZE,
		},
		.caam = {
			.class1_alg_type = OP_ALG_ALGSEL_CHACHA20 |
					   OP_ALG_AAI_AEAD,
			.class2_alg_type = OP_ALG_ALGSEL_POLY1305 |
					   OP_ALG_AAI_AEAD,
<<<<<<< HEAD
=======
			.nodkp = true,
>>>>>>> 0ecfebd2
		},
	},
};

static int caam_init_common(struct caam_ctx *ctx, struct caam_alg_entry *caam,
			    bool uses_dkp)
{
	dma_addr_t dma_addr;
	struct caam_drv_private *priv;

	ctx->jrdev = caam_jr_alloc();
	if (IS_ERR(ctx->jrdev)) {
		pr_err("Job Ring Device allocation for transform failed\n");
		return PTR_ERR(ctx->jrdev);
	}

	priv = dev_get_drvdata(ctx->jrdev->parent);
	if (priv->era >= 6 && uses_dkp)
		ctx->dir = DMA_BIDIRECTIONAL;
	else
		ctx->dir = DMA_TO_DEVICE;

	dma_addr = dma_map_single_attrs(ctx->jrdev, ctx->sh_desc_enc,
					offsetof(struct caam_ctx,
						 sh_desc_enc_dma),
					ctx->dir, DMA_ATTR_SKIP_CPU_SYNC);
	if (dma_mapping_error(ctx->jrdev, dma_addr)) {
		dev_err(ctx->jrdev, "unable to map key, shared descriptors\n");
		caam_jr_free(ctx->jrdev);
		return -ENOMEM;
	}

	ctx->sh_desc_enc_dma = dma_addr;
	ctx->sh_desc_dec_dma = dma_addr + offsetof(struct caam_ctx,
						   sh_desc_dec);
	ctx->key_dma = dma_addr + offsetof(struct caam_ctx, key);

	/* copy descriptor header template value */
	ctx->cdata.algtype = OP_TYPE_CLASS1_ALG | caam->class1_alg_type;
	ctx->adata.algtype = OP_TYPE_CLASS2_ALG | caam->class2_alg_type;

	return 0;
}

static int caam_cra_init(struct crypto_skcipher *tfm)
{
	struct skcipher_alg *alg = crypto_skcipher_alg(tfm);
	struct caam_skcipher_alg *caam_alg =
		container_of(alg, typeof(*caam_alg), skcipher);

	return caam_init_common(crypto_skcipher_ctx(tfm), &caam_alg->caam,
				false);
}

static int caam_aead_init(struct crypto_aead *tfm)
{
	struct aead_alg *alg = crypto_aead_alg(tfm);
	struct caam_aead_alg *caam_alg =
		 container_of(alg, struct caam_aead_alg, aead);
	struct caam_ctx *ctx = crypto_aead_ctx(tfm);

	return caam_init_common(ctx, &caam_alg->caam, !caam_alg->caam.nodkp);
}

static void caam_exit_common(struct caam_ctx *ctx)
{
	dma_unmap_single_attrs(ctx->jrdev, ctx->sh_desc_enc_dma,
			       offsetof(struct caam_ctx, sh_desc_enc_dma),
			       ctx->dir, DMA_ATTR_SKIP_CPU_SYNC);
	caam_jr_free(ctx->jrdev);
}

static void caam_cra_exit(struct crypto_skcipher *tfm)
{
	caam_exit_common(crypto_skcipher_ctx(tfm));
}

static void caam_aead_exit(struct crypto_aead *tfm)
{
	caam_exit_common(crypto_aead_ctx(tfm));
}

static void __exit caam_algapi_exit(void)
{
	int i;

	for (i = 0; i < ARRAY_SIZE(driver_aeads); i++) {
		struct caam_aead_alg *t_alg = driver_aeads + i;

		if (t_alg->registered)
			crypto_unregister_aead(&t_alg->aead);
	}

	for (i = 0; i < ARRAY_SIZE(driver_algs); i++) {
		struct caam_skcipher_alg *t_alg = driver_algs + i;

		if (t_alg->registered)
			crypto_unregister_skcipher(&t_alg->skcipher);
	}
}

static void caam_skcipher_alg_init(struct caam_skcipher_alg *t_alg)
{
	struct skcipher_alg *alg = &t_alg->skcipher;

	alg->base.cra_module = THIS_MODULE;
	alg->base.cra_priority = CAAM_CRA_PRIORITY;
	alg->base.cra_ctxsize = sizeof(struct caam_ctx);
	alg->base.cra_flags = CRYPTO_ALG_ASYNC | CRYPTO_ALG_KERN_DRIVER_ONLY;

	alg->init = caam_cra_init;
	alg->exit = caam_cra_exit;
}

static void caam_aead_alg_init(struct caam_aead_alg *t_alg)
{
	struct aead_alg *alg = &t_alg->aead;

	alg->base.cra_module = THIS_MODULE;
	alg->base.cra_priority = CAAM_CRA_PRIORITY;
	alg->base.cra_ctxsize = sizeof(struct caam_ctx);
	alg->base.cra_flags = CRYPTO_ALG_ASYNC | CRYPTO_ALG_KERN_DRIVER_ONLY;

	alg->init = caam_aead_init;
	alg->exit = caam_aead_exit;
}

static int __init caam_algapi_init(void)
{
	struct device_node *dev_node;
	struct platform_device *pdev;
	struct caam_drv_private *priv;
	int i = 0, err = 0;
	u32 aes_vid, aes_inst, des_inst, md_vid, md_inst, ccha_inst, ptha_inst;
	u32 arc4_inst;
	unsigned int md_limit = SHA512_DIGEST_SIZE;
	bool registered = false, gcm_support;

	dev_node = of_find_compatible_node(NULL, NULL, "fsl,sec-v4.0");
	if (!dev_node) {
		dev_node = of_find_compatible_node(NULL, NULL, "fsl,sec4.0");
		if (!dev_node)
			return -ENODEV;
	}

	pdev = of_find_device_by_node(dev_node);
	if (!pdev) {
		of_node_put(dev_node);
		return -ENODEV;
	}

	priv = dev_get_drvdata(&pdev->dev);
	of_node_put(dev_node);

	/*
	 * If priv is NULL, it's probably because the caam driver wasn't
	 * properly initialized (e.g. RNG4 init failed). Thus, bail out here.
	 */
	if (!priv) {
		err = -ENODEV;
		goto out_put_dev;
	}


	/*
	 * Register crypto algorithms the device supports.
	 * First, detect presence and attributes of DES, AES, and MD blocks.
	 */
	if (priv->era < 10) {
<<<<<<< HEAD
		u32 cha_vid, cha_inst;
=======
		u32 cha_vid, cha_inst, aes_rn;
>>>>>>> 0ecfebd2

		cha_vid = rd_reg32(&priv->ctrl->perfmon.cha_id_ls);
		aes_vid = cha_vid & CHA_ID_LS_AES_MASK;
		md_vid = (cha_vid & CHA_ID_LS_MD_MASK) >> CHA_ID_LS_MD_SHIFT;

		cha_inst = rd_reg32(&priv->ctrl->perfmon.cha_num_ls);
		des_inst = (cha_inst & CHA_ID_LS_DES_MASK) >>
			   CHA_ID_LS_DES_SHIFT;
		aes_inst = cha_inst & CHA_ID_LS_AES_MASK;
		md_inst = (cha_inst & CHA_ID_LS_MD_MASK) >> CHA_ID_LS_MD_SHIFT;
		arc4_inst = (cha_inst & CHA_ID_LS_ARC4_MASK) >>
			    CHA_ID_LS_ARC4_SHIFT;
		ccha_inst = 0;
		ptha_inst = 0;
<<<<<<< HEAD
=======

		aes_rn = rd_reg32(&priv->ctrl->perfmon.cha_rev_ls) &
			 CHA_ID_LS_AES_MASK;
		gcm_support = !(aes_vid == CHA_VER_VID_AES_LP && aes_rn < 8);
>>>>>>> 0ecfebd2
	} else {
		u32 aesa, mdha;

		aesa = rd_reg32(&priv->ctrl->vreg.aesa);
		mdha = rd_reg32(&priv->ctrl->vreg.mdha);

		aes_vid = (aesa & CHA_VER_VID_MASK) >> CHA_VER_VID_SHIFT;
		md_vid = (mdha & CHA_VER_VID_MASK) >> CHA_VER_VID_SHIFT;

		des_inst = rd_reg32(&priv->ctrl->vreg.desa) & CHA_VER_NUM_MASK;
		aes_inst = aesa & CHA_VER_NUM_MASK;
		md_inst = mdha & CHA_VER_NUM_MASK;
		ccha_inst = rd_reg32(&priv->ctrl->vreg.ccha) & CHA_VER_NUM_MASK;
		ptha_inst = rd_reg32(&priv->ctrl->vreg.ptha) & CHA_VER_NUM_MASK;
		arc4_inst = rd_reg32(&priv->ctrl->vreg.afha) & CHA_VER_NUM_MASK;
<<<<<<< HEAD
=======

		gcm_support = aesa & CHA_VER_MISC_AES_GCM;
>>>>>>> 0ecfebd2
	}

	/* If MD is present, limit digest size based on LP256 */
	if (md_inst && md_vid  == CHA_VER_VID_MD_LP256)
		md_limit = SHA256_DIGEST_SIZE;

	for (i = 0; i < ARRAY_SIZE(driver_algs); i++) {
		struct caam_skcipher_alg *t_alg = driver_algs + i;
		u32 alg_sel = t_alg->caam.class1_alg_type & OP_ALG_ALGSEL_MASK;

		/* Skip DES algorithms if not supported by device */
		if (!des_inst &&
		    ((alg_sel == OP_ALG_ALGSEL_3DES) ||
		     (alg_sel == OP_ALG_ALGSEL_DES)))
				continue;

		/* Skip AES algorithms if not supported by device */
		if (!aes_inst && (alg_sel == OP_ALG_ALGSEL_AES))
				continue;

		/* Skip ARC4 algorithms if not supported by device */
		if (!arc4_inst && alg_sel == OP_ALG_ALGSEL_ARC4)
			continue;

		/*
		 * Check support for AES modes not available
		 * on LP devices.
		 */
		if (aes_vid == CHA_VER_VID_AES_LP &&
		    (t_alg->caam.class1_alg_type & OP_ALG_AAI_MASK) ==
		    OP_ALG_AAI_XTS)
			continue;

		caam_skcipher_alg_init(t_alg);

		err = crypto_register_skcipher(&t_alg->skcipher);
		if (err) {
			pr_warn("%s alg registration failed\n",
				t_alg->skcipher.base.cra_driver_name);
			continue;
		}

		t_alg->registered = true;
		registered = true;
	}

	for (i = 0; i < ARRAY_SIZE(driver_aeads); i++) {
		struct caam_aead_alg *t_alg = driver_aeads + i;
		u32 c1_alg_sel = t_alg->caam.class1_alg_type &
				 OP_ALG_ALGSEL_MASK;
		u32 c2_alg_sel = t_alg->caam.class2_alg_type &
				 OP_ALG_ALGSEL_MASK;
		u32 alg_aai = t_alg->caam.class1_alg_type & OP_ALG_AAI_MASK;

		/* Skip DES algorithms if not supported by device */
		if (!des_inst &&
		    ((c1_alg_sel == OP_ALG_ALGSEL_3DES) ||
		     (c1_alg_sel == OP_ALG_ALGSEL_DES)))
				continue;

		/* Skip AES algorithms if not supported by device */
		if (!aes_inst && (c1_alg_sel == OP_ALG_ALGSEL_AES))
				continue;

		/* Skip CHACHA20 algorithms if not supported by device */
		if (c1_alg_sel == OP_ALG_ALGSEL_CHACHA20 && !ccha_inst)
			continue;

		/* Skip POLY1305 algorithms if not supported by device */
		if (c2_alg_sel == OP_ALG_ALGSEL_POLY1305 && !ptha_inst)
			continue;

<<<<<<< HEAD
		/*
		 * Check support for AES algorithms not available
		 * on LP devices.
		 */
		if (aes_vid  == CHA_VER_VID_AES_LP && alg_aai == OP_ALG_AAI_GCM)
=======
		/* Skip GCM algorithms if not supported by device */
		if (c1_alg_sel == OP_ALG_ALGSEL_AES &&
		    alg_aai == OP_ALG_AAI_GCM && !gcm_support)
>>>>>>> 0ecfebd2
			continue;

		/*
		 * Skip algorithms requiring message digests
		 * if MD or MD size is not supported by device.
		 */
		if (is_mdha(c2_alg_sel) &&
		    (!md_inst || t_alg->aead.maxauthsize > md_limit))
			continue;

		caam_aead_alg_init(t_alg);

		err = crypto_register_aead(&t_alg->aead);
		if (err) {
			pr_warn("%s alg registration failed\n",
				t_alg->aead.base.cra_driver_name);
			continue;
		}

		t_alg->registered = true;
		registered = true;
	}

	if (registered)
		pr_info("caam algorithms registered in /proc/crypto\n");

out_put_dev:
	put_device(&pdev->dev);
	return err;
}

module_init(caam_algapi_init);
module_exit(caam_algapi_exit);

MODULE_LICENSE("GPL");
MODULE_DESCRIPTION("FSL CAAM support for crypto API");
MODULE_AUTHOR("Freescale Semiconductor - NMG/STC");<|MERGE_RESOLUTION|>--- conflicted
+++ resolved
@@ -3338,10 +3338,7 @@
 					   OP_ALG_AAI_AEAD,
 			.class2_alg_type = OP_ALG_ALGSEL_POLY1305 |
 					   OP_ALG_AAI_AEAD,
-<<<<<<< HEAD
-=======
 			.nodkp = true,
->>>>>>> 0ecfebd2
 		},
 	},
 	{
@@ -3364,10 +3361,7 @@
 					   OP_ALG_AAI_AEAD,
 			.class2_alg_type = OP_ALG_ALGSEL_POLY1305 |
 					   OP_ALG_AAI_AEAD,
-<<<<<<< HEAD
-=======
 			.nodkp = true,
->>>>>>> 0ecfebd2
 		},
 	},
 };
@@ -3537,11 +3531,7 @@
 	 * First, detect presence and attributes of DES, AES, and MD blocks.
 	 */
 	if (priv->era < 10) {
-<<<<<<< HEAD
-		u32 cha_vid, cha_inst;
-=======
 		u32 cha_vid, cha_inst, aes_rn;
->>>>>>> 0ecfebd2
 
 		cha_vid = rd_reg32(&priv->ctrl->perfmon.cha_id_ls);
 		aes_vid = cha_vid & CHA_ID_LS_AES_MASK;
@@ -3556,13 +3546,10 @@
 			    CHA_ID_LS_ARC4_SHIFT;
 		ccha_inst = 0;
 		ptha_inst = 0;
-<<<<<<< HEAD
-=======
 
 		aes_rn = rd_reg32(&priv->ctrl->perfmon.cha_rev_ls) &
 			 CHA_ID_LS_AES_MASK;
 		gcm_support = !(aes_vid == CHA_VER_VID_AES_LP && aes_rn < 8);
->>>>>>> 0ecfebd2
 	} else {
 		u32 aesa, mdha;
 
@@ -3578,11 +3565,8 @@
 		ccha_inst = rd_reg32(&priv->ctrl->vreg.ccha) & CHA_VER_NUM_MASK;
 		ptha_inst = rd_reg32(&priv->ctrl->vreg.ptha) & CHA_VER_NUM_MASK;
 		arc4_inst = rd_reg32(&priv->ctrl->vreg.afha) & CHA_VER_NUM_MASK;
-<<<<<<< HEAD
-=======
 
 		gcm_support = aesa & CHA_VER_MISC_AES_GCM;
->>>>>>> 0ecfebd2
 	}
 
 	/* If MD is present, limit digest size based on LP256 */
@@ -3655,17 +3639,9 @@
 		if (c2_alg_sel == OP_ALG_ALGSEL_POLY1305 && !ptha_inst)
 			continue;
 
-<<<<<<< HEAD
-		/*
-		 * Check support for AES algorithms not available
-		 * on LP devices.
-		 */
-		if (aes_vid  == CHA_VER_VID_AES_LP && alg_aai == OP_ALG_AAI_GCM)
-=======
 		/* Skip GCM algorithms if not supported by device */
 		if (c1_alg_sel == OP_ALG_ALGSEL_AES &&
 		    alg_aai == OP_ALG_AAI_GCM && !gcm_support)
->>>>>>> 0ecfebd2
 			continue;
 
 		/*
