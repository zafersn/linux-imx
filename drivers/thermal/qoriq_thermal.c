--- conflicted
+++ resolved
@@ -91,16 +91,10 @@
 struct qoriq_sensor {
 	int				id;
 	struct thermal_zone_device	*tzd;
-<<<<<<< HEAD
 	int                             *trip_temp;
 	int                             ntrip_temp;
 	int                             temp_delta;
 	struct tmu_throttle_params      throt_cfgs[THROTTLE_NUM];
-=======
-	int				temp_passive;
-	int				temp_critical;
-	struct thermal_cooling_device	*cdev;
->>>>>>> 306b16e5
 };
 
 struct qoriq_tmu_data {
@@ -108,12 +102,6 @@
 	struct regmap *regmap;
 	struct clk *clk;
 	struct qoriq_sensor	sensor[SITES_MAX];
-};
-
-enum tmu_trip {
-	TMU_TRIP_PASSIVE,
-	TMU_TRIP_CRITICAL,
-	TMU_TRIP_NUM,
 };
 
 static struct qoriq_tmu_data *qoriq_sensor_to_data(struct qoriq_sensor *s)
@@ -182,18 +170,10 @@
 	if (!qsensor->tzd)
 		return 0;
 
-<<<<<<< HEAD
 	trip_temp = trip < qsensor->ntrip_temp ? qsensor->trip_temp[trip] :
 					     qsensor->trip_temp[0];
 
 	if (qsensor->tzd->temperature >= (trip_temp - qsensor->temp_delta))
-=======
-	trip_temp = (trip == TMU_TRIP_PASSIVE) ? qsensor->temp_passive :
-					     qsensor->temp_critical;
-
-	if (qsensor->tzd->temperature >=
-		(trip_temp - TMU_TEMP_PASSIVE_COOL_DELTA))
->>>>>>> 306b16e5
 		*trend = THERMAL_TREND_RAISING;
 	else
 		*trend = THERMAL_TREND_DROPPING;
@@ -206,16 +186,8 @@
 {
 	struct qoriq_sensor *qsensor = tz->devdata;
 
-<<<<<<< HEAD
 	if (trip < qsensor->ntrip_temp)
 		qsensor->trip_temp[trip] = temp;
-=======
-	if (trip == TMU_TRIP_CRITICAL)
-		qsensor->temp_critical = temp;
-
-	if (trip == TMU_TRIP_PASSIVE)
-		qsensor->temp_passive = temp;
->>>>>>> 306b16e5
 
 	return 0;
 }
@@ -229,7 +201,6 @@
 static struct tmu_throttle_params *
 find_throttle_cfg_by_name(struct qoriq_sensor *sens, const char *name)
 {
-<<<<<<< HEAD
 	unsigned int i;
 
 	for (i = 0; sens->throt_cfgs[i].name && i<THROTTLE_NUM; i++)
@@ -316,10 +287,6 @@
 		ttp->cdev = tcd;
 		ttp->inited = true;
 	}
-=======
-	int id, sites = 0;
-	const struct thermal_trip *trip;
->>>>>>> 306b16e5
 
 	of_node_put(np_tc);
 	return ret;
@@ -363,7 +330,6 @@
 				 "Failed to add hwmon sysfs attributes\n");
 		/* first thermal zone takes care of system-wide device cooling */
 		if (id == 0) {
-<<<<<<< HEAD
 			trip = of_thermal_get_trip_points(tzd);
 			ntrips = of_thermal_get_ntrips(tzd);
 			sensor->trip_temp = kzalloc(ntrips
@@ -382,34 +348,6 @@
 				kfree(sensor->trip_temp);
 				return ret;
 			}
-=======
-			sensor->cdev = devfreq_cooling_register();
-			if (IS_ERR(sensor->cdev)) {
-				ret = PTR_ERR(sensor->cdev);
-				pr_err("failed to register devfreq cooling device: %d\n",
-					ret);
-				return ret;
-			}
-
-			ret = thermal_zone_bind_cooling_device(sensor->tzd,
-				TMU_TRIP_PASSIVE,
-				sensor->cdev,
-				THERMAL_NO_LIMIT,
-				THERMAL_NO_LIMIT,
-				THERMAL_WEIGHT_DEFAULT);
-			if (ret) {
-				pr_err("binding zone %s with cdev %s failed:%d\n",
-					sensor->tzd->type,
-					sensor->cdev->type,
-					ret);
-				devfreq_cooling_unregister(sensor->cdev);
-				return ret;
-			}
-
-			trip = of_thermal_get_trip_points(sensor->tzd);
-			sensor->temp_passive = trip[0].temperature;
-			sensor->temp_critical = trip[1].temperature;
->>>>>>> 306b16e5
 		}
 	}
 
@@ -479,7 +417,6 @@
 		dev_err(dev, "invalid tmu calibration\n");
 		return -ENODEV;
 	}
-<<<<<<< HEAD
 
 	for (i = 0; i < len; i += 0x8, calibration += 2) {
 		cal_pt = i / 8;
@@ -490,18 +427,6 @@
 		regmap_write(data->regmap, REGS_TTRnCR(cal_pt), val);
 	}
 
-=======
-
-	for (i = 0; i < len; i += 0x8, calibration += 2) {
-		cal_pt = i / 8;
-		regmap_write(data->regmap, REGS_TTCFGR, cal_pt);
-		val = of_read_number(calibration, 1);
-		regmap_write(data->regmap, REGS_TSCFGR, val);
-		val = of_read_number(calibration + 1, 1);
-		regmap_write(data->regmap, REGS_TTRnCR(cal_pt), val);
-	}
-
->>>>>>> 306b16e5
 	return 0;
 }
 
