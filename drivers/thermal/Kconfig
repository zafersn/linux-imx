#
# Generic thermal sysfs drivers configuration
#

menuconfig THERMAL
	tristate "Generic Thermal sysfs driver"
	help
	  Generic Thermal Sysfs driver offers a generic mechanism for
	  thermal management. Usually it's made up of one or more thermal
	  zone and cooling device.
	  Each thermal zone contains its own temperature, trip points,
	  cooling devices.
	  All platforms with ACPI thermal support can use this driver.
	  If you want this support, you should say Y or M here.

if THERMAL

config THERMAL_STATISTICS
	bool "Thermal state transition statistics"
	help
	  Export thermal state transition statistics information through sysfs.

	  If in doubt, say N.

config THERMAL_EMERGENCY_POWEROFF_DELAY_MS
	int "Emergency poweroff delay in milli-seconds"
	depends on THERMAL
	default 0
	help
	  Thermal subsystem will issue a graceful shutdown when
	  critical temperatures are reached using orderly_poweroff(). In
	  case of failure of an orderly_poweroff(), the thermal emergency
	  poweroff kicks in after a delay has elapsed and shuts down the system.
	  This config is number of milliseconds to delay before emergency
	  poweroff kicks in. Similarly to the critical trip point,
	  the delay should be carefully profiled so as to give adequate
	  time for orderly_poweroff() to finish on regular execution.
	  If set to 0 emergency poweroff will not be supported.

	  In doubt, leave as 0.

config THERMAL_HWMON
	bool
	prompt "Expose thermal sensors as hwmon device"
	depends on HWMON=y || HWMON=THERMAL
	default y
	help
	  In case a sensor is registered with the thermal
	  framework, this option will also register it
	  as a hwmon. The sensor will then have the common
	  hwmon sysfs interface.

	  Say 'Y' here if you want all thermal sensors to
	  have hwmon sysfs interface too.

config THERMAL_OF
	bool
	prompt "APIs to parse thermal data out of device tree"
	depends on OF
	default y
	help
	  This options provides helpers to add the support to
	  read and parse thermal data definitions out of the
	  device tree blob.

	  Say 'Y' here if you need to build thermal infrastructure
	  based on device tree.

config THERMAL_WRITABLE_TRIPS
	bool "Enable writable trip points"
	help
	  This option allows the system integrator to choose whether
	  trip temperatures can be changed from userspace. The
	  writable trips need to be specified when setting up the
	  thermal zone but the choice here takes precedence.

	  Say 'Y' here if you would like to allow userspace tools to
	  change trip temperatures.

choice
	prompt "Default Thermal governor"
	default THERMAL_DEFAULT_GOV_STEP_WISE
	help
	  This option sets which thermal governor shall be loaded at
	  startup. If in doubt, select 'step_wise'.

config THERMAL_DEFAULT_GOV_STEP_WISE
	bool "step_wise"
	select THERMAL_GOV_STEP_WISE
	help
	  Use the step_wise governor as default. This throttles the
	  devices one step at a time.

config THERMAL_DEFAULT_GOV_FAIR_SHARE
	bool "fair_share"
	select THERMAL_GOV_FAIR_SHARE
	help
	  Use the fair_share governor as default. This throttles the
	  devices based on their 'contribution' to a zone. The
	  contribution should be provided through platform data.

config THERMAL_DEFAULT_GOV_USER_SPACE
	bool "user_space"
	select THERMAL_GOV_USER_SPACE
	help
	  Select this if you want to let the user space manage the
	  platform thermals.

config THERMAL_DEFAULT_GOV_POWER_ALLOCATOR
	bool "power_allocator"
	select THERMAL_GOV_POWER_ALLOCATOR
	help
	  Select this if you want to control temperature based on
	  system and device power allocation. This governor can only
	  operate on cooling devices that implement the power API.

endchoice

config THERMAL_GOV_FAIR_SHARE
	bool "Fair-share thermal governor"
	help
	  Enable this to manage platform thermals using fair-share governor.

config THERMAL_GOV_STEP_WISE
	bool "Step_wise thermal governor"
	help
	  Enable this to manage platform thermals using a simple linear
	  governor.

config THERMAL_GOV_BANG_BANG
	bool "Bang Bang thermal governor"
	default n
	help
	  Enable this to manage platform thermals using bang bang governor.

	  Say 'Y' here if you want to use two point temperature regulation
	  used for fans without throttling.  Some fan drivers depend on this
	  governor to be enabled (e.g. acerhdf).

config THERMAL_GOV_USER_SPACE
	bool "User_space thermal governor"
	help
	  Enable this to let the user space manage the platform thermals.

config THERMAL_GOV_POWER_ALLOCATOR
	bool "Power allocator thermal governor"
	help
	  Enable this to manage platform thermals by dynamically
	  allocating and limiting power to devices.

config CPU_THERMAL
	bool "generic cpu cooling support"
	depends on CPU_FREQ
	depends on THERMAL_OF
	help
	  This implements the generic cpu cooling mechanism through frequency
	  reduction. An ACPI version of this already exists
	  (drivers/acpi/processor_thermal.c).
	  This will be useful for platforms using the generic thermal interface
	  and not the ACPI interface.

	  If you want this support, you should say Y here.

config CLOCK_THERMAL
	bool "Generic clock cooling support"
	depends on COMMON_CLK
	depends on PM_OPP
	help
	  This entry implements the generic clock cooling mechanism through
	  frequency clipping. Typically used to cool off co-processors. The
	  device that is configured to use this cooling mechanism will be
	  controlled to reduce clock frequency whenever temperature is high.

config DEVFREQ_THERMAL
	bool "Generic device cooling support"
	depends on PM_DEVFREQ
	depends on PM_OPP
	help
	  This implements the generic devfreq cooling mechanism through
	  frequency reduction for devices using devfreq.

	  This will throttle the device by limiting the maximum allowed DVFS
	  frequency corresponding to the cooling level.

	  In order to use the power extensions of the cooling device,
	  devfreq should use the simple_ondemand governor.

	  If you want this support, you should say Y here.

config THERMAL_EMULATION
	bool "Thermal emulation mode support"
	help
	  Enable this option to make a emul_temp sysfs node in thermal zone
	  directory to support temperature emulation. With emulation sysfs node,
	  user can manually input temperature and test the different trip
	  threshold behaviour for simulation purpose.

	  WARNING: Be careful while enabling this option on production systems,
	  because userland can easily disable the thermal policy by simply
	  flooding this sysfs node with low temperature values.

config HISI_THERMAL
	tristate "Hisilicon thermal driver"
	depends on ARCH_HISI || COMPILE_TEST
	depends on HAS_IOMEM
	depends on OF
	default y
	help
	  Enable this to plug hisilicon's thermal sensor driver into the Linux
	  thermal framework. cpufreq is used as the cooling device to throttle
	  CPUs when the passive trip is crossed.

config IMX_THERMAL
	tristate "Temperature sensor driver for Freescale i.MX SoCs"
	depends on ARCH_MXC || COMPILE_TEST
	depends on NVMEM || !NVMEM
	depends on MFD_SYSCON
	depends on OF
	help
	  Support for Temperature Monitor (TEMPMON) found on Freescale i.MX SoCs.
	  It supports one critical trip point and one passive trip point.  The
	  cpufreq is used as the cooling device to throttle CPUs when the
	  passive trip is crossed.

config MAX77620_THERMAL
	tristate "Temperature sensor driver for Maxim MAX77620 PMIC"
	depends on MFD_MAX77620
	depends on OF
	help
	  Support for die junction temperature warning alarm for Maxim
	  Semiconductor PMIC MAX77620 device. Device generates two alarm
	  interrupts when PMIC die temperature cross the threshold of
	  120 degC and 140 degC.

config QORIQ_THERMAL
	tristate "QorIQ Thermal Monitoring Unit"
	depends on THERMAL_OF
	depends on HAS_IOMEM
	help
	  Support for Thermal Monitoring Unit (TMU) found on QorIQ platforms.
	  It supports one critical trip point and one passive trip point. The
	  cpufreq is used as the cooling device to throttle CPUs when the
	  passive trip is crossed.

config SPEAR_THERMAL
	tristate "SPEAr thermal sensor driver"
	depends on PLAT_SPEAR || COMPILE_TEST
	depends on HAS_IOMEM
	depends on OF
	help
	  Enable this to plug the SPEAr thermal sensor driver into the Linux
	  thermal framework.

config ROCKCHIP_THERMAL
	tristate "Rockchip thermal driver"
	depends on ARCH_ROCKCHIP || COMPILE_TEST
	depends on RESET_CONTROLLER
	depends on HAS_IOMEM
	help
	  Rockchip thermal driver provides support for Temperature sensor
	  ADC (TS-ADC) found on Rockchip SoCs. It supports one critical
	  trip point. Cpufreq is used as the cooling device and will throttle
	  CPUs when the Temperature crosses the passive trip point.

config RCAR_THERMAL
	tristate "Renesas R-Car thermal driver"
	depends on ARCH_RENESAS || COMPILE_TEST
	depends on HAS_IOMEM
	help
	  Enable this to plug the R-Car thermal sensor driver into the Linux
	  thermal framework.

config RCAR_GEN3_THERMAL
	tristate "Renesas R-Car Gen3 thermal driver"
	depends on ARCH_RENESAS || COMPILE_TEST
	depends on HAS_IOMEM
	depends on OF
	help
	  Enable this to plug the R-Car Gen3 thermal sensor driver into the Linux
	  thermal framework.

config KIRKWOOD_THERMAL
	tristate "Temperature sensor on Marvell Kirkwood SoCs"
	depends on MACH_KIRKWOOD || COMPILE_TEST
	depends on HAS_IOMEM
	depends on OF
	help
	  Support for the Kirkwood thermal sensor driver into the Linux thermal
	  framework. Only kirkwood 88F6282 and 88F6283 have this sensor.

config DOVE_THERMAL
	tristate "Temperature sensor on Marvell Dove SoCs"
	depends on ARCH_DOVE || MACH_DOVE || COMPILE_TEST
	depends on HAS_IOMEM
	depends on OF
	help
	  Support for the Dove thermal sensor driver in the Linux thermal
	  framework.

config DB8500_THERMAL
	tristate "DB8500 thermal management"
	depends on MFD_DB8500_PRCMU
	default y
	help
	  Adds DB8500 thermal management implementation according to the thermal
	  management framework. A thermal zone with several trip points will be
	  created. Cooling devices can be bound to the trip points to cool this
	  thermal zone if trip points reached.

config ARMADA_THERMAL
	tristate "Marvell EBU Armada SoCs thermal management"
	depends on ARCH_MVEBU || COMPILE_TEST
	depends on HAS_IOMEM
	depends on OF
	help
	  Enable this option if you want to have support for thermal management
	  controller present in Marvell EBU Armada SoCs (370,375,XP,38x,7K,8K).

config DA9062_THERMAL
	tristate "DA9062/DA9061 Dialog Semiconductor thermal driver"
	depends on MFD_DA9062 || COMPILE_TEST
	depends on OF
	help
	  Enable this for the Dialog Semiconductor thermal sensor driver.
	  This will report PMIC junction over-temperature for one thermal trip
	  zone.
	  Compatible with the DA9062 and DA9061 PMICs.

<<<<<<< HEAD
config INTEL_POWERCLAMP
	tristate "Intel PowerClamp idle injection driver"
	depends on THERMAL
	depends on X86
	depends on CPU_SUP_INTEL
	help
	  Enable this to enable Intel PowerClamp idle injection driver. This
	  enforce idle time which results in more package C-state residency. The
	  user interface is exposed via generic thermal framework.

config X86_PKG_TEMP_THERMAL
	tristate "X86 package temperature thermal driver"
	depends on X86_THERMAL_VECTOR
	select THERMAL_GOV_USER_SPACE
	select THERMAL_WRITABLE_TRIPS
	default m
	help
	  Enable this to register CPU digital sensor for package temperature as
	  thermal zone. Each package will have its own thermal zone. There are
	  two trip points which can be set by user to get notifications via thermal
	  notification methods.

config INTEL_SOC_DTS_IOSF_CORE
	tristate
	depends on X86 && PCI
	select IOSF_MBI
	help
	  This is becoming a common feature for Intel SoCs to expose the additional
	  digital temperature sensors (DTSs) using side band interface (IOSF). This
	  implements the common set of helper functions to register, get temperature
	  and get/set thresholds on DTSs.

config INTEL_SOC_DTS_THERMAL
	tristate "Intel SoCs DTS thermal driver"
	depends on X86 && PCI && ACPI
	select INTEL_SOC_DTS_IOSF_CORE
	select THERMAL_WRITABLE_TRIPS
	help
	  Enable this to register Intel SoCs (e.g. Bay Trail) platform digital
	  temperature sensor (DTS). These SoCs have two additional DTSs in
	  addition to DTSs on CPU cores. Each DTS will be registered as a
	  thermal zone. There are two trip points. One of the trip point can
	  be set by user mode programs to get notifications via Linux thermal
	  notification methods.The other trip is a critical trip point, which
	  was set by the driver based on the TJ MAX temperature.

config INTEL_QUARK_DTS_THERMAL
	tristate "Intel Quark DTS thermal driver"
	depends on X86_INTEL_QUARK
	help
	  Enable this to register Intel Quark SoC (e.g. X1000) platform digital
	  temperature sensor (DTS). For X1000 SoC, it has one on-die DTS.
	  The DTS will be registered as a thermal zone. There are two trip points:
	  hot & critical. The critical trip point default value is set by
	  underlying BIOS/Firmware.

menu "ACPI INT340X thermal drivers"
source "drivers/thermal/int340x_thermal/Kconfig"
endmenu

config INTEL_BXT_PMIC_THERMAL
	tristate "Intel Broxton PMIC thermal driver"
	depends on X86 && INTEL_SOC_PMIC_BXTWC && REGMAP
	help
	  Select this driver for Intel Broxton PMIC with ADC channels monitoring
	  system temperature measurements and alerts.
	  This driver is used for monitoring the ADC channels of PMIC and handles
	  the alert trip point interrupts and notifies the thermal framework with
	  the trip point and temperature details of the zone.

config INTEL_PCH_THERMAL
	tristate "Intel PCH Thermal Reporting Driver"
	depends on X86 && PCI
	help
	  Enable this to support thermal reporting on certain intel PCHs.
	  Thermal reporting device will provide temperature reading,
	  programmable trip points and other information.

=======
>>>>>>> 24ef9ec8
config MTK_THERMAL
	tristate "Temperature sensor driver for mediatek SoCs"
	depends on ARCH_MEDIATEK || COMPILE_TEST
	depends on HAS_IOMEM
	depends on NVMEM || NVMEM=n
	depends on RESET_CONTROLLER
	default y
	help
	  Enable this option if you want to have support for thermal management
	  controller present in Mediatek SoCs

menu "Intel thermal drivers"
depends on X86 || X86_INTEL_QUARK || COMPILE_TEST
source "drivers/thermal/intel/Kconfig"
endmenu

menu "Broadcom thermal drivers"
depends on ARCH_BCM || ARCH_BRCMSTB || ARCH_BCM2835 || COMPILE_TEST
source "drivers/thermal/broadcom/Kconfig"
endmenu

menu "Texas Instruments thermal drivers"
depends on ARCH_HAS_BANDGAP || COMPILE_TEST
depends on HAS_IOMEM
source "drivers/thermal/ti-soc-thermal/Kconfig"
endmenu

menu "Samsung thermal drivers"
depends on ARCH_EXYNOS || COMPILE_TEST
source "drivers/thermal/samsung/Kconfig"
endmenu

menu "STMicroelectronics thermal drivers"
depends on (ARCH_STI || ARCH_STM32) && OF
source "drivers/thermal/st/Kconfig"
endmenu

config TANGO_THERMAL
	tristate "Tango thermal management"
	depends on ARCH_TANGO || COMPILE_TEST
	help
	  Enable the Tango thermal driver, which supports the primitive
	  temperature sensor embedded in Tango chips since the SMP8758.
	  This sensor only generates a 1-bit signal to indicate whether
	  the die temperature exceeds a programmable threshold.

source "drivers/thermal/tegra/Kconfig"

config GENERIC_ADC_THERMAL
	tristate "Generic ADC based thermal sensor"
	depends on IIO
	help
	  This enabled a thermal sysfs driver for the temperature sensor
	  which is connected to the General Purpose ADC. The ADC channel
	  is read via IIO framework and the channel information is provided
	  to this driver. This driver reports the temperature by reading ADC
	  channel and converts it to temperature based on lookup table.

menu "Qualcomm thermal drivers"
depends on (ARCH_QCOM && OF) || COMPILE_TEST
source "drivers/thermal/qcom/Kconfig"
endmenu

config ZX2967_THERMAL
	tristate "Thermal sensors on zx2967 SoC"
	depends on ARCH_ZX || COMPILE_TEST
	help
	  Enable the zx2967 thermal sensors driver, which supports
	  the primitive temperature sensor embedded in zx2967 SoCs.
	  This sensor generates the real time die temperature.

config UNIPHIER_THERMAL
	tristate "Socionext UniPhier thermal driver"
	depends on ARCH_UNIPHIER || COMPILE_TEST
	depends on THERMAL_OF && MFD_SYSCON
	help
	  Enable this to plug in UniPhier on-chip PVT thermal driver into the
	  thermal framework. The driver supports CPU thermal zone temperature
	  reporting and a couple of trip points.
endif<|MERGE_RESOLUTION|>--- conflicted
+++ resolved
@@ -326,87 +326,6 @@
 	  zone.
 	  Compatible with the DA9062 and DA9061 PMICs.
 
-<<<<<<< HEAD
-config INTEL_POWERCLAMP
-	tristate "Intel PowerClamp idle injection driver"
-	depends on THERMAL
-	depends on X86
-	depends on CPU_SUP_INTEL
-	help
-	  Enable this to enable Intel PowerClamp idle injection driver. This
-	  enforce idle time which results in more package C-state residency. The
-	  user interface is exposed via generic thermal framework.
-
-config X86_PKG_TEMP_THERMAL
-	tristate "X86 package temperature thermal driver"
-	depends on X86_THERMAL_VECTOR
-	select THERMAL_GOV_USER_SPACE
-	select THERMAL_WRITABLE_TRIPS
-	default m
-	help
-	  Enable this to register CPU digital sensor for package temperature as
-	  thermal zone. Each package will have its own thermal zone. There are
-	  two trip points which can be set by user to get notifications via thermal
-	  notification methods.
-
-config INTEL_SOC_DTS_IOSF_CORE
-	tristate
-	depends on X86 && PCI
-	select IOSF_MBI
-	help
-	  This is becoming a common feature for Intel SoCs to expose the additional
-	  digital temperature sensors (DTSs) using side band interface (IOSF). This
-	  implements the common set of helper functions to register, get temperature
-	  and get/set thresholds on DTSs.
-
-config INTEL_SOC_DTS_THERMAL
-	tristate "Intel SoCs DTS thermal driver"
-	depends on X86 && PCI && ACPI
-	select INTEL_SOC_DTS_IOSF_CORE
-	select THERMAL_WRITABLE_TRIPS
-	help
-	  Enable this to register Intel SoCs (e.g. Bay Trail) platform digital
-	  temperature sensor (DTS). These SoCs have two additional DTSs in
-	  addition to DTSs on CPU cores. Each DTS will be registered as a
-	  thermal zone. There are two trip points. One of the trip point can
-	  be set by user mode programs to get notifications via Linux thermal
-	  notification methods.The other trip is a critical trip point, which
-	  was set by the driver based on the TJ MAX temperature.
-
-config INTEL_QUARK_DTS_THERMAL
-	tristate "Intel Quark DTS thermal driver"
-	depends on X86_INTEL_QUARK
-	help
-	  Enable this to register Intel Quark SoC (e.g. X1000) platform digital
-	  temperature sensor (DTS). For X1000 SoC, it has one on-die DTS.
-	  The DTS will be registered as a thermal zone. There are two trip points:
-	  hot & critical. The critical trip point default value is set by
-	  underlying BIOS/Firmware.
-
-menu "ACPI INT340X thermal drivers"
-source "drivers/thermal/int340x_thermal/Kconfig"
-endmenu
-
-config INTEL_BXT_PMIC_THERMAL
-	tristate "Intel Broxton PMIC thermal driver"
-	depends on X86 && INTEL_SOC_PMIC_BXTWC && REGMAP
-	help
-	  Select this driver for Intel Broxton PMIC with ADC channels monitoring
-	  system temperature measurements and alerts.
-	  This driver is used for monitoring the ADC channels of PMIC and handles
-	  the alert trip point interrupts and notifies the thermal framework with
-	  the trip point and temperature details of the zone.
-
-config INTEL_PCH_THERMAL
-	tristate "Intel PCH Thermal Reporting Driver"
-	depends on X86 && PCI
-	help
-	  Enable this to support thermal reporting on certain intel PCHs.
-	  Thermal reporting device will provide temperature reading,
-	  programmable trip points and other information.
-
-=======
->>>>>>> 24ef9ec8
 config MTK_THERMAL
 	tristate "Temperature sensor driver for mediatek SoCs"
 	depends on ARCH_MEDIATEK || COMPILE_TEST
