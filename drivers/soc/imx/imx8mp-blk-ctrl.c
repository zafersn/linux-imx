--- conflicted
+++ resolved
@@ -61,11 +61,7 @@
 	const unsigned int flags;
 };
 
-<<<<<<< HEAD
-#define DOMAIN_MAX_CLKS 2
-=======
 #define DOMAIN_MAX_CLKS 3
->>>>>>> 306b16e5
 
 struct imx8mp_blk_ctrl_domain {
 	struct generic_pm_domain genpd;
@@ -595,7 +591,6 @@
 		.reg_bits	= 32,
 		.val_bits	= 32,
 		.reg_stride	= 4,
-		.disable_debugfs = true,
 	};
 
 	bc = devm_kzalloc(dev, sizeof(*bc), GFP_KERNEL);
