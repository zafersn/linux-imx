// SPDX-License-Identifier: GPL-2.0
/*
 * Copyright 2019 NXP.
 */

#include <linux/arm-smccc.h>
#include <linux/init.h>
#include <linux/io.h>
#include <linux/module.h>
#include <linux/of_address.h>
#include <linux/slab.h>
#include <linux/sys_soc.h>
#include <linux/platform_device.h>
#include <linux/arm-smccc.h>
#include <linux/of.h>
#include <linux/clk.h>

#define REV_B1				0x21

#define IMX8MQ_SW_INFO_B1		0x40
#define IMX8MQ_SW_MAGIC_B1		0xff0055aa

#define IMX_SIP_GET_SOC_INFO		0xc2000006

#define IMX_SIP_NOC			0xc2000008
#define IMX_SIP_NOC_LCDIF		0x0
#define IMX_SIP_NOC_PRIORITY		0x1
#define NOC_GPU_PRIORITY		0x10
#define NOC_DCSS_PRIORITY		0x11
#define NOC_VPU_PRIORITY		0x12
#define NOC_CPU_PRIORITY		0x13
#define NOC_MIX_PRIORITY		0x14

#define OCOTP_UID_LOW			0x410
#define OCOTP_UID_HIGH			0x420

#define IMX8MP_OCOTP_UID_OFFSET		0x10
#define IMX8MP_OCOTP_UID_HIGH		0xE00

#define IMX93_OCOTP_UID_OFFSET		0x80c0

#define IMX93_OCOTP_UID_OFFSET		0x80c0

/* Same as ANADIG_DIGPROG_IMX7D */
#define ANADIG_DIGPROG_IMX8MM	0x800
#define ANADIG_DIGPROG_IMX93	0x800

struct imx8_soc_data {
	char *name;
	u32 (*soc_revision)(void);
};

static u64 soc_uid;
static u64 soc_uid_h;

#ifdef CONFIG_HAVE_ARM_SMCCC
static u32 imx8mq_soc_revision_from_atf(void)
{
	struct arm_smccc_res res;

	arm_smccc_smc(IMX_SIP_GET_SOC_INFO, 0, 0, 0, 0, 0, 0, 0, &res);

	if (res.a0 == SMCCC_RET_NOT_SUPPORTED)
		return 0;
	else
		return res.a0 & 0xff;
}
#else
static inline u32 imx8mq_soc_revision_from_atf(void) { return 0; };
#endif

static u32 __init imx8mq_soc_revision(void)
{
	struct device_node *np;
	void __iomem *ocotp_base;
	u32 magic;
	u32 rev;
	struct clk *clk;

	np = of_find_compatible_node(NULL, NULL, "fsl,imx8mq-ocotp");
	if (!np)
		return 0;

	ocotp_base = of_iomap(np, 0);
	WARN_ON(!ocotp_base);
	clk = of_clk_get_by_name(np, NULL);
	if (IS_ERR(clk)) {
		WARN_ON(IS_ERR(clk));
		return 0;
	}

	clk_prepare_enable(clk);

	/*
	 * SOC revision on older imx8mq is not available in fuses so query
	 * the value from ATF instead.
	 */
	rev = imx8mq_soc_revision_from_atf();
	if (!rev) {
		magic = readl_relaxed(ocotp_base + IMX8MQ_SW_INFO_B1);
		if (magic == IMX8MQ_SW_MAGIC_B1)
			rev = REV_B1;
	}

	soc_uid = readl_relaxed(ocotp_base + OCOTP_UID_HIGH);
	soc_uid <<= 32;
	soc_uid |= readl_relaxed(ocotp_base + OCOTP_UID_LOW);

	clk_disable_unprepare(clk);
	clk_put(clk);
	iounmap(ocotp_base);
	of_node_put(np);

	return rev;
}

static void __init imx8mm_soc_uid(void)
{
	void __iomem *ocotp_base;
	struct device_node *np;
	u32 offset = of_machine_is_compatible("fsl,imx8mp") ?
		     IMX8MP_OCOTP_UID_OFFSET : 0;

	np = of_find_compatible_node(NULL, NULL, "fsl,imx8mm-ocotp");
	if (!np)
		return;

	ocotp_base = of_iomap(np, 0);
	WARN_ON(!ocotp_base);

	soc_uid = readl_relaxed(ocotp_base + OCOTP_UID_HIGH + offset);
	soc_uid <<= 32;
	soc_uid |= readl_relaxed(ocotp_base + OCOTP_UID_LOW + offset);

	if (offset) {
		soc_uid_h = readl_relaxed(ocotp_base + IMX8MP_OCOTP_UID_HIGH + 0x10);
		soc_uid_h <<= 32;
		soc_uid_h |= readl_relaxed(ocotp_base + IMX8MP_OCOTP_UID_HIGH);
	}

	iounmap(ocotp_base);
	of_node_put(np);
}

static u32 __init imx8mm_soc_revision(void)
{
	struct device_node *np;
	void __iomem *anatop_base;
	u32 rev;

	np = of_find_compatible_node(NULL, NULL, "fsl,imx8mm-anatop");
	if (!np)
		return 0;

	anatop_base = of_iomap(np, 0);
	WARN_ON(!anatop_base);

	rev = readl_relaxed(anatop_base + ANADIG_DIGPROG_IMX8MM);

	iounmap(anatop_base);
	of_node_put(np);

	imx8mm_soc_uid();

	return rev;
}

static void __init imx93_soc_uid(void)
{
	void __iomem *ocotp_base;
	struct device_node *np;

	np = of_find_compatible_node(NULL, NULL, "fsl,imx93-ocotp");
	if (!np)
		return;

	ocotp_base = of_iomap(np, 0);
	WARN_ON(!ocotp_base);

	soc_uid = readl_relaxed(ocotp_base + IMX93_OCOTP_UID_OFFSET + 0x8);
	soc_uid <<= 32;
	soc_uid |= readl_relaxed(ocotp_base + IMX93_OCOTP_UID_OFFSET + 0xC);

	soc_uid_h = readl_relaxed(ocotp_base + IMX93_OCOTP_UID_OFFSET + 0x0);
	soc_uid_h <<= 32;
	soc_uid_h |= readl_relaxed(ocotp_base + IMX93_OCOTP_UID_OFFSET + 0x4);

	iounmap(ocotp_base);
	of_node_put(np);
}

static u32 __init imx93_soc_revision(void)
{
	struct device_node *np;
	void __iomem *anatop_base;
	u32 rev;

	np = of_find_compatible_node(NULL, NULL, "fsl,imx93-anatop");
	if (!np)
		return 0;

	anatop_base = of_iomap(np, 0);
	WARN_ON(!anatop_base);

	rev = readl_relaxed(anatop_base + ANADIG_DIGPROG_IMX93);

	iounmap(anatop_base);
	of_node_put(np);

	imx93_soc_uid();

	return rev;
}

static const struct imx8_soc_data imx8mq_soc_data = {
	.name = "i.MX8MQ",
	.soc_revision = imx8mq_soc_revision,
};

static const struct imx8_soc_data imx8mm_soc_data = {
	.name = "i.MX8MM",
	.soc_revision = imx8mm_soc_revision,
};

static const struct imx8_soc_data imx8mn_soc_data = {
	.name = "i.MX8MN",
	.soc_revision = imx8mm_soc_revision,
};

static const struct imx8_soc_data imx8mp_soc_data = {
	.name = "i.MX8MP",
	.soc_revision = imx8mm_soc_revision,
};

static const struct imx8_soc_data imx93_soc_data = {
	.name = "i.MX93",
	.soc_revision = imx93_soc_revision,
};

<<<<<<< HEAD
=======
static const struct imx8_soc_data imx91p_soc_data = {
	.name = "i.MX91P",
	.soc_revision = imx93_soc_revision,
};

>>>>>>> 306b16e5
static __maybe_unused const struct of_device_id imx8_soc_match[] = {
	{ .compatible = "fsl,imx8mq", .data = &imx8mq_soc_data, },
	{ .compatible = "fsl,imx8mm", .data = &imx8mm_soc_data, },
	{ .compatible = "fsl,imx8mn", .data = &imx8mn_soc_data, },
	{ .compatible = "fsl,imx8mp", .data = &imx8mp_soc_data, },
	{ .compatible = "fsl,imx93", .data = &imx93_soc_data, },
<<<<<<< HEAD
=======
	{ .compatible = "fsl,imx91p", .data = &imx91p_soc_data, },
>>>>>>> 306b16e5
	{ }
};

static void imx8mq_noc_init(void)
{
	struct arm_smccc_res res;

	pr_info("Config NOC for VPU and CPU\n");

	arm_smccc_smc(IMX_SIP_NOC, IMX_SIP_NOC_PRIORITY, NOC_CPU_PRIORITY,
			0x80000300, 0, 0, 0, 0, &res);
	if (res.a0)
		pr_err("Config NOC for CPU fail!\n");

	arm_smccc_smc(IMX_SIP_NOC, IMX_SIP_NOC_PRIORITY, NOC_VPU_PRIORITY,
			0x80000300, 0, 0, 0, 0, &res);
	if (res.a0)
		pr_err("Config NOC for VPU fail!\n");
}

#define imx8_revision(soc_rev) \
	soc_rev ? \
	kasprintf(GFP_KERNEL, "%d.%d", (soc_rev >> 4) & 0xf,  soc_rev & 0xf) : \
	"unknown"

static int __init imx8_soc_init(void)
{
	struct soc_device_attribute *soc_dev_attr;
	struct soc_device *soc_dev;
	const struct of_device_id *id;
	u32 soc_rev = 0;
	const struct imx8_soc_data *data;
	int ret;

	soc_dev_attr = kzalloc(sizeof(*soc_dev_attr), GFP_KERNEL);
	if (!soc_dev_attr)
		return -ENOMEM;

	soc_dev_attr->family = "Freescale i.MX";

	ret = of_property_read_string(of_root, "model", &soc_dev_attr->machine);
	if (ret)
		goto free_soc;

	id = of_match_node(imx8_soc_match, of_root);
	if (!id) {
		ret = -ENODEV;
		goto free_soc;
	}

	data = id->data;
	if (data) {
		soc_dev_attr->soc_id = data->name;
		if (data->soc_revision)
			soc_rev = data->soc_revision();
	}

	soc_dev_attr->revision = imx8_revision(soc_rev);
	if (!soc_dev_attr->revision) {
		ret = -ENOMEM;
		goto free_soc;
	}

	if (soc_uid_h) {
		soc_dev_attr->serial_number = kasprintf(GFP_KERNEL, "%016llX%016llX",
							soc_uid_h, soc_uid);
	} else {
		soc_dev_attr->serial_number = kasprintf(GFP_KERNEL, "%016llX", soc_uid);
	}
	if (!soc_dev_attr->serial_number) {
		ret = -ENOMEM;
		goto free_rev;
	}

	soc_dev = soc_device_register(soc_dev_attr);
	if (IS_ERR(soc_dev)) {
		ret = PTR_ERR(soc_dev);
		goto free_serial_number;
	}

	pr_info("SoC: %s revision %s\n", soc_dev_attr->soc_id,
		soc_dev_attr->revision);

	if (IS_ENABLED(CONFIG_ARM_IMX_CPUFREQ_DT))
		platform_device_register_simple("imx-cpufreq-dt", -1, NULL, 0);

	if (of_machine_is_compatible("fsl,imx8mq"))
		imx8mq_noc_init();

	return 0;

free_serial_number:
	kfree(soc_dev_attr->serial_number);
free_rev:
	if (strcmp(soc_dev_attr->revision, "unknown"))
		kfree(soc_dev_attr->revision);
free_soc:
	kfree(soc_dev_attr);
	return ret;
}

device_initcall(imx8_soc_init);

MODULE_DESCRIPTION("i.MX8M SoC driver");
MODULE_LICENSE("GPL v2");<|MERGE_RESOLUTION|>--- conflicted
+++ resolved
@@ -39,8 +39,6 @@
 
 #define IMX93_OCOTP_UID_OFFSET		0x80c0
 
-#define IMX93_OCOTP_UID_OFFSET		0x80c0
-
 /* Same as ANADIG_DIGPROG_IMX7D */
 #define ANADIG_DIGPROG_IMX8MM	0x800
 #define ANADIG_DIGPROG_IMX93	0x800
@@ -237,24 +235,18 @@
 	.soc_revision = imx93_soc_revision,
 };
 
-<<<<<<< HEAD
-=======
 static const struct imx8_soc_data imx91p_soc_data = {
 	.name = "i.MX91P",
 	.soc_revision = imx93_soc_revision,
 };
 
->>>>>>> 306b16e5
 static __maybe_unused const struct of_device_id imx8_soc_match[] = {
 	{ .compatible = "fsl,imx8mq", .data = &imx8mq_soc_data, },
 	{ .compatible = "fsl,imx8mm", .data = &imx8mm_soc_data, },
 	{ .compatible = "fsl,imx8mn", .data = &imx8mn_soc_data, },
 	{ .compatible = "fsl,imx8mp", .data = &imx8mp_soc_data, },
 	{ .compatible = "fsl,imx93", .data = &imx93_soc_data, },
-<<<<<<< HEAD
-=======
 	{ .compatible = "fsl,imx91p", .data = &imx91p_soc_data, },
->>>>>>> 306b16e5
 	{ }
 };
 
