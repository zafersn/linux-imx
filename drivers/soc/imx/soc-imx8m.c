--- conflicted
+++ resolved
@@ -135,17 +135,14 @@
 	soc_uid <<= 32;
 	soc_uid |= readl_relaxed(ocotp_base + OCOTP_UID_LOW + offset);
 
-<<<<<<< HEAD
 	if (offset) {
 		soc_uid_h = readl_relaxed(ocotp_base + IMX8MP_OCOTP_UID_HIGH + 0x10);
 		soc_uid_h <<= 32;
 		soc_uid_h |= readl_relaxed(ocotp_base + IMX8MP_OCOTP_UID_HIGH);
 	}
 
-=======
 	clk_disable_unprepare(clk);
 	clk_put(clk);
->>>>>>> e6712ed4
 	iounmap(ocotp_base);
 	of_node_put(np);
 }
