--- conflicted
+++ resolved
@@ -1486,11 +1486,8 @@
 		case V4L2_PIX_FMT_FWHT:		descr = "FWHT"; break; /* used in vicodec */
 		case V4L2_PIX_FMT_FWHT_STATELESS:	descr = "FWHT Stateless"; break; /* used in vicodec */
 		case V4L2_PIX_FMT_SPK:		descr = "Sorenson Spark"; break;
-<<<<<<< HEAD
-=======
 		case V4L2_PIX_FMT_RV30:		descr = "RealVideo 8"; break;
 		case V4L2_PIX_FMT_RV40:		descr = "RealVideo 9 & 10"; break;
->>>>>>> c468654f
 		case V4L2_PIX_FMT_CPIA1:	descr = "GSPCA CPiA YUV"; break;
 		case V4L2_PIX_FMT_WNVA:		descr = "WNVA"; break;
 		case V4L2_PIX_FMT_SN9C10X:	descr = "GSPCA SN9C10X"; break;
