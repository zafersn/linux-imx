--- conflicted
+++ resolved
@@ -151,10 +151,6 @@
 			 */
 			if (strlen(ctrl->p_new.p_char) == ctrl->maximum && last)
 				return -ERANGE;
-<<<<<<< HEAD
-
-=======
->>>>>>> 6449a0ba
 			ctrl->is_new = 1;
 		}
 		return ret;
