/* SPDX-License-Identifier: GPL-2.0 */
/*
 * Copyright 2020-2021 NXP
 */

#ifndef _AMPHION_VPU_H
#define _AMPHION_VPU_H

#include <media/v4l2-device.h>
#include <media/v4l2-ctrls.h>
#include <media/v4l2-mem2mem.h>
#include <linux/mailbox_client.h>
#include <linux/mailbox_controller.h>
#include <linux/kfifo.h>
#include <linux/trusty/smcall.h>
#include <linux/trusty/trusty.h>
#include <linux/trusty/trusty_ipc.h>


#define VPU_TIMEOUT_WAKEUP	msecs_to_jiffies(200)
#define VPU_TIMEOUT		msecs_to_jiffies(1000)
#define VPU_INST_NULL_ID	(-1L)
#define VPU_MSG_BUFFER_SIZE	(8192)
#define SECURE_MEMORY_BASE      (0xE0000000)
#define SECURE_MEMORY_SIZE      (0x10000000)

#define SMC_ENTITY_VPU 55
#define SMC_WV_PROBE SMC_FASTCALL_NR(SMC_ENTITY_VPU, 0)
#define SMC_WV_COPY SMC_FASTCALL_NR(SMC_ENTITY_VPU, 1)
#define SMC_WV_MEMSET SMC_FASTCALL_NR(SMC_ENTITY_VPU, 2)
#define SMC_WV_MESSAGE_BUFFER SMC_FASTCALL_NR(SMC_ENTITY_VPU, 3)
#define SMC_WV_HDR SMC_FASTCALL_NR(SMC_ENTITY_VPU, 4)
#define SMC_WV_CONTROL_VPU SMC_FASTCALL_NR(SMC_ENTITY_VPU, 5)
#define SMC_WV_CONTROL_VPU_CORE SMC_FASTCALL_NR(SMC_ENTITY_VPU, 6)
#define SMC_WV_MMAP_SAHRE_MEMORY SMC_FASTCALL_NR(SMC_ENTITY_VPU, 7)
#define SMC_WV_FIRMWARE_LOADED SMC_FASTCALL_NR(SMC_ENTITY_VPU, 8)
#define SMC_WV_GET_STATE SMC_FASTCALL_NR(SMC_ENTITY_VPU, 9)

#define SMC_ENTITY_SCU 56
#define SMC_WV_POWER_SET SMC_FASTCALL_NR(SMC_ENTITY_SCU, 1)

#define IMX_SIP_CONFIGURE_MEM_FOR_VPU	0xC2000010

#define OPT_WRITE 0x2
#define OPT_READ 0x1

enum imx_plat_type {
	IMX8QXP = 0,
	IMX8QM  = 1,
	IMX8DM,
	IMX8DX,
	PLAT_TYPE_RESERVED
};

enum vpu_core_type {
	VPU_CORE_TYPE_ENC = 0,
	VPU_CORE_TYPE_DEC = 0x10,
};

struct vpu_dev;
struct vpu_resources {
	enum imx_plat_type plat_type;
	u32 mreg_base;
	int (*setup)(struct vpu_dev *vpu);
	int (*setup_encoder)(struct vpu_dev *vpu);
	int (*setup_decoder)(struct vpu_dev *vpu);
	int (*reset)(struct vpu_dev *vpu);
};

struct vpu_ctx {
	void			*message_buffer;
	struct scatterlist	message_sg;
	trusty_shared_mem_id_t	message_buffer_id;
	size_t			message_buffer_sz;
	void                    *hdr_buffer;
	struct scatterlist      hdr_sg;
	trusty_shared_mem_id_t  hdr_buffer_id;
	size_t                  hdr_buffer_sz;
};

struct vpu_buffer {
	void *virt;
	dma_addr_t phys;
	u32 length;
	u32 bytesused;
	struct device *dev;
};

struct vpu_func {
	struct video_device *vfd;
	struct v4l2_m2m_dev *m2m_dev;
	enum vpu_core_type type;
	int function;
};

struct vpu_dev {
	void __iomem *base;
	struct platform_device *pdev;
	struct device *dev;
	struct mutex lock; /* protect vpu device */
	const struct vpu_resources *res;
	struct list_head cores;

	struct v4l2_device v4l2_dev;
	struct vpu_func encoder;
	struct vpu_func decoder;
	struct media_device mdev;

	struct delayed_work watchdog_work;
	void (*get_vpu)(struct vpu_dev *vpu);
	void (*put_vpu)(struct vpu_dev *vpu);
	void (*get_enc)(struct vpu_dev *vpu);
	void (*put_enc)(struct vpu_dev *vpu);
	void (*get_dec)(struct vpu_dev *vpu);
	void (*put_dec)(struct vpu_dev *vpu);
	atomic_t ref_vpu;
	atomic_t ref_enc;
	atomic_t ref_dec;

	struct dentry *debugfs;
	struct device *trusty_dev;
	struct mutex copy_lock;
	struct mutex memset_lock;
	struct mutex hdr_lock;

};

struct vpu_format {
	u32 pixfmt;
	u32 mem_planes;
	u32 comp_planes;
	u32 type;
	u32 flags;
	u32 width;
	u32 height;
	u32 sizeimage[VIDEO_MAX_PLANES];
	u32 bytesperline[VIDEO_MAX_PLANES];
	u32 field;
	u32 sibling;
};

struct vpu_core_resources {
	enum vpu_core_type type;
	const char *fwname;
	u32 stride;
	u32 max_width;
	u32 min_width;
	u32 step_width;
	u32 max_height;
	u32 min_height;
	u32 step_height;
	u32 rpc_size;
	u32 fwlog_size;
	u32 act_size;
};

struct vpu_mbox {
	char name[20];
	struct mbox_client cl;
	struct mbox_chan *ch;
	bool block;
};

enum vpu_core_state {
	VPU_CORE_DEINIT = 0,
	VPU_CORE_ACTIVE,
	VPU_CORE_HANG
};

struct vpu_core {
	void __iomem *base;
	struct platform_device *pdev;
	struct device *dev;
	struct device *parent;
	struct device *pd;
	struct device_link *pd_link;
	struct mutex lock;     /* protect vpu core */
	struct mutex cmd_lock; /* Lock vpu command */
	struct list_head list;
	enum vpu_core_type type;
	int id;
	const struct vpu_core_resources *res;
	unsigned long instance_mask;
	u32 supported_instance_count;
	unsigned long hang_mask;
	u32 request_count;
	struct list_head instances;
	enum vpu_core_state state;
	u32 fw_version;

	struct vpu_buffer fw;
	struct vpu_buffer rpc;
	struct vpu_buffer log;
	struct vpu_buffer act;

	struct vpu_mbox tx_type;
	struct vpu_mbox tx_data;
	struct vpu_mbox rx;
	unsigned long cmd_seq;

	wait_queue_head_t ack_wq;
	struct completion cmp;
	struct workqueue_struct *workqueue;
	struct work_struct msg_work;
	struct delayed_work msg_delayed_work;
	struct kfifo msg_fifo;
	void *msg_buffer;
	unsigned int msg_buffer_size;

	struct vpu_dev *vpu;
	void *iface;

	struct dentry *debugfs;
	struct dentry *debugfs_fwlog;
};

enum vpu_codec_state {
	VPU_CODEC_STATE_DEINIT = 1,
	VPU_CODEC_STATE_CONFIGURED,
	VPU_CODEC_STATE_START,
	VPU_CODEC_STATE_STARTED,
	VPU_CODEC_STATE_ACTIVE,
	VPU_CODEC_STATE_SEEK,
	VPU_CODEC_STATE_STOP,
	VPU_CODEC_STATE_DRAIN,
	VPU_CODEC_STATE_DYAMIC_RESOLUTION_CHANGE,
};

struct vpu_frame_info {
	u32 type;
	u32 id;
	u32 sequence;
	u32 luma;
	u32 chroma_u;
	u32 chroma_v;
	u32 data_offset;
	u32 flags;
	u32 skipped;
	s64 timestamp;
};

struct vpu_inst;
struct vpu_inst_ops {
	int (*ctrl_init)(struct vpu_inst *inst);
	int (*start)(struct vpu_inst *inst, u32 type);
	int (*stop)(struct vpu_inst *inst, u32 type);
	int (*abort)(struct vpu_inst *inst);
	bool (*check_ready)(struct vpu_inst *inst, unsigned int type);
	void (*buf_done)(struct vpu_inst *inst, struct vpu_frame_info *frame);
	void (*event_notify)(struct vpu_inst *inst, u32 event, void *data);
	void (*release)(struct vpu_inst *inst);
	void (*cleanup)(struct vpu_inst *inst);
	void (*mem_request)(struct vpu_inst *inst,
			    u32 enc_frame_size,
			    u32 enc_frame_num,
			    u32 ref_frame_size,
			    u32 ref_frame_num,
			    u32 act_frame_size,
			    u32 act_frame_num);
	void (*input_done)(struct vpu_inst *inst);
	void (*stop_done)(struct vpu_inst *inst);
	int (*process_output)(struct vpu_inst *inst, struct vb2_buffer *vb);
	int (*process_capture)(struct vpu_inst *inst, struct vb2_buffer *vb);
	int (*get_one_frame)(struct vpu_inst *inst, void *info);
	void (*on_queue_empty)(struct vpu_inst *inst, u32 type);
	int (*get_debug_info)(struct vpu_inst *inst, char *str, u32 size, u32 i);
	void (*wait_prepare)(struct vpu_inst *inst);
	void (*wait_finish)(struct vpu_inst *inst);
};

struct vpu_inst {
	struct list_head list;
	struct mutex lock; /* v4l2 and videobuf2 lock */
	struct vpu_dev *vpu;
	struct vpu_core *core;
	struct device *dev;
	int id;

	struct v4l2_fh fh;
	struct v4l2_ctrl_handler ctrl_handler;
	atomic_t ref_count;
	int (*release)(struct vpu_inst *inst);

	enum vpu_codec_state state;
	enum vpu_core_type type;

	struct workqueue_struct *workqueue;
	struct work_struct msg_work;
	struct kfifo msg_fifo;
	u8 msg_buffer[VPU_MSG_BUFFER_SIZE];

	struct vpu_buffer stream_buffer;
	bool use_stream_buffer;
	struct vpu_buffer act;

	struct list_head cmd_q;
	void *pending;

	struct vpu_inst_ops *ops;
	const struct vpu_format *formats;
	struct vpu_format out_format;
	struct vpu_format cap_format;
	u32 min_buffer_cap;
	u32 min_buffer_out;
	u32 total_input_count;
	int header_separate;
	int secure_mode;

	struct v4l2_rect crop;
	u32 colorspace;
	u8 ycbcr_enc;
	u8 quantization;
	u8 xfer_func;
	u32 sequence;
	u32 extra_size;

	u32 flows[16];
	u32 flow_idx;

	pid_t pid;
	pid_t tgid;
	struct dentry *debugfs;
	int stream_buffer_fd;
	struct dma_buf* secure_stream_dma_buf;

	void *priv;
};

#define call_vop(inst, op, args...)					\
	((inst)->ops->op ? (inst)->ops->op(inst, ##args) : 0)		\

#define call_void_vop(inst, op, args...)				\
	do {								\
		if ((inst)->ops->op)					\
			(inst)->ops->op(inst, ##args);				\
	} while (0)

enum {
	VPU_BUF_STATE_IDLE = 0,
	VPU_BUF_STATE_INUSE,
	VPU_BUF_STATE_DECODED,
	VPU_BUF_STATE_READY,
	VPU_BUF_STATE_SKIP,
	VPU_BUF_STATE_ERROR
};

struct vpu_vb2_buffer {
	struct v4l2_m2m_buffer m2m_buf;
	dma_addr_t luma;
	dma_addr_t chroma_u;
	dma_addr_t chroma_v;
	unsigned int state;
	u32 tag;
};

struct vpu_fastcall_message {
	uint32_t secure_memory_offset;
	uint32_t src_offset;
	uint32_t dst_offset;
	uint64_t size;
};

void vpu_writel(struct vpu_dev *vpu, u32 reg, u32 val);
u32 vpu_readl(struct vpu_dev *vpu, u32 reg);

static inline struct vpu_vb2_buffer *to_vpu_vb2_buffer(struct vb2_v4l2_buffer *vbuf)
{
	struct v4l2_m2m_buffer *m2m_buf = container_of(vbuf, struct v4l2_m2m_buffer, vb);

	return container_of(m2m_buf, struct vpu_vb2_buffer, m2m_buf);
}

static inline const char *vpu_core_type_desc(enum vpu_core_type type)
{
	return type == VPU_CORE_TYPE_ENC ? "encoder" : "decoder";
}

static inline struct vpu_inst *to_inst(struct file *filp)
{
	return container_of(filp->private_data, struct vpu_inst, fh);
}

#define ctrl_to_inst(ctrl)	\
	container_of((ctrl)->handler, struct vpu_inst, ctrl_handler)

const struct v4l2_ioctl_ops *venc_get_ioctl_ops(void);
const struct v4l2_file_operations *venc_get_fops(void);
const struct v4l2_ioctl_ops *vdec_get_ioctl_ops(void);
const struct v4l2_file_operations *vdec_get_fops(void);

int vpu_add_func(struct vpu_dev *vpu, struct vpu_func *func);
void vpu_remove_func(struct vpu_func *func);

struct vpu_inst *vpu_inst_get(struct vpu_inst *inst);
void vpu_inst_put(struct vpu_inst *inst);
struct vpu_core *vpu_request_core(struct vpu_dev *vpu, enum vpu_core_type type);
void vpu_release_core(struct vpu_core *core);
int vpu_inst_register(struct vpu_inst *inst);
int vpu_inst_unregister(struct vpu_inst *inst);
const struct vpu_core_resources *vpu_get_resource(struct vpu_inst *inst);

int vpu_inst_create_dbgfs_file(struct vpu_inst *inst);
int vpu_inst_remove_dbgfs_file(struct vpu_inst *inst);
int vpu_core_create_dbgfs_file(struct vpu_core *core);
int vpu_core_remove_dbgfs_file(struct vpu_core *core);
void vpu_inst_record_flow(struct vpu_inst *inst, u32 flow);

int vpu_core_driver_init(void);
void vpu_core_driver_exit(void);

<<<<<<< HEAD
void copy_wrapper(struct vpu_inst *inst, void *src_virt, void *dst_virt, u32 size);
void memset_wrapper(struct vpu_inst *inst, void *dst_virt, u32 offset, u32 value, u32 size);
=======
const char *vpu_id_name(u32 id);
const char *vpu_codec_state_name(enum vpu_codec_state state);
>>>>>>> 7732c16f

extern bool debug;
#define vpu_trace(dev, fmt, arg...)					\
	do {								\
		if (debug)						\
			dev_info(dev, "%s: " fmt, __func__, ## arg);	\
	} while (0)

#endif


u32 trusty_vpu_reg(struct device *dev, u32 target, u32 val, u32 w_r);
u32 trusty_vpu_core_reg(struct device *dev, u32 target, u32 val, u32 w_r);
extern struct device *trusty_dev;
extern void __iomem *vpu_malone_base;
#define writel_vpu(val, addr) \
        do { \
                if (vpu->trusty_dev) { \
                        trusty_vpu_reg(vpu->trusty_dev, (addr - vpu->base), val, OPT_WRITE); \
                } else { \
                        writel(val, addr); \
                }\
        } while (0)

#define writel_vpu_malone(val, addr) \
        do { \
                if (trusty_dev) { \
                        trusty_vpu_reg(trusty_dev, addr, val, OPT_WRITE); \
                } else { \
                        writel(val, addr + vpu_malone_base); \
                }\
        } while (0)

#define core_writel(val, addr) \
        do { \
                if (core->vpu->trusty_dev && (core->id == 0)) { \
                        trusty_vpu_core_reg(core->vpu->trusty_dev, (addr - core->base), val, OPT_WRITE); \
                } else { \
                        writel(val, addr); \
                }\
        } while (0)

<|MERGE_RESOLUTION|>--- conflicted
+++ resolved
@@ -408,13 +408,11 @@
 int vpu_core_driver_init(void);
 void vpu_core_driver_exit(void);
 
-<<<<<<< HEAD
 void copy_wrapper(struct vpu_inst *inst, void *src_virt, void *dst_virt, u32 size);
 void memset_wrapper(struct vpu_inst *inst, void *dst_virt, u32 offset, u32 value, u32 size);
-=======
+
 const char *vpu_id_name(u32 id);
 const char *vpu_codec_state_name(enum vpu_codec_state state);
->>>>>>> 7732c16f
 
 extern bool debug;
 #define vpu_trace(dev, fmt, arg...)					\
