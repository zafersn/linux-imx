--- conflicted
+++ resolved
@@ -192,24 +192,16 @@
 static int vdec_op_s_ctrl(struct v4l2_ctrl *ctrl)
 {
 	struct vpu_inst *inst = ctrl_to_inst(ctrl);
-<<<<<<< HEAD
-=======
-	struct vdec_t *vdec = inst->priv;
->>>>>>> bfa91751
+	struct vdec_t *vdec = inst->priv;
 	int ret = 0;
 
 	vpu_inst_lock(inst);
 	switch (ctrl->id) {
-<<<<<<< HEAD
-	case V4L2_CID_MPEG_VIDEO_HEADER_MODE:
-		inst->header_separate = ctrl->val == V4L2_MPEG_VIDEO_HEADER_MODE_SEPARATE ? 1 : 0;
-=======
 	case V4L2_CID_MPEG_VIDEO_DEC_DISPLAY_DELAY_ENABLE:
 		vdec->params.display_delay_enable = ctrl->val;
 		break;
 	case V4L2_CID_MPEG_VIDEO_DEC_DISPLAY_DELAY:
 		vdec->params.display_delay = ctrl->val;
->>>>>>> bfa91751
 		break;
 	default:
 		ret = -EINVAL;
@@ -234,14 +226,6 @@
 	if (ret)
 		return ret;
 
-<<<<<<< HEAD
-	v4l2_ctrl_new_std_menu(&inst->ctrl_handler, &vdec_ctrl_ops,
-			       V4L2_CID_MPEG_VIDEO_HEADER_MODE,
-			       V4L2_MPEG_VIDEO_HEADER_MODE_JOINED_WITH_1ST_FRAME,
-			       ~((1 << V4L2_MPEG_VIDEO_HEADER_MODE_SEPARATE) |
-				 (1 << V4L2_MPEG_VIDEO_HEADER_MODE_JOINED_WITH_1ST_FRAME)),
-			       V4L2_MPEG_VIDEO_HEADER_MODE_JOINED_WITH_1ST_FRAME);
-=======
 	v4l2_ctrl_new_std(&inst->ctrl_handler, &vdec_ctrl_ops,
 			  V4L2_CID_MPEG_VIDEO_DEC_DISPLAY_DELAY,
 			  0, 0, 1, 0);
@@ -249,7 +233,6 @@
 	v4l2_ctrl_new_std(&inst->ctrl_handler, &vdec_ctrl_ops,
 			  V4L2_CID_MPEG_VIDEO_DEC_DISPLAY_DELAY_ENABLE,
 			  0, 1, 1, 0);
->>>>>>> bfa91751
 
 	ctrl = v4l2_ctrl_new_std(&inst->ctrl_handler, &vdec_ctrl_ops,
 				 V4L2_CID_MIN_BUFFERS_FOR_CAPTURE, 1, 32, 1, 2);
