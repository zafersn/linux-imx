--- conflicted
+++ resolved
@@ -366,22 +366,14 @@
 	/* bits[14:13], Q element enable field */
 	mode = ETM_MODE_QELEM(config->mode);
 	/* start by clearing QE bits */
-<<<<<<< HEAD
-	config->cfg &= ~(BIT(13) | BIT(14));
-=======
 	config->cfg &= ~(TRCCONFIGR_QE_W_COUNTS | TRCCONFIGR_QE_WO_COUNTS);
->>>>>>> 88084a3d
 	/*
 	 * if supported, Q elements with instruction counts are enabled.
 	 * Always set the low bit for any requested mode. Valid combos are
 	 * 0b00, 0b01 and 0b11.
 	 */
 	if (mode && drvdata->q_support)
-<<<<<<< HEAD
-		config->cfg |= BIT(13);
-=======
 		config->cfg |= TRCCONFIGR_QE_W_COUNTS;
->>>>>>> 88084a3d
 	/*
 	 * if supported, Q elements with and without instruction
 	 * counts are enabled
