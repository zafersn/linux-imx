/* SPDX-License-Identifier: MIT */
/*
 * Copyright © 2019 Intel Corporation
 */

#ifndef __INTEL_CONTEXT_TYPES__
#define __INTEL_CONTEXT_TYPES__

#include <linux/average.h>
#include <linux/kref.h>
#include <linux/list.h>
#include <linux/mutex.h>
#include <linux/types.h>

#include "i915_active_types.h"
#include "i915_sw_fence.h"
#include "i915_utils.h"
#include "intel_engine_types.h"
#include "intel_sseu.h"

#include "uc/intel_guc_fwif.h"

#define CONTEXT_REDZONE POISON_INUSE
DECLARE_EWMA(runtime, 3, 8);

struct i915_gem_context;
struct i915_gem_ww_ctx;
struct i915_vma;
struct intel_breadcrumbs;
struct intel_context;
struct intel_ring;

struct intel_context_ops {
	unsigned long flags;
#define COPS_HAS_INFLIGHT_BIT 0
#define COPS_HAS_INFLIGHT BIT(COPS_HAS_INFLIGHT_BIT)

	int (*alloc)(struct intel_context *ce);

	void (*ban)(struct intel_context *ce, struct i915_request *rq);

	int (*pre_pin)(struct intel_context *ce, struct i915_gem_ww_ctx *ww, void **vaddr);
	int (*pin)(struct intel_context *ce, void *vaddr);
	void (*unpin)(struct intel_context *ce);
	void (*post_unpin)(struct intel_context *ce);

	void (*cancel_request)(struct intel_context *ce,
			       struct i915_request *rq);

	void (*enter)(struct intel_context *ce);
	void (*exit)(struct intel_context *ce);

	void (*sched_disable)(struct intel_context *ce);

	void (*reset)(struct intel_context *ce);
	void (*destroy)(struct kref *kref);

	/* virtual/parallel engine/context interface */
	struct intel_context *(*create_virtual)(struct intel_engine_cs **engine,
						unsigned int count,
						unsigned long flags);
	struct intel_context *(*create_parallel)(struct intel_engine_cs **engines,
						 unsigned int num_siblings,
						 unsigned int width);
	struct intel_engine_cs *(*get_sibling)(struct intel_engine_cs *engine,
					       unsigned int sibling);
};

struct intel_context {
	/*
	 * Note: Some fields may be accessed under RCU.
	 *
	 * Unless otherwise noted a field can safely be assumed to be protected
	 * by strong reference counting.
	 */
	union {
		struct kref ref; /* no kref_get_unless_zero()! */
		struct rcu_head rcu;
	};

	struct intel_engine_cs *engine;
	struct intel_engine_cs *inflight;
#define __intel_context_inflight(engine) ptr_mask_bits(engine, 3)
#define __intel_context_inflight_count(engine) ptr_unmask_bits(engine, 3)
#define intel_context_inflight(ce) \
	__intel_context_inflight(READ_ONCE((ce)->inflight))
#define intel_context_inflight_count(ce) \
	__intel_context_inflight_count(READ_ONCE((ce)->inflight))

	struct i915_address_space *vm;
	struct i915_gem_context __rcu *gem_context;

	/*
	 * @signal_lock protects the list of requests that need signaling,
	 * @signals. While there are any requests that need signaling,
	 * we add the context to the breadcrumbs worker, and remove it
	 * upon completion/cancellation of the last request.
	 */
	struct list_head signal_link; /* Accessed under RCU */
	struct list_head signals; /* Guarded by signal_lock */
	spinlock_t signal_lock; /* protects signals, the list of requests */

	struct i915_vma *state;
	u32 ring_size;
	struct intel_ring *ring;
	struct intel_timeline *timeline;

	unsigned long flags;
#define CONTEXT_BARRIER_BIT		0
#define CONTEXT_ALLOC_BIT		1
#define CONTEXT_INIT_BIT		2
#define CONTEXT_VALID_BIT		3
#define CONTEXT_CLOSED_BIT		4
#define CONTEXT_USE_SEMAPHORES		5
#define CONTEXT_BANNED			6
#define CONTEXT_FORCE_SINGLE_SUBMISSION	7
#define CONTEXT_NOPREEMPT		8
#define CONTEXT_LRCA_DIRTY		9
#define CONTEXT_GUC_INIT		10
<<<<<<< HEAD
=======
#define CONTEXT_PERMA_PIN		11
>>>>>>> 56d33754

	struct {
		u64 timeout_us;
	} watchdog;

	u32 *lrc_reg_state;
	union {
		struct {
			u32 lrca;
			u32 ccid;
		};
		u64 desc;
	} lrc;
	u32 tag; /* cookie passed to HW to track this context on submission */

	/* Time on GPU as tracked by the hw. */
	struct {
		struct ewma_runtime avg;
		u64 total;
		u32 last;
		I915_SELFTEST_DECLARE(u32 num_underflow);
		I915_SELFTEST_DECLARE(u32 max_underflow);
	} runtime;

	unsigned int active_count; /* protected by timeline->mutex */

	atomic_t pin_count;
	struct mutex pin_mutex; /* guards pinning and associated on-gpuing */

	/**
	 * active: Active tracker for the rq activity (inc. external) on this
	 * intel_context object.
	 */
	struct i915_active active;

	const struct intel_context_ops *ops;

	/** sseu: Control eu/slice partitioning */
	struct intel_sseu sseu;

	/**
	 * pinned_contexts_link: List link for the engine's pinned contexts.
	 * This is only used if this is a perma-pinned kernel context and
	 * the list is assumed to only be manipulated during driver load
	 * or unload time so no mutex protection currently.
	 */
	struct list_head pinned_contexts_link;

	u8 wa_bb_page; /* if set, page num reserved for context workarounds */

	struct {
		/** @lock: protects everything in guc_state */
		spinlock_t lock;
		/**
		 * @sched_state: scheduling state of this context using GuC
		 * submission
		 */
		u32 sched_state;
		/*
		 * @fences: maintains a list of requests that are currently
		 * being fenced until a GuC operation completes
		 */
		struct list_head fences;
		/**
		 * @blocked: fence used to signal when the blocking of a
		 * context's submissions is complete.
		 */
		struct i915_sw_fence blocked;
		/** @number_committed_requests: number of committed requests */
		int number_committed_requests;
		/** @requests: list of active requests on this context */
		struct list_head requests;
		/** @prio: the context's current guc priority */
		u8 prio;
		/**
		 * @prio_count: a counter of the number requests in flight in
		 * each priority bucket
		 */
		u32 prio_count[GUC_CLIENT_PRIORITY_NUM];
	} guc_state;

	struct {
		/**
		 * @id: handle which is used to uniquely identify this context
<<<<<<< HEAD
		 * with the GuC, protected by guc->contexts_lock
=======
		 * with the GuC, protected by guc->submission_state.lock
>>>>>>> 56d33754
		 */
		u16 id;
		/**
		 * @ref: the number of references to the guc_id, when
		 * transitioning in and out of zero protected by
<<<<<<< HEAD
		 * guc->contexts_lock
=======
		 * guc->submission_state.lock
>>>>>>> 56d33754
		 */
		atomic_t ref;
		/**
		 * @link: in guc->guc_id_list when the guc_id has no refs but is
<<<<<<< HEAD
		 * still valid, protected by guc->contexts_lock
		 */
		struct list_head link;
	} guc_id;

=======
		 * still valid, protected by guc->submission_state.lock
		 */
		struct list_head link;
	} guc_id;

	/**
	 * @destroyed_link: link in guc->submission_state.destroyed_contexts, in
	 * list when context is pending to be destroyed (deregistered with the
	 * GuC), protected by guc->submission_state.lock
	 */
	struct list_head destroyed_link;

	/** @parallel: sub-structure for parallel submission members */
	struct {
		union {
			/**
			 * @child_list: parent's list of children
			 * contexts, no protection as immutable after context
			 * creation
			 */
			struct list_head child_list;
			/**
			 * @child_link: child's link into parent's list of
			 * children
			 */
			struct list_head child_link;
		};
		/** @parent: pointer to parent if child */
		struct intel_context *parent;
		/**
		 * @last_rq: last request submitted on a parallel context, used
		 * to insert submit fences between requests in the parallel
		 * context
		 */
		struct i915_request *last_rq;
		/**
		 * @fence_context: fence context composite fence when doing
		 * parallel submission
		 */
		u64 fence_context;
		/**
		 * @seqno: seqno for composite fence when doing parallel
		 * submission
		 */
		u32 seqno;
		/** @number_children: number of children if parent */
		u8 number_children;
		/** @child_index: index into child_list if child */
		u8 child_index;
		/** @guc: GuC specific members for parallel submission */
		struct {
			/** @wqi_head: head pointer in work queue */
			u16 wqi_head;
			/** @wqi_tail: tail pointer in work queue */
			u16 wqi_tail;
			/**
			 * @parent_page: page in context state (ce->state) used
			 * by parent for work queue, process descriptor
			 */
			u8 parent_page;
		} guc;
	} parallel;

>>>>>>> 56d33754
#ifdef CONFIG_DRM_I915_SELFTEST
	/**
	 * @drop_schedule_enable: Force drop of schedule enable G2H for selftest
	 */
	bool drop_schedule_enable;

	/**
	 * @drop_schedule_disable: Force drop of schedule disable G2H for
	 * selftest
	 */
	bool drop_schedule_disable;

	/**
	 * @drop_deregister: Force drop of deregister G2H for selftest
	 */
	bool drop_deregister;
#endif
};

#endif /* __INTEL_CONTEXT_TYPES__ */<|MERGE_RESOLUTION|>--- conflicted
+++ resolved
@@ -117,10 +117,7 @@
 #define CONTEXT_NOPREEMPT		8
 #define CONTEXT_LRCA_DIRTY		9
 #define CONTEXT_GUC_INIT		10
-<<<<<<< HEAD
-=======
 #define CONTEXT_PERMA_PIN		11
->>>>>>> 56d33754
 
 	struct {
 		u64 timeout_us;
@@ -205,32 +202,17 @@
 	struct {
 		/**
 		 * @id: handle which is used to uniquely identify this context
-<<<<<<< HEAD
-		 * with the GuC, protected by guc->contexts_lock
-=======
 		 * with the GuC, protected by guc->submission_state.lock
->>>>>>> 56d33754
 		 */
 		u16 id;
 		/**
 		 * @ref: the number of references to the guc_id, when
 		 * transitioning in and out of zero protected by
-<<<<<<< HEAD
-		 * guc->contexts_lock
-=======
 		 * guc->submission_state.lock
->>>>>>> 56d33754
 		 */
 		atomic_t ref;
 		/**
 		 * @link: in guc->guc_id_list when the guc_id has no refs but is
-<<<<<<< HEAD
-		 * still valid, protected by guc->contexts_lock
-		 */
-		struct list_head link;
-	} guc_id;
-
-=======
 		 * still valid, protected by guc->submission_state.lock
 		 */
 		struct list_head link;
@@ -294,7 +276,6 @@
 		} guc;
 	} parallel;
 
->>>>>>> 56d33754
 #ifdef CONFIG_DRM_I915_SELFTEST
 	/**
 	 * @drop_schedule_enable: Force drop of schedule enable G2H for selftest
