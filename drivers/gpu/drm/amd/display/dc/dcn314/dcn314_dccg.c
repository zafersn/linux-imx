--- conflicted
+++ resolved
@@ -296,12 +296,9 @@
 {
 	struct dcn_dccg *dccg_dcn = TO_DCN_DCCG(dccg);
 
-<<<<<<< HEAD
-=======
 	if (dccg->dpp_clock_gated[dpp_inst] != clock_on)
 		return;
 
->>>>>>> 7732c16f
 	if (clock_on) {
 		/* turn off the DTO and leave phase/modulo at max */
 		REG_UPDATE(DPPCLK_DTO_CTRL, DPPCLK_DTO_ENABLE[dpp_inst], 0);
@@ -315,11 +312,8 @@
 			  DPPCLK0_DTO_PHASE, 0,
 			  DPPCLK0_DTO_MODULO, 1);
 	}
-<<<<<<< HEAD
-=======
 
 	dccg->dpp_clock_gated[dpp_inst] = !clock_on;
->>>>>>> 7732c16f
 }
 
 static const struct dccg_funcs dccg314_funcs = {
