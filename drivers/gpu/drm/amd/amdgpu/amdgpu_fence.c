--- conflicted
+++ resolved
@@ -564,12 +564,8 @@
 			amdgpu_fence_driver_force_completion(ring);
 
 		if (!drm_dev_is_unplugged(adev_to_drm(adev)) &&
-<<<<<<< HEAD
-		    ring->fence_drv.irq_src)
-=======
 		    ring->fence_drv.irq_src &&
 		    amdgpu_fence_need_ring_interrupt_restore(ring))
->>>>>>> 7732c16f
 			amdgpu_irq_put(adev, ring->fence_drv.irq_src,
 				       ring->fence_drv.irq_type);
 
